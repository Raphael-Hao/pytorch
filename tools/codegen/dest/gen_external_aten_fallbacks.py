--- conflicted
+++ resolved
@@ -91,15 +91,7 @@
         # for non tensor-types, there's no need to wrap the output in an xla bridge api.
         return ret_name
 
-<<<<<<< HEAD
-    out_name = 'x_result'
-    if tuple_idx is not None:
-        out_name = f"std::get<{tuple_idx}>(x_result)"
-
-    return f"to_device_opt({out_name}, get_device_arg({device_param_name}))"
-=======
-    return f"bridge::{bridge_api}({cpu_result_name}, bridge::GetXlaDevice({device_param_name}))"
->>>>>>> d65e3aa7
+    return f"to_device_opt({cpu_result_name}, get_device_arg({device_param_name}))"
 
 
 
@@ -139,20 +131,12 @@
             return_names = cpp.return_names(g.out.native_function)
             if len(return_names) > 1:
                 updates = '\n  '.join(
-<<<<<<< HEAD
-                    f'at::_copy_from_temp(std::get<{i}>({name}_tmp), {ret_name});'
-=======
-                    f'bridge::XlaUpdateTensors({{{ret_name}}}, {{std::get<{i}>({functional_result_name})}}, {{0}});'
->>>>>>> d65e3aa7
+                    f'at::_copy_from_and_resize(std::get<{i}>({functional_result_name}), {ret_name});'
                     for i, ret_name in enumerate(return_names))
                 returns = f'{dispatcher_sig.returns_type().cpp_type()}({", ".join(return_names)})'
             else:
                 ret_name = return_names[0]
-<<<<<<< HEAD
-                updates = f'at::_copy_from_temp({name}_tmp, {ret_name});'
-=======
-                updates = f'bridge::XlaUpdateTensors({{{ret_name}}}, {{{functional_result_name}}}, {{0}});'
->>>>>>> d65e3aa7
+                updates = f'at::_copy_from_and_resize({functional_result_name}, {ret_name});'
                 returns = ret_name
 
             functional_sig = DispatcherSignature.from_schema(g.functional.native_function.func)
@@ -292,7 +276,7 @@
                 update_tensors = '''
   for (int i : xlatens_update_indices) {
     // if (xlatens_tensors[i].sizes() != xlatens[i].sizes()) xlatens_tensors[i].resize_(xlatens[i].sizes());
-    at::_copy_from_temp(xlatens[i], xlatens_tensors[i]);
+    at::_copy_from_and_resize(xlatens[i], xlatens_tensors[i]);
   }
 '''
 
