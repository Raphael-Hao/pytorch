--- conflicted
+++ resolved
@@ -47,11 +47,7 @@
         return UNKNOWN
 
 
-<<<<<<< HEAD
-def get_torch_version(sha: Optional[str] = None) -> str:
-=======
 def get_torch_version(sha: str | None = None) -> str:
->>>>>>> 493aec07
     pytorch_root = Path(__file__).absolute().parent.parent
     version = open(pytorch_root / "version.txt").read().strip()
 
