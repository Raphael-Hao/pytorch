--- conflicted
+++ resolved
@@ -12,11 +12,9 @@
             }
         self.weight_qscheme: torch.qscheme = weight_qparams["qscheme"]
         self.weight_dtype = weight_qparams["dtype"]
-<<<<<<< HEAD
-        assert self.weight_qscheme in [None, torch.per_tensor_affine, torch.per_channel_affine, torch.per_channel_affine_float_qparams], \
-=======
-        assert self.weight_qscheme in [None, torch.per_tensor_affine, torch.per_channel_affine], \
->>>>>>> 197764b3
+        assert self.weight_qscheme in [
+            None, torch.per_tensor_affine, torch.per_channel_affine,
+            torch.per_channel_affine_float_qparams], \
             Exception(f"qscheme: {self.weight_qscheme} is not support in reference quantized {self._get_name()}")
         if self.weight_qscheme is not None:
             self.register_buffer(
@@ -25,11 +23,7 @@
             self.register_buffer(
                 "weight_zero_point",
                 torch.tensor(weight_qparams["zero_point"], dtype=torch.int, device=device))
-<<<<<<< HEAD
             if self.weight_qscheme in [torch.per_channel_affine, torch.per_channel_affine_float_qparams]:
-=======
-            if self.weight_qscheme == torch.per_channel_affine:
->>>>>>> 197764b3
                 self.register_buffer(
                     "weight_axis",
                     torch.tensor(weight_qparams["axis"], dtype=torch.int, device=device))
