--- conflicted
+++ resolved
@@ -1,10 +1,5 @@
-<<<<<<< HEAD
-# mypy: allow-untyped-defs
-from typing import Union
-=======
 from types import TracebackType
 from typing import Optional, Type, Union
->>>>>>> d8ea4ce6
 
 import torch
 
@@ -19,22 +14,20 @@
         self.g = insert_point_graph
         self.guard = None
 
-    def __enter__(self):
+    def __enter__(self) -> None:
         self.prev_insert_point = self.g.insertPoint()
         self.g.setInsertPoint(self.insert_point)
 
-<<<<<<< HEAD
-    def __exit__(self, *args):
-=======
     def __exit__(
         self,
         exc_type: Optional[Type[BaseException]],
         exc_val: Optional[BaseException],
         exc_tb: Optional[TracebackType],
     ) -> None:
->>>>>>> d8ea4ce6
         self.g.setInsertPoint(self.prev_insert_point)
 
 
-def insert_point_guard(self, insert_point: Union[torch._C.Node, torch._C.Block]):
+def insert_point_guard(
+    self: torch._C.Graph, insert_point: Union[torch._C.Node, torch._C.Block]
+) -> _InsertPoint:
     return _InsertPoint(self, insert_point)