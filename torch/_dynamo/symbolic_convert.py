# mypy: allow-untyped-defs
import collections
import collections.abc
import contextlib
import copy
import dataclasses
import dis
import functools
import importlib
import inspect
import itertools
import linecache
import logging
import operator
import re
import sys
import threading
import traceback
import types
import typing
import weakref
from typing import Any, Callable, cast, Dict, List, Optional, Set, Tuple, Type, Union
from unittest.mock import patch

import torch
import torch._logging
from torch._dynamo.exc import TensorifyScalarRestartAnalysis
from torch._guards import tracing, TracingContext
from torch.utils._functools import cache_method

from . import config, exc, logging as torchdynamo_logging, trace_rules, variables
from .bytecode_analysis import (
    get_indexof,
    JUMP_OPNAMES,
    livevars_analysis,
    propagate_line_nums,
)
from .bytecode_transformation import (
    cleaned_instructions,
    create_call_function,
    create_instruction,
    create_jump_absolute,
    create_swap,
    get_code_keys,
    Instruction,
    is_generator,
    unique_id,
)
from .code_context import code_context
from .codegen import PyCodegen
from .exc import ArgsMismatchError, BackendCompilerFailed, unimplemented, Unsupported
from .funcname_cache import get_funcname
from .guards import GuardBuilder, install_guard
from .output_graph import GraphCompileReason, OutputGraph
from .replay_record import DummyModule, ExecutionRecorder
from .resume_execution import ContinueExecutionCache, ReenterWith
from .source import (
    AttrSource,
    DictGetItemSource,
    GlobalSource,
    GlobalWeakRefSource,
    LocalCellSource,
    LocalSource,
    Source,
)
from .trace_rules import is_builtin_constant, is_forbidden
from .utils import (
    counters,
    get_fake_value,
    get_instruction_source_311,
    graph_break_dup_warning_checker,
    istype,
    LazyString,
    proxy_args_kwargs,
)
from .variables.base import typestr, ValueMutationNew, VariableTracker
from .variables.builder import FrameStateSizeEntry, wrap_fx_proxy
from .variables.builtin import BuiltinVariable
from .variables.constant import ConstantVariable
from .variables.ctx_manager import (
    ContextWrappingVariable,
    GenericContextWrappingVariable,
    WithExitFunctionVariable,
)
from .variables.dicts import ConstDictVariable, SetVariable
from .variables.functions import (
    BaseUserFunctionVariable,
    FunctionDecoratedByContextlibContextManagerVariable,
    NestedUserFunctionVariable,
    SkipFunctionVariable,
    UserFunctionVariable,
    UserMethodVariable,
)
from .variables.iter import MAX_ITERATOR_LIMIT
from .variables.lazy import LazyVariableTracker
from .variables.lists import (
    BaseListVariable,
    ListIteratorVariable,
    ListVariable,
    SliceVariable,
    TupleVariable,
)
from .variables.misc import (
    CellVariable,
    ExceptionVariable,
    GetAttrVariable,
    NullVariable,
    PythonModuleVariable,
    UnknownVariable,
)
from .variables.nn_module import NNModuleVariable, UnspecializedNNModuleVariable
from .variables.tensor import supported_comparison_ops, SymNodeVariable, TensorVariable
from .variables.torch_function import (
    SymbolicTorchFunctionState,
    TorchFunctionModeVariable,
)
from .variables.user_defined import (
    RemovableHandleVariable,
    UserDefinedClassVariable,
    UserDefinedObjectVariable,
)


log = logging.getLogger(__name__)
graph_break_log = torch._logging.getArtifactLogger(__name__, "graph_breaks")
trace_call_log = torch._logging.getArtifactLogger(__name__, "trace_call")
trace_source_log = torch._logging.getArtifactLogger(__name__, "trace_source")
trace_bytecode_log = torch._logging.getArtifactLogger(__name__, "trace_bytecode")
tls = threading.local()
compare_op_handlers: Dict[str, Any] = {
    k: BuiltinVariable(v).call_function for k, v in supported_comparison_ops.items()
}
handle_contains = BuiltinVariable(operator.contains).call_function
handle_not = BuiltinVariable(operator.not_).call_function
compare_op_handlers["in"] = lambda tx, args, _: handle_contains(
    tx, [*reversed(args)], {}
)
compare_op_handlers["not in"] = lambda tx, args, _: handle_not(
    tx, [handle_contains(tx, [*reversed(args)], {})], {}
)


PT2_ISSUE_TRACKER_URL = "https://github.com/pytorch/pytorch/issues/new?&labels=oncall%3A+pt2&projects=&template=pt2-bug-report.yml"


@functools.cache
def _import_module(name: str) -> types.ModuleType:
    """
    Import the named module and cache the result. importlib.import_module()
    seems to do some filesystem checking to validate the name so not caching
    this can be slow.
    """
    return importlib.import_module(name)


@dataclasses.dataclass
class SpeculationEntry:
    filename: str
    lineno: int
    instruction_pointer: int
    inst: Instruction  # for debugging only
    failed: bool = False
    reason: Optional[GraphCompileReason] = None

    def fail_and_restart_analysis(self):
        """
        Start tracing of the current frame over again, and don't take this branch.
        """
        self.failed = True
        if self.reason is not None:
            restart_reason = self.reason.reason
        else:
            restart_reason = "Unknown fail_and_restart_analysis"
        raise exc.SpeculationRestartAnalysis(restart_reason=restart_reason)


@dataclasses.dataclass
class SpeculationLog:
    """
    SpeculationLog replaces the prior copy_graphstate/restore_graphstate
    checkpointing.  Rather than saving/restoring state, we restart the
    dynamo conversion process over from the beginning -- but when we
    hit the start of the speculation that failed, we instead generate
    a graph break.
    """

    entries: List[SpeculationEntry] = dataclasses.field(default_factory=list)
    index: int = 0

    def restart(self):
        self.index = 0

    def clear(self):
        self.entries.clear()
        self.index = 0

    def next(
        self, filename: str, lineno: int, instruction_pointer, inst
    ) -> SpeculationEntry:
        """
        Lookup or create a SpeculationEntry() that is shared across
        RestartAnalysis calls.  Args are used only for debug checks.
        """
        if len(self.entries) == self.index:
            self.entries.append(
                SpeculationEntry(filename, lineno, instruction_pointer, inst)
            )
        entry = self.entries[self.index]
        prev_entry_msg = ""
        if self.index != 0:
            prev_entry = self.entries[self.index - 1]
            prev_entry_msg = (
                f"Previous instruction: {prev_entry.filename}:{prev_entry.lineno}"
                f"({prev_entry.inst.opname} @ {prev_entry.instruction_pointer})\n"
            )
        assert (
            entry.instruction_pointer == instruction_pointer
            and entry.filename == filename
            and entry.lineno == lineno
        ), f"""
SpeculationLog diverged at index {self.index} (log had {len(self.entries)} entries):
- Expected: {entry.filename}:{entry.lineno} ({entry.inst.opname} at ip={entry.instruction_pointer})
- Actual: {filename}:{lineno} ({inst.opname} at ip={instruction_pointer})
{prev_entry_msg}
There are two usual reasons why this may have occured:
- When Dynamo analysis restarted, the second run took a different path than
  the first.  If this occurred, the previous instruction is the critical instruction that
  behaved differently.
- Speculation entries are only added under certain conditions (as seen in
  step()), e.g., there must exist operators in the graph; those conditions may
  have changed on restart.

If this divergence was intentional, clear the speculation log before restarting (do NOT
do this for graph breaks, you will infinite loop).

Otherwise, please submit a bug report, ideally including the contents of TORCH_LOGS=+dynamo
"""
        self.index += 1
        return entry


@dataclasses.dataclass
class LocalState:
    automatic_dynamic: Dict[str, FrameStateSizeEntry] = dataclasses.field(
        default_factory=dict
    )

    def render(self) -> str:
        return "\n".join(
            f"{k}: {v.render()}" for k, v in self.automatic_dynamic.items()
        )


# Mutable box that is shared across restarts
@dataclasses.dataclass
class DistributedState:
    compile_pg: Any
    local_state: LocalState
    all_states: Optional[List[LocalState]] = None


class TensorifyState:
    # These are the set of string symfloats names (eg. "zf0") that we collect
    # from the tensorify_python_scalars.py joint fx pass to inform us about
    # which float inputs we should specialize when we restart analysis.
    force_specializations: Set[str] = set()

    @classmethod
    def specialize(cls, index: str) -> None:
        cls.force_specializations.add(index)

    @classmethod
    def should_specialize(cls, index: str) -> bool:
        return index in cls.force_specializations

    @classmethod
    def clear(cls) -> None:
        cls.force_specializations.clear()

    @classmethod
    def empty(cls) -> bool:
        return len(cls.force_specializations) == 0


@functools.lru_cache(None)
def _step_logger():
    return torchdynamo_logging.get_step_logger(log)


@dataclasses.dataclass
class BlockStackEntry:
    # Current instruction that pushes something to block_stack
    inst: Instruction
    target: Instruction
    stack_index: Optional[int] = None
    with_context: Optional[
        Union[ContextWrappingVariable, GenericContextWrappingVariable]
    ] = None

    def can_restore(self):
        return self.with_context is not None

    def resume_fn(self):
        assert self.stack_index is not None
        if (
            self.with_context
            and hasattr(self.with_context, "target_values")
            and self.with_context.target_values
        ):
            return ReenterWith(self.stack_index, tuple(self.with_context.target_values))
        else:
            return ReenterWith(self.stack_index)

    def exit(self, tx, is_graph_break):
        assert self.with_context is not None
        if (
            is_graph_break and self.with_context.exit_on_graph_break()
        ) or not is_graph_break:
            return self.with_context.exit(tx)


class ReturnValueOp(Exception):
    pass


class YieldValueOp(Exception):
    """
    Signal to the symbolic tracer to stop and return control flow to the
    caller
    """


def stack_op(fn: typing.Callable[..., object]):
    nargs = len(inspect.signature(fn).parameters)
    fn_var = BuiltinVariable(fn)

    @functools.wraps(fn)
    def impl(self: "InstructionTranslator", inst: Instruction):
        self.push(fn_var.call_function(self, self.popn(nargs), {}))

    return impl


def _detect_and_normalize_assert_statement(
    self: "InstructionTranslatorBase",
    truth_fn: typing.Callable[[object], bool],
    push: bool,
):
    # Detect if this jump instruction is assert and normalize the assert
    # by pushing dummy error message when nothing is given.
    #
    # Python 3.9 assertion is in following format:
    # 18 POP_JUMP_IF_TRUE       28
    # 20 LOAD_ASSERTION_ERROR
    # 22 LOAD_CONST               3 ('Assert message') -> optional instruction
    # 24 CALL_FUNCTION            1                    -> optional instruction
    # 26 RAISE_VARARGS
    #
    # Python 3.8 assertion is in following format:
    # 18 POP_JUMP_IF_TRUE       28
    # 20 LOAD_GLOBAL              0 (Assertion type)
    # 22 LOAD_CONST               3 ('Assert message') -> optional instruction
    # 24 CALL_FUNCTION            1                    -> optional instruction
    # 26 RAISE_VARARGS            1

    if (truth_fn is not operator.truth) or push:
        return False

    assert isinstance(self.instruction_pointer, int)
    current_instruction_pointer = self.instruction_pointer
    inst = self.instructions[current_instruction_pointer]
    # Detect LOAD_ASSERTION_ERROR or LOAD_GLOBAL 0
    if sys.version_info < (3, 9):
        if inst.opname != "LOAD_GLOBAL" or inst.argval != "AssertionError":
            return False
    else:
        if inst.opname != "LOAD_ASSERTION_ERROR":
            return False

    current_instruction_pointer += 1

    # Use dummy error message if its hard to extract
    error_msg = "assertion error"

    inst = self.instructions[current_instruction_pointer]
    # DETECT RAISE_VARARGS or LOAD CONST
    if inst.opname == "LOAD_CONST":
        if not isinstance(inst.argval, str):
            return False
        error_msg = inst.argval

        # if it is LOAD_CONSTANT, it must be followed by CALL_FUNCTION
        # (PRECALL for Python 3.11, CALL for Python 3.12+)
        current_instruction_pointer += 1
        inst = self.instructions[current_instruction_pointer]
        if inst.opname not in ("CALL_FUNCTION", "PRECALL", "CALL"):
            return False

        # for Python 3.11, PRECALL should be followed by CALL, then RAISE_VARARGS
        # for Python != 3.11, CALL_FUNCTION/CALL should be followed by RAISE_VARARGS
        current_instruction_pointer += 1
        if inst.opname == "PRECALL":
            current_instruction_pointer += 1
        inst = self.instructions[current_instruction_pointer]

    if inst.opname != "RAISE_VARARGS":
        return False

    self.push(ConstantVariable.create(error_msg))

    return True


explain = False


def log_graph_break(code_options, reason="", exc_info=False, user_stack=None):
    if user_stack is None:
        user_stack = torch._guards.TracingContext.extract_stack()

    # TODO: Also report the traceback from the parent frame
    try:
        frame_loc = (user_stack[-1].filename, user_stack[-1].lineno)
    except IndexError:
        # first instruction
        frame_loc = (
            code_options["co_filename"],
            code_options["co_firstlineno"],
        )

    user_stack_formatted = "".join(traceback.format_list(user_stack))
    user_stack_trace = (
        "Graph break in user code at %s:%s\nReason: %s\nUser code traceback:\n%s"  # noqa: UP031
        % (
            frame_loc[0],
            frame_loc[1],
            reason,
            user_stack_formatted,
        )
    )
    torch._logging.trace_structured(
        "artifact",
        metadata_fn=lambda: {
            "name": "dynamo_graph_break_reason",
            "encoding": "string",
        },
        payload_fn=lambda: f"{user_stack_trace}\n{traceback.format_exc() if exc_info else ''}",
    )

    # torch._dynamo.explain() formats this a little nicer, and presents a slightly
    # more actionable user code pointer
    if (
        graph_break_log.isEnabledFor(logging.DEBUG)
        and not explain
        and graph_break_dup_warning_checker.add(frame_loc)
    ):
        # This log line MUST contain the string "Graph break in user code",
        # This log line is exercised from
        #   python test/dynamo/test_exc.py -k test_graph_break_log
        graph_break_log.debug(
            user_stack_trace,
        )
    else:
        # This log line MUST not contain the string "Graph break in user code",
        # exercised by
        #   python test/dynamo/test_misc.py -k test_duplicate_graph_break_log
        graph_break_log.debug(
            "Graph break (details suppressed) in user code at %s:%s\nReason: %s",
            frame_loc[0],
            frame_loc[1],
            reason,
        )


def generic_jump(truth_fn: typing.Callable[[object], bool], push: bool):
    def jump_graph_break(self, inst, value, extra_msg=""):
        log_graph_break(self.code_options, reason="Data-dependent jump")
        if not self.should_compile_partial_graph():
            unimplemented("should_compile_partial_graph=False")
        # compile a partial subgraph prefix then jump into user code
        if self.maybe_has_backedge():
            msg = (
                "Skipping frame because there is a graph break in a for/while loop\n"
                f"{self.frame_summary()}"
            )
            log.info(msg)
            raise exc.SkipFrame(msg)

        self.push(value)
        log.debug("generic_jump triggered compile")
        self.output.compile_subgraph(
            self,
            reason=GraphCompileReason(
                f"generic_jump {typestr(value)}{extra_msg}", [self.frame_summary()]
            ),
        )
        self.pop()

        if_next = self.create_call_resume_at(self.next_instruction)
        if push:
            self.push(value)
        if_jump = self.create_call_resume_at(inst.target)

        if sys.version_info >= (3, 13):
            # 3.13 requires stack[-1] to be bool type
            self.output.add_output_instructions([create_instruction("TO_BOOL")])

        self.output.add_output_instructions(
            [create_instruction(inst.opname, target=if_jump[0])] + if_next + if_jump
        )

    def inner(self: "InstructionTranslatorBase", inst: Instruction):
        value: VariableTracker = self.pop()
        if (
            config.rewrite_assert_with_torch_assert
            and _detect_and_normalize_assert_statement(self, truth_fn, push)
        ):
            error_msg: VariableTracker = self.pop()
            # Skip over things like `assert True`
            if value.is_python_constant():
                if bool(value.as_python_constant()):
                    return self.jump(inst)
                else:
                    jump_graph_break(self, inst, value)

            # TODO maybe should respect DtoH sync intention of users later??
            # Manually insert torch._assert_async instead of python assert and jump over
            # assert related instructions as we don't need them anymore.

            # if we see Tensor as assert statement, no need to call scalar_tensor
            if isinstance(value, TensorVariable):
                self.output.create_proxy(
                    "call_function",
                    torch._assert_async,
                    *proxy_args_kwargs((value, error_msg), {}),
                )
                self.jump(inst)
                return

            if isinstance(value, SymNodeVariable):
                # if the assertion is normal shape expression.
                # just install guard and bail out.
                sym_expr = value.sym_num
                if not isinstance(sym_expr, torch.SymBool):
                    sym_expr = sym_expr != 0

                result = torch.fx.experimental.symbolic_shapes.expect_true(sym_expr)
                if not result:
                    unimplemented(
                        "Assertion failed on symbolic shapes. Did you make sure eager mode succeeds?"
                    )
                self.jump(inst)
                return

            scalar_to_tensor_proxy = self.output.create_proxy(
                "call_function", torch.scalar_tensor, *proxy_args_kwargs((value,), {})
            )

            scalar_to_tensor = wrap_fx_proxy(
                self,
                scalar_to_tensor_proxy,
                example_value=get_fake_value(scalar_to_tensor_proxy.node, self),
            )

            self.output.create_proxy(
                "call_function",
                torch._assert_async,
                *proxy_args_kwargs((scalar_to_tensor, error_msg), {}),
            )
            self.jump(inst)
            return

        if value.is_python_constant():
            if truth_fn(value.as_python_constant()):
                if push:
                    self.push(value)
                self.jump(inst)
        elif (
            isinstance(value, (TensorVariable)) and self.should_compile_partial_graph()
        ):
            jump_graph_break(self, inst, value)
        elif isinstance(value, NNModuleVariable):
            # Equivalent of "self.nn_module is not None"
            mod = self.output.get_submodule(value.module_key)
            if truth_fn(mod):
                if push:
                    self.push(value)
                self.jump(inst)
        elif isinstance(value, UnspecializedNNModuleVariable):
            mod = value.value
            if truth_fn(mod):
                if push:
                    self.push(value)
                self.jump(inst)
        elif isinstance(value, UserDefinedObjectVariable):
            try:
                x = value.var_getattr(self, "__bool__")  # type: ignore[arg-type]
            except exc.ObservedAttributeError:
                exc.handle_observed_exception(self)
                # if __bool__ is missing, trying __len__ to infer a truth value.
                try:
                    x = value.var_getattr(self, "__len__")  # type: ignore[arg-type]
                except exc.ObservedAttributeError:
                    exc.handle_observed_exception(self)
                    x = None

            # __bool__ or __len__ is function
            if isinstance(x, UserMethodVariable):
                result = x.call_function(self, [], {})  # type: ignore[arg-type, assignment]
                if isinstance(result, ConstantVariable) and isinstance(
                    result.value, (bool, int)
                ):
                    if truth_fn(result.value):
                        if push:
                            self.push(value)
                        self.jump(inst)
                elif isinstance(result, SymNodeVariable):
                    if result.evaluate_expr():
                        if push:
                            self.push(value)
                        self.jump(inst)
                else:
                    unimplemented(
                        "generic_jump on UserDefined with __bool__ returning non-constant"
                    )
            # __bool__ or __len__ is non-function or not existed in the user defined object
            else:
                if truth_fn(True):
                    if push:
                        self.push(value)
                    self.jump(inst)
        elif not isinstance(value, TensorVariable) and value.has_unpack_var_sequence(
            self
        ):
            if truth_fn(len(value.unpack_var_sequence(self))):
                if push:
                    self.push(value)
                self.jump(inst)
        elif isinstance(value, SymNodeVariable):
            try:
                eval_result = value.evaluate_expr(self.output)
            except exc.UserError as e:
                if self.should_compile_partial_graph():
                    return jump_graph_break(self, inst, value, extra_msg=f"\n{e}")
                raise
            if truth_fn(eval_result):
                if push:
                    self.push(value)
                self.jump(inst)
        elif isinstance(value, variables.BackwardHookVariable):
            if truth_fn(True):
                if push:
                    self.push(value)
                self.jump(inst)
        else:
            from .source import is_constant_source

            if value.source is not None and is_constant_source(value.source):
                if truth_fn(value.get_real_value()):  # type: ignore[attr-defined]
                    if push:
                        self.push(value)
                    self.jump(inst)
            else:
                raise exc.UserError(
                    exc.UserErrorType.DYNAMIC_CONTROL_FLOW,
                    "Dynamic control flow is not supported at the moment. Please use "
                    "torch.cond to explicitly capture the control flow.",
                    case_name="cond_operands",
                )

    return inner


def break_graph_if_unsupported(*, push):
    def decorator(inner_fn):
        @functools.wraps(inner_fn)
        def wrapper(self: "InstructionTranslatorBase", inst: Instruction):
            speculation = self.speculate()
            if speculation.failed:
                assert speculation.reason is not None
                return handle_graph_break(self, inst, speculation.reason)
            try:
                return inner_fn(self, inst)
            except Unsupported as excp:
                if self.generic_context_manager_depth > 0:
                    # We don't support graph break under GenericContextWrappingVariable,
                    # If there is, we roll back to the checkpoint and fall back.
                    excp.remove_from_stats()
                    unimplemented("Graph break under GenericContextWrappingVariable")

                if isinstance(excp, exc.UncapturedHigherOrderOpError):
                    raise

                if not self.should_compile_partial_graph():
                    raise

                log_graph_break(
                    self.code_options,
                    exc_info=True,
                    reason=f"Unsupported: {excp}",
                    user_stack=excp.real_stack,
                )

                if self.maybe_has_backedge():
                    msg = (
                        "Skipping frame because there is a graph break in a for/while loop\n"
                        f"{self.frame_summary()}"
                    )
                    log.info(msg)
                    raise exc.SkipFrame(msg) from excp

                excp.remove_from_stats()
                excp.add_to_stats("graph_break")
                speculation.reason = GraphCompileReason(excp.msg, excp.real_stack)
            speculation.fail_and_restart_analysis()

        def handle_graph_break(
            self: "InstructionTranslatorBase",
            inst: Instruction,
            reason: GraphCompileReason,
        ):
            self.output.compile_subgraph(self, reason=reason)
            cg = PyCodegen(self)
            cleanup: List[Instruction] = []
            # Reconstruct the context variable CLASS in the block stack
            for b in self.block_stack:
                # Don't exit any modes we have entered,
                # output bytecode will mutate the tf mode stack accordingly
                if isinstance(b.with_context, TorchFunctionModeVariable):
                    cg.extend_output(
                        b.resume_fn().try_except_torch_function_mode(
                            cg.code_options, cleanup
                        )
                    )
                    continue
                assert b.with_context is not None
                assert isinstance(b.with_context, (ContextWrappingVariable))
                b.with_context.reconstruct_type(cg)
                cg.extend_output(b.resume_fn().try_finally(cg.code_options, cleanup))
            self.output.add_output_instructions(cg.get_instructions())
            del cg

            if sys.version_info >= (3, 11) and inst.opname == "CALL":
                kw_names = (
                    self.kw_names.as_python_constant()
                    if self.kw_names is not None
                    else ()
                )
                if len(kw_names) > 0:
                    # KW_NAMES no longer used in 3.13
                    assert sys.version_info < (3, 13)
                    self.output.add_output_instructions(
                        [create_instruction("KW_NAMES", argval=kw_names)]
                    )
                self.output.add_output_instructions(
                    create_call_function(inst.arg, False)
                )
            else:
                # copy instruction, but without exception table data
                assert inst.target is None
                inst_copy = copy.copy(inst)
                inst_copy.exn_tab_entry = None
                self.output.add_output_instructions([inst_copy])

            self.output.add_output_instructions(cleanup)

            if (
                sys.version_info >= (3, 11)
                and sys.version_info < (3, 12)
                and inst.opname == "CALL"
            ):
                # stack effect for PRECALL + CALL is split between the two instructions
                stack_effect = dis.stack_effect(
                    dis.opmap["PRECALL"], inst.arg
                ) + dis.stack_effect(dis.opmap["CALL"], inst.arg)
            else:
                stack_effect = dis.stack_effect(inst.opcode, inst.arg)
            self.popn(push - stack_effect)

            for _ in range(push):
                self.push(UnknownVariable())
            self.output.add_output_instructions(
                self.create_call_resume_at(self.next_instruction)
            )

        return wrapper

    return decorator


class BytecodeDistpatchTableMeta(type):
    """Installs a `cls.dispatch_table` on every subclass to speed up calls to self.OPCODE()"""

    def __init__(cls, name, bases, dct) -> None:
        super().__init__(name, bases, dct)

        def _missing(opname, *args):
            unimplemented(f"missing: {opname}")

        dispatch_table = {
            op: getattr(cls, opname, functools.partial(_missing, opname))
            for opname, op in dis.opmap.items()
        }
        cls.dispatch_table = [dispatch_table.get(i) for i in range(2**8)]


class InstructionTranslatorBase(
    metaclass=BytecodeDistpatchTableMeta,
):
    output: OutputGraph
    symbolic_locals: Dict[str, VariableTracker]
    symbolic_globals: Dict[str, VariableTracker]
    symbolic_torch_function_state: SymbolicTorchFunctionState
    stack: List[VariableTracker]
    instruction_pointer: Optional[int]
    current_instruction: Instruction
    block_stack: List[BlockStackEntry]
    lineno: int
    kw_names: Optional[ConstantVariable]
    accept_prefix_inst: bool
    prefix_insts: List[Instruction]
    inline_depth: int
    inconsistent_side_effects: bool
    current_speculation: Optional[SpeculationEntry]
    dispatch_table: List[Any]
    exn_vt_stack: List[VariableTracker]
    exec_recorder: Optional[ExecutionRecorder]
    strict_checks_fn: Optional[Callable[[VariableTracker], bool]]

    def mark_inconsistent_side_effects(self):
        """
        InstructionTranslator has encountered instructions which may cause
        dynamo to see a different version of history from eager
        See: https://github.com/pytorch/pytorch/issues/110765
        """
        self.inconsistent_side_effects = True

    def maybe_has_backedge(self):
        # This function employs a heuristic. It does not reliably detect a backedge.
        # The heuristic is straightforward: starting from the current instruction and
        # continuing to the end, if any jump instruction targets an instruction before
        # the current one, there might be a backedge.

        # Python 3.12 introduced changes to bytecode that group common paths in
        # blockstacks (with or try...else) and allow for early returns. Consequently,
        # there can be multiple RETURN_VALUE instructions. Another heuristic is to
        # halt detection upon encountering the first RETURN_VALUE or RETURN_CONST.

        # These heuristics can result in both false positives and negatives, but
        # in either case, the Dynamo code remains valid. For false positives
        # (where an edge is incorrectly marked as a backedge), Dynamo will
        # perform a SkipFrame instead of potentially applying optimizations. For
        # false negatives (where an edge that should be marked as a backedge
        # isn't), multiple graphs may be generated if there's a break in the
        # graph during a for loop. In general, its better to have fewer false
        # negatives so that Dynamo does not skip the whole frame.

        cur_offset = self.current_instruction.offset
        assert self.instruction_pointer is not None
        for inst in self.instructions[self.instruction_pointer :]:
            if inst.opname in ("RETURN_VALUE", "RETURN_CONST"):
                return False
            if inst.opname in JUMP_OPNAMES:
                jump_offset = inst.argval
                if jump_offset < cur_offset:
                    return True
        return False

    def cellvars(self):
        if not hasattr(self, "_cellvars"):
            self._cellvars = tuple(self.code_options["co_cellvars"] or [])
            # An inlined function might depend on the cellvar of the parent
            # function. So, recursively obtain parent cellvars.
            if isinstance(self, InliningInstructionTranslator):
                self._cellvars += self.parent.cellvars()
        return self._cellvars

    def freevars(self):
        if not hasattr(self, "_freevars"):
            self._freevars = tuple(self.code_options["co_freevars"] or [])
            # An inlined function might depend on the freevar of the parent
            # function. So, recursively obtain parent freevars.
            if isinstance(self, InliningInstructionTranslator):
                self._freevars += self.parent.freevars()
        return self._freevars

    def cell_and_freevars(self):
        if not hasattr(self, "_cell_and_freevars"):
            self._cell_and_freevars = self.cellvars() + self.freevars()
        return self._cell_and_freevars

    def prune_dead_locals(self):
        # Only keep the locals that must remain on the stack.
        reads = livevars_analysis(self.instructions, self.current_instruction)
        self.symbolic_locals = {
            k: v for k, v in self.symbolic_locals.items() if k in reads
        }
        # "Garbage collect the heap".
        self.output.side_effects.prune_dead_object_new(self)

    def call_function(
        self,
        fn: VariableTracker,
        args: List[VariableTracker],
        kwargs: Dict[str, VariableTracker],
    ):
        assert isinstance(fn, VariableTracker)
        assert isinstance(args, list)
        assert isinstance(kwargs, dict)
        assert all(
            isinstance(x, VariableTracker)
            for x in itertools.chain(args, kwargs.values())
        )
        inner_fn = None
        if hasattr(fn, "value"):
            inner_fn = fn.value
        if hasattr(fn, "fn"):
            inner_fn = fn.fn
        if inner_fn and callable(inner_fn) and is_forbidden(inner_fn):
            raise AssertionError(f"Attempt to trace forbidden callable {inner_fn}")
        self.push(fn.call_function(self, args, kwargs))  # type: ignore[arg-type]

    def inline_user_function_return(self, fn, args, kwargs):
        """
        A call to some user defined function by inlining it.
        """
        return InliningInstructionTranslator.inline_call(self, fn, args, kwargs)

    def get_line_of_code_header(self, lineno=None):
        if lineno is None:
            lineno = self.lineno
        inline_depth_str = (
            f" (inline depth: {self.inline_depth})" if self.inline_depth > 0 else ""
        )
        funcname = get_funcname(self.f_code.co_filename, lineno)
        funcname_str = "" if funcname is None else f" ({funcname})"
        return f"{self.f_code.co_filename}:{lineno} in {self.f_code.co_name}{funcname_str}{inline_depth_str}"

    def get_log_starts_line_log_str(self):
        log_str = f"TRACE starts_line {self.get_line_of_code_header()}\n"
        line = linecache.getline(self.f_code.co_filename, self.lineno).rstrip()
        log_str += f"    {line}"
        return log_str

    def starts_line(self, lineno):
        if self.lineno == lineno:
            return
        self.lineno = lineno
        TracingContext.set_current_loc(
            self.f_code.co_filename, lineno, self.f_code.co_name
        )
        from torch._logging.structured import dump_file

        dump_file(self.f_code.co_filename)
        if trace_source_log.isEnabledFor(logging.DEBUG):
            trace_source_log.debug("%s", LazyString(self.get_log_starts_line_log_str))

    def step(self):
        """Process exactly one instruction, return False we should exit"""
        ip = self.instruction_pointer
        if ip is None:
            return False
        self.current_instruction = inst = self.instructions[ip]
        self.instruction_pointer = ip + 1

        if inst.starts_line:
            self.starts_line(inst.starts_line)

        if (
            not self.stack
            and self.should_compile_partial_graph()
            and self.is_non_empty_graph()
        ):
            self.current_speculation = self.speculate()
            if self.current_speculation.failed:
                return self.step_graph_break(inst)

        if trace_bytecode_log.isEnabledFor(logging.DEBUG):
            trace_bytecode_log.debug(
                "TRACE %s %s %s", inst.opname, inst.argval, self.stack
            )

        self.update_block_stack(inst)

        try:
            self.dispatch_table[inst.opcode](self, inst)
            return not self.output.should_exit
        except TensorifyScalarRestartAnalysis:
            raise
        except exc.ObservedException as e:
            self.exception_handler(e)
            return True
        except (ReturnValueOp, YieldValueOp):
            return False
        except Unsupported:
            if self.current_speculation is None:
                log.debug("empty checkpoint")
                raise
            log.debug("step triggered compile", exc_info=True)

        self.current_speculation.fail_and_restart_analysis()

    if sys.version_info >= (3, 11):

        def update_block_stack(self, inst):
            # 3.11+ no longer uses a block stack, but we still keep track of one
            # so that we know which contexts are currently active.
            # For our purposes, all exception table entries with the same target
            # are considered to be part of the same "block".
            # NOTE: we only keep track of with blocks that are not contained in try blocks.
            # This is because we will not create continuation functions on graph breaks in try blocks,
            # but we may for with blocks. We do not push blocks here since
            # with blocks are pushed when handling BEFORE_WITH.
            entry = inst.exn_tab_entry
            if entry:
                # Detect when we have exited the top with block.
                # The with blocks on the block stack are not enclosed in try
                # blocks, so a with block's cleanup code should be in the
                # previous with block (if any).
                if (
                    len(self.block_stack) >= 2
                    and entry.target is not self.block_stack[-1].target
                    and entry.target is self.block_stack[-2].target
                ):
                    # exit the current block
                    self.block_stack.pop()
            else:
                # no longer in any block
                # It is possible for NOPs to be between two instructions
                # in the same block, but the NOPs are not covered by an
                # exception table entry. In this case, assume that we
                # are still in the same block.
                # In 3.12+, JUMP_BACKWARD might also not be covered by
                # an exception table entry, so we also assume that we
                # are still in the same block. It is probably safe to do
                # this in 3.11, even though we haven't encountered this case before.
                if self.block_stack and inst.opname not in ("NOP", "JUMP_BACKWARD"):
                    # If we really escape from a block and the current
                    # instruction is not in another block, then there
                    # should be no other nested blocks that we are in.
                    assert len(self.block_stack) == 1
                    self.block_stack.pop()

    else:

        def update_block_stack(self, inst):
            pass

    @property
    def next_instruction(self):
        return self.instructions[self.instruction_pointer]  # type: ignore[index]

    def step_graph_break(self, continue_inst):
        # generate code from checkpoint
        assert not self.output.output_instructions
        assert self.current_speculation is not None
        self.output.compile_subgraph(
            self,
            partial_convert=True,
            reason=GraphCompileReason("step_unsupported", [self.frame_summary()]),
        )
        self.output.add_output_instructions(
            [create_jump_absolute(continue_inst)] + self.instructions
        )

    def run_ctx_mgr(self):
        # NB: Don't push the top level frame summary; set_current_loc will
        # take care of it.  However, DO make sure we attach real_stack to
        # exceptions
        return TracingContext.current_frame(None)

    def run(self):
        with self.run_ctx_mgr():
            try:
                self.output.push_tx(self)
                while self.step():
                    pass
            except TensorifyScalarRestartAnalysis:
                raise
            except BackendCompilerFailed:
                raise
            except Exception as e:
                if self.exec_recorder:
                    e.exec_record = self.exec_recorder.get_record()  # type: ignore[attr-defined]
                raise
            finally:
                self.output.pop_tx()
                # Cleanup the outputGraph to delete the held tensors. We perform the
                # cleanup only for InstructionTranslator and not
                # InliningInstructionTranslator. The InliningInstructionTranslator
                # mutates the output object and is restored to original state if
                # there was an exception.
                if isinstance(self, InstructionTranslator):
                    self.output.cleanup()

    def push(self, val: Optional[VariableTracker]):
        assert val is None or isinstance(
            val, VariableTracker
        ), f"push expects VariableTracker, got {typestr(val)}"
        self.stack.append(val)  # type: ignore[arg-type]

    def push_many(self, vals: List[VariableTracker]):
        for val in vals:
            self.push(val)

    def pop(self) -> VariableTracker:
        return self.stack.pop()

    def popn(self, n: int) -> List[VariableTracker]:
        return [*reversed([self.pop() for _ in range(n)])]

    def LOAD_FAST(self, inst):
        name = inst.argval
        if self.exec_recorder and name in self.f_locals:
            self.exec_recorder.add_local_var(name, self.f_locals[name])

        try:
            self.push(self.symbolic_locals[name].unwrap())
        except KeyError:
            if name.startswith("."):
                try:
                    # This happens in dict/list comprehensions
                    new_name = name.replace(".", "implicit")
                    self.push(self.symbolic_locals[new_name])
                except KeyError:
                    unimplemented("undefined LOAD_FAST (implicit)")
            else:
                unimplemented("undefined LOAD_FAST")

        # for continuation functions
        if name.startswith("___stack"):
            self.symbolic_locals.pop(name)

    def LOAD_DEREF(self, inst):
        assert inst.argval in self.cell_and_freevars()
        cell = self.symbolic_locals[inst.argval]
        contents_var = self.output.side_effects.load_cell(cell)
        self.push(contents_var)

        if self.exec_recorder and inst.argval in self.f_locals:
            self.exec_recorder.add_local_var(inst.argval, self.f_locals[inst.argval])

    def STORE_FAST(self, inst):
        name = inst.argval
        loaded_vt = self.pop()
        loaded_vt.set_name_hint(name)
        self.symbolic_locals[name] = loaded_vt

    def DELETE_FAST(self, inst):
        del self.symbolic_locals[inst.argval]

    def STORE_DEREF(self, inst):  # type: ignore[override]
        assert inst.argval in self.cell_and_freevars()
        cell = self.symbolic_locals[inst.argval]
        val = self.pop()
        self.output.side_effects.store_cell(cell, val)

        assert isinstance(cell, CellVariable)  # tame mypy
        if cell.local_name is not None:
            val.set_name_hint(cell.local_name)  # type: ignore[attr-defined]

    LOAD_CLOSURE = LOAD_FAST

    def _load_const(self, inst):
        i = inst.arg
        if i is None:
            return ConstantVariable.create(value=inst.argval)
        val = self._constants_cache[i]
        if not val:
            self._constants_cache[i] = val = ConstantVariable.create(value=inst.argval)
        return val

    def LOAD_CONST(self, inst):
        self.push(self._load_const(inst))

    def _load_global(self, inst):
        name = inst.argval

        if self.exec_recorder:
            if name in self.f_globals:
                self.exec_recorder.add_global_var(name, self.f_globals[name])
            else:
                assert name in self.f_builtins
                self.exec_recorder.builtins[name] = self.f_builtins[name]

        if name in self.symbolic_globals:
            variable = self.output.side_effects[self.symbolic_globals[name]]
            self.push(self.output.side_effects.load_global(variable, name))
            return

        try:
            value = self.f_globals[name]
        except KeyError:
            return self.load_builtin(inst)

        self.push(VariableTracker.build(self, value, GlobalSource(name)))

    @functools.cached_property
    def nn_modules_globals_vt(self):
        module_name = "torch.nn.modules.module"
        module_source = self.import_source(module_name)
        fglobals_value = _import_module(module_name)
        return VariableTracker.build(self, fglobals_value, module_source)

    def LOAD_GLOBAL(self, inst):
        if sys.version_info >= (3, 11) and sys.version_info < (3, 13) and inst.arg % 2:
            self.PUSH_NULL(inst)
        self._load_global(inst)
        if sys.version_info >= (3, 13) and inst.arg % 2:
            self.PUSH_NULL(inst)

    def STORE_GLOBAL(self, inst):
        value = self.pop()
        name = inst.argval
        source = GlobalSource(name)
        if name not in self.symbolic_globals:
            self.symbolic_globals[name] = object()  # type: ignore[assignment]  # sentinel object
        variable = self.output.side_effects.track_global_existing(
            source, self.symbolic_globals[name]
        )
        if isinstance(value, RemovableHandleVariable):
            unimplemented("Storing handles in globals - NYI")
        self.output.side_effects.store_global(variable, name, value)

    # Cache note: This cache only exists for the duration of this
    # InstructionTranslator - so it should be safe to do.
    @cache_method
    def import_source(self, module_name):
        """Create an alias to a module for use in guards"""
        if "torch_package" in module_name:
            value = torch.package.package_importer._package_imported_modules[
                module_name
            ]
            alias = (
                module_name.replace(">", "_").replace("<", "_").replace(".", "_dot_")
            )
        else:
            value = _import_module(module_name)
            alias = f"__import_{module_name.replace('.', '_dot_')}"
        f_globals = self.output.global_scope
        assert alias not in f_globals or f_globals[alias] is value
        f_globals[alias] = value
        self.output.update_co_names(alias)
        return GlobalSource(alias)

    def resolve_name(self, name, package, level):
        """
        Copied from the Cpython implementation of __import__
        Resolve a relative module name to an absolute one.
        https://github.com/python/cpython/blob/5a094f0255eea1db58fb2cf14c200971e64ec36e/Lib/importlib/_bootstrap.py#L902
        """
        bits = package.rsplit(".", level - 1)
        if len(bits) < level:
            raise ImportError("attempted relative import beyond top-level package")
        base = bits[0]
        return f"{base}.{name}" if name else base

    def calc_package(self):
        """
        Copied from the Cpython implementation of __import__
        https://github.com/python/cpython/blob/5a094f0255eea1db58fb2cf14c200971e64ec36e/Lib/importlib/_bootstrap.py#L1090
        """
        package = self.f_globals.get("__package__")
        spec = self.f_globals.get("__spec__")
        if package is not None:
            if spec is not None and package != spec.parent:
                log.warning(
                    "__package__ != __spec__.parent (%r != %r)",
                    package,
                    spec.parent,
                    stacklevel=3,
                )
            return package
        elif spec is not None:
            return spec.parent
        else:
            log.warning(
                "can't resolve package from __spec__ or __package__, "
                "falling back on __name__ and __path__",
                stacklevel=3,
            )
            package = self.f_globals["__name__"]
            if "__path__" not in self.f_globals:
                package = package.rpartition(".")[0]
        return package

    def IMPORT_NAME(self, inst):
        level, fromlist = self.popn(2)
        level = level.as_python_constant()
        fromlist = fromlist.as_python_constant()
        module_name = inst.argval

        # Are we replaying? if so, load recorded module
        recorded_name = (
            f"{ExecutionRecorder.LOCAL_MOD_PREFIX}_{level}_{fromlist}_{module_name}"
        )
        if recorded_name in self.f_globals:
            value = self.f_globals[recorded_name]
            source = GlobalSource(recorded_name)
        else:
            try:
                value = __import__(
                    module_name,
                    fromlist=fromlist,
                    level=level,
                    globals=self.f_globals,
                )
            except ImportError:
                unimplemented("import a module that does not exist")

            if level != 0:
                pkg = self.calc_package()
                module_name = self.resolve_name(module_name, pkg, level)

            # For __import__, when the name variable is of the form package.module,
            # normally, the top-level package (the name up till the first dot) is
            # returned, not the module named by module_name. However, when a
            # non-empty fromlist argument is given, the module named by name is
            # returned. Therefore, we set the source correctly here.
            if not fromlist:
                top_level_module_name = module_name.partition(".")[0]
                source = self.import_source(top_level_module_name)
            else:
                source = self.import_source(module_name)

        if self.exec_recorder:
            self.exec_recorder.add_local_mod(recorded_name, value)

        if istype(value, (types.ModuleType, DummyModule)):
            self.push(PythonModuleVariable(value, source=source))
        else:
            unimplemented(f"IMPORT_NAME {typestr(value)}")

    def IMPORT_FROM(self, inst):
        self.DUP_TOP(inst)
        self._load_attr(inst)

    def load_builtin_from_argval(self, argval):
        if argval not in self.f_builtins:
            raise NameError(f"name '{argval}' is not defined")
        val = self.f_builtins[argval]

        if callable(val):
            builtins_source = GlobalSource(
                self.output.name_of_builtins_dict_key_in_fglobals
            )
            var_source = DictGetItemSource(builtins_source, argval)
            self.push(VariableTracker.build(self, val, var_source))
        else:
            assert is_builtin_constant(val)
            self.push(ConstantVariable.create(value=val))

    def load_builtin(self, inst):
        self.load_builtin_from_argval(inst.argval)

    def jump(self, inst):
        self.instruction_pointer = self.indexof[inst.target]

    JUMP_FORWARD = jump
    JUMP_ABSOLUTE = jump

    POP_JUMP_IF_FALSE = generic_jump(operator.not_, False)
    POP_JUMP_IF_TRUE = generic_jump(operator.truth, False)
    JUMP_IF_FALSE_OR_POP = generic_jump(operator.not_, True)
    JUMP_IF_TRUE_OR_POP = generic_jump(operator.truth, True)

    def SETUP_LOOP(self, inst):
        # only exists in python<=3.7
        self.block_stack.append(BlockStackEntry(inst, inst.target))

    def SETUP_EXCEPT(self, inst):
        # only exists in python<=3.7
        self.block_stack.append(BlockStackEntry(inst, inst.target))

    def POP_BLOCK(self, inst):
        self.block_stack.pop()

    def SETUP_WITH(self, inst):
        self.setup_or_before_with(inst)

    def SETUP_FINALLY(self, inst):
        self.block_stack.append(BlockStackEntry(inst, inst.target))

    def BEGIN_FINALLY(self, inst):
        self.push(None)

    def WITH_CLEANUP_START(self, inst):
        exit, exc = self.popn(2)
        assert exc is None
        self.push(exc)
        self.push(exit.call_function(self, [ConstantVariable.create(None)] * 3, {}))

    def WITH_CLEANUP_FINISH(self, inst):
        self.popn(2)
        self.push(None)

    def CALL_FINALLY(self, inst):
        """
        pushes the address of the next instruction onto the stack and increments
        bytecode counter by delta
        """
        # Python 3.8 only
        addr = self.indexof[self.next_instruction]
        self.push(ConstantVariable.create(addr))
        self.jump(inst)

    def END_FINALLY(self, inst):
        # Python 3.8 only
        # https://docs.python.org/3.8/library/dis.html#opcode-END_FINALLY
        tos = self.pop()
        if isinstance(tos, ConstantVariable):
            self.instruction_pointer = tos.as_python_constant()
        else:
            pass

    def POP_FINALLY(self, inst):
        # Python 3.8 only
        preserve_tos = inst.argval
        if preserve_tos:
            tos = self.pop()
        _ = self.pop()
        if preserve_tos:
            self.push(tos)  # type: ignore[possibly-undefined]

    def FOR_ITER(self, inst):
        it = self.pop().realize()
        try:
            val = it.next_variable(self)
            self.push(it)
            self.push(val)
        except (StopIteration, exc.ObservedUserStopIteration) as e:
            if isinstance(e, exc.ObservedUserStopIteration):
                exc.handle_observed_exception(self)

            # leave iterator upon exhaustion in 3.12
            if sys.version_info >= (3, 12):
                # CPython 3.12 actually jumps to the instruction after the END_FOR
                # and performs the action of END_FOR as part of FOR_ITER. We jump
                # to the END_FOR and run it, so we need to make sure 2 values are
                # on the stack for it to pop.
                self.push(it)
                self.push(ConstantVariable.create(None))
            self.jump(inst)

    def _raise_exception_variable(self, inst):
        val = self.pop()
        # User can raise exception in 2 ways
        #   1) raise exception type - raise NotImplementedError
        #   2) raise execption instance - raise NotImplemetedError("foo")

        # 1) when user raises exception type
        if isinstance(val, variables.BuiltinVariable):
            # Create the instance of the exception type
            # https://github.com/python/cpython/blob/3.11/Python/ceval.c#L6547-L6549
            val = val.call_function(self, [], {})  # type: ignore[arg-type]

        # Save the exception in a global data structure
        self.exn_vt_stack.append(val)

        # 2) when user raises exception instance
        if isinstance(val, variables.ExceptionVariable):
            if observed_exception_type := exc.observed_exception_map.get(val.exc_type):
                raise observed_exception_type(f"raised exception {val}")
            raise exc.ObservedException(f"raised exception {val}")
        unimplemented(f"raise {exc}")

    def RAISE_VARARGS(self, inst):
        if inst.arg == 0:
            unimplemented("re-raise")
        elif inst.arg == 1:
            self._raise_exception_variable(inst)
        else:
            # Support raise .. from None ... Dynamo does not track __cause__ and other attributes of exception. So we
            # ignore `from None` part.
            from_vt = self.pop()
            if isinstance(from_vt, ConstantVariable) and from_vt.value is None:
                self._raise_exception_variable(inst)
            unimplemented("raise ... from ...")

    def RERAISE(self, inst):
        if sys.version_info >= (3, 11):
            # RERAISE is currently supported in a narrow case of `raise ... from None`
            self._raise_exception_variable(inst)
        unimplemented("RERAISE")

    def exception_handler(self, raised_exception):
        if sys.version_info >= (3, 11):
            exn_tab_entry = self.current_instruction.exn_tab_entry
            if exn_tab_entry:
                # Implementation is based on https://github.com/python/cpython/blob/3.11/Objects/exception_handling_notes.txt

                # 1) pop values from the stack until it matches the stack depth
                # for the handler
                while len(self.stack) > exn_tab_entry.depth:
                    self.pop()

                # 2) if 'lasti' is true, then push the offset that the exception was raised at
                if exn_tab_entry.lasti:
                    self.push(
                        variables.ConstantVariable(self.current_instruction.offset)
                    )

                # 3) push the exception to the stack
                assert len(self.exn_vt_stack)
                self.push(self.exn_vt_stack[-1])

                # 4) jump to the handler
                self.jump(exn_tab_entry)
            else:
                # No handler found. Bubble the exception to the parent
                # instruction translater. We use special exception for this.
                self.stack.clear()
                if type(self) is InstructionTranslator:
                    raise Unsupported("Observed exception")
                raise raised_exception
        else:
            if len(self.block_stack):
                # base implementation - https://github.com/python/cpython/blob/3.10/Python/ceval.c#L4455

                assert len(self.exn_vt_stack)
                exception_var = self.exn_vt_stack[-1]

                block_stack_entry = self.block_stack.pop()

                while block_stack_entry.inst.opname == "EXCEPT_HANDLER":
                    # TODO(anijain2305) - This is not tested .. unable to create a testcase
                    # https://github.com/python/cpython/blob/3.10/Python/ceval.c#L1456
                    self.popn(3)
                    if len(self.block_stack) == 0:
                        # No handler found in this frame. Bubble the exception to the parent
                        # instruction translater.
                        self.stack.clear()
                        if type(self) is InstructionTranslator:
                            raise Unsupported("Observed exception")
                        raise raised_exception
                    block_stack_entry = self.block_stack.pop()

                if block_stack_entry.inst.opname != "SETUP_FINALLY":
                    unimplemented(
                        "exception is raised when top of the block stack "
                        "is not exception handler (e.g. try .. with .. except). "
                        f"Current TOS is {block_stack_entry.inst}"
                    )

                # Push a dummy block stack entry of EXCEPT_HANDLER
                # https://github.com/python/cpython/blob/3.10/Python/ceval.c#L1456
                except_handler_inst = Instruction(1e6, "EXCEPT_HANDLER", None, 0)
                self.block_stack.append(BlockStackEntry(except_handler_inst, None))

                # Push old exception
                if len(self.exn_vt_stack) >= 2:
                    old_exception = self.exn_vt_stack[-2]

                    # Push the old exception on to stack - tb, value, type
                    # Traceback is currently mapped to UnknownVariable
                    self.push(variables.UnknownVariable())
                    self.push(old_exception)
                    self.push(variables.BuiltinVariable(old_exception.exc_type))
                else:
                    # Push empty exception tb, value, type
                    self.push(variables.ConstantVariable(None))
                    self.push(variables.ConstantVariable(None))
                    self.push(variables.ConstantVariable(None))

                # Push new exception - tb, val, type
                # Traceback is currently mapped to UnknownVariable
                self.push(variables.UnknownVariable())
                self.push(exception_var)
                self.push(variables.BuiltinVariable(exception_var.exc_type))

                # Jump to target
                self.jump(block_stack_entry)
            else:
                # No handler found. Bubble the exception to the parent
                # instruction translater. We use special exception for this.
                self.stack.clear()
                if type(self) is InstructionTranslator:
                    raise Unsupported("Observed exception")
                raise raised_exception

    def PUSH_EXC_INFO(self, inst):
        val = self.pop()
        assert len(self.exn_vt_stack)
        self.push(self.exn_vt_stack[-1])
        self.push(val)

    def POP_EXCEPT(self, inst):
        if sys.version_info >= (3, 11):
            val = self.pop()
            assert isinstance(val, variables.ExceptionVariable)

            # This exception is handled and therefore we can clear the error indicator
            assert len(self.exn_vt_stack)
            self.exn_vt_stack.pop()
        else:
            assert len(self.block_stack) > 0
            if self.block_stack[-1].inst.opname != "EXCEPT_HANDLER":
                raise AssertionError(
                    "Bug in Dynamo tracing of exception handling."
                    "Top of the block stack is not EXCEPT_HANDLER."
                )
            self.block_stack.pop()

            self.popn(3)

            # This exception is handled and therefore we can clear the error indicator
            assert len(self.exn_vt_stack)
            self.exn_vt_stack.pop()

    def check_if_exc_matches(self):
        assert len(self.stack) >= 2
        expected_exc_types = self.pop()
        if sys.version_info >= (3, 11):
            # CHECK_EXC_MATCH (which is used from 3.11 onwards) does not pop.
            # This is the description from the disassembly doc
            #
            # Performs exception matching for ``except``. Tests whether the ``STACK[-2]``
            # is an exception matching ``STACK[-1]``. Pops ``STACK[-1]`` and pushes the boolean
            # result of the test.
            exc_instance = self.stack[-1]
        else:
            # This is used prior to 3.11 via opcode JUMP_IF_NOT_EXC_MATCH
            # There is no documentation but here is the code pointer that does 2 pops
            # https://github.com/python/cpython/blob/3.10/Python/ceval.c#L3650-L3665
            exc_instance = self.stack.pop()

        # Users can check exception in 2 ways
        # 1) except NotImplementedError --> BuilinVariable
        # 2) except (NotImplemetedError, AttributeError) -> TupleVariable

        if not isinstance(expected_exc_types, (BuiltinVariable, TupleVariable)):
            unimplemented(
                f"except has an unsupported types of objects {expected_exc_types}"
            )

        if sys.version_info >= (3, 11):
            if not isinstance(exc_instance, variables.ExceptionVariable):
                unimplemented(
                    f"except expects to recieve an object of exception type but received {exc_instance}"
                )

        if isinstance(expected_exc_types, TupleVariable):
            expected_types = expected_exc_types.items
        else:
            expected_types = [
                expected_exc_types,
            ]

        for expected_type in expected_types:
            if not isinstance(expected_type, BuiltinVariable):
                unimplemented(
                    f"except has an unsupported types of object {expected_type}"
                )
            if isinstance(exc_instance, variables.ExceptionVariable) and issubclass(
                exc_instance.exc_type, expected_type.fn
            ):
                return True
            elif isinstance(exc_instance, variables.BuiltinVariable) and issubclass(
                exc_instance.fn, expected_type.fn
            ):
                return True

        return False

    def CHECK_EXC_MATCH(self, inst):
        self.push(variables.ConstantVariable(self.check_if_exc_matches()))

    def JUMP_IF_NOT_EXC_MATCH(self, inst):
        if not self.check_if_exc_matches():
            self.jump(inst)

    def COMPARE_OP(self, inst):
        if inst.argval == "exception match":
            self.CHECK_EXC_MATCH(inst)
        else:
            self.push(compare_op_handlers[inst.argval](self, self.popn(2), {}))

    def GET_ITER(self, inst):
        self.call_function(BuiltinVariable(iter), [self.pop()], {})

    @break_graph_if_unsupported(push=1)
    def CALL_FUNCTION(self, inst):
        args = self.popn(inst.argval)
        fn = self.pop()
        self.call_function(fn, args, {})

    @break_graph_if_unsupported(push=1)
    def CALL_FUNCTION_EX(self, inst):
        kwargsvars: VariableTracker
        if inst.argval == 0:
            kwargsvars = ConstDictVariable({})
            argsvars = self.pop()
        elif inst.argval == 1:
            kwargsvars = self.pop()
            argsvars = self.pop()
        else:
            unimplemented("CALL_FUNCTION_EX")

        if sys.version_info >= (3, 13):
            # 3.13 swapped null and callable
            null = self.pop()
            assert isinstance(null, NullVariable)

        fn = self.pop()

        if sys.version_info >= (3, 11) and sys.version_info < (3, 13):
            null = self.pop()
            assert isinstance(null, NullVariable)

        if isinstance(fn, GetAttrVariable) and isinstance(fn.obj, TensorVariable):
            # realize is requires for Python 3.8
            kwargsvars = kwargsvars.realize()
            if fn.name == "view" and isinstance(
                argsvars, (ConstantVariable, TensorVariable)
            ):
                # Hack to handle special case in some bert models.  Converts
                # x.view(*shape) into x.view(shape), which is correct for view()
                # but not generally.  See test_transpose_for_scores().
                argsvars = TupleVariable([argsvars])
            elif (
                fn.name == "random_"
                and isinstance(argsvars, TupleVariable)
                and len(argsvars.items) == 0
                and isinstance(kwargsvars, ConstDictVariable)
                and ConstantVariable.create("from") in kwargsvars
            ):
                # `from`` is python keyword. Adding random_ with `from` in the
                # Fx graph causes syntax error. Even if we convert the kwargs to
                # args, aot_autograd/inductor while lowering generates
                # aten.random.from, again causing syntax errors. Since this
                # usecase is uncommon, graph break.
                unimplemented("random_ op is called with from keyword")
            elif (
                fn.name == "uniform_"
                and isinstance(argsvars, TupleVariable)
                and len(argsvars.items) == 0
                and isinstance(kwargsvars, ConstDictVariable)
                and ConstantVariable.create("from") in kwargsvars
            ):
                # `from`` is python keyword. Adding uniform_ with `from` in the
                # Fx graph causes syntax error. Even if we convert the kwargs to
                # args, aot_autograd/inductor while lowering generates
                # aten.uniform.from, again causing syntax errors. Since this
                # usecase is uncommon, graph break.
                unimplemented("uniform_ op is called with from keyword")

        if not isinstance(
            argsvars, BaseListVariable
        ) and argsvars.has_force_unpack_var_sequence(self):
            argsvars = TupleVariable(argsvars.force_unpack_var_sequence(self))

        # Unpack for cases like fn(**obj) where obj is a map
        if isinstance(kwargsvars, UserDefinedObjectVariable):
            kwargsvars = BuiltinVariable.call_custom_dict(self, dict, kwargsvars)  # type: ignore[arg-type]

        if not isinstance(argsvars, BaseListVariable) or not isinstance(
            kwargsvars, ConstDictVariable
        ):
            unimplemented(f"non-static call {typestr(argsvars)} {typestr(kwargsvars)}")

        # Map to a dictionary of str -> VariableTracker
        kwargsvars = kwargsvars.keys_as_python_constant()
        self.call_function(fn, argsvars.items, kwargsvars)

    @break_graph_if_unsupported(push=1)
    def CALL_FUNCTION_KW(self, inst):
        argnames = self.pop()
        args = self.popn(inst.argval)
        fn = self.pop()
        assert isinstance(argnames, TupleVariable) and argnames.is_python_constant()
        argnames = argnames.as_python_constant()
        args, kwargs_list = args[: -len(argnames)], args[-len(argnames) :]
        kwargs = dict(zip(argnames, kwargs_list))
        assert len(kwargs) == len(argnames)
        self.call_function(fn, args, kwargs)

    def LOAD_METHOD_SUPER(self, inst):
        self.CALL_FUNCTION(dataclasses.replace(inst, argval=2))
        arg = inst.argval[0]
        argval = self.code_options["co_names"][arg]
        if sys.version_info < (3, 11):
            self._load_attr(dataclasses.replace(inst, argval=argval))
        else:
            self.LOAD_METHOD(dataclasses.replace(inst, argval=argval))

    def LOAD_ATTR_SUPER(self, inst):
        self.CALL_FUNCTION(dataclasses.replace(inst, argval=2))
        arg = inst.argval[0]
        argval = self.code_options["co_names"][arg]
        self._load_attr(dataclasses.replace(inst, argval=argval))

    def LOAD_METHOD(self, inst):
        self._load_attr(inst)
        obj = self.pop()
        if sys.version_info >= (3, 13):
            self.push(obj)
            self.PUSH_NULL(inst)
        elif sys.version_info >= (3, 11):
            # always follow the NULL + fn convention, since if obj
            # is actually a method, self is already bound to it, so it
            # doesn't need to be passed in as an arg.
            self.PUSH_NULL(inst)
            self.push(obj)
        else:
            self.push(obj)
            self.push(None)

    def CALL_METHOD(self, inst):
        args = self.popn(inst.argval)
        dummy = self.pop()
        assert dummy is None
        fn = self.pop()
        self.call_function(fn, args, {})

    def _load_attr(self, inst):
        obj = self.pop()
        result = BuiltinVariable(getattr).call_function(
            self, [obj, ConstantVariable.create(inst.argval)], {}  # type: ignore[arg-type]
        )
        self.push(result)

    def LOAD_ATTR(self, inst):
        if sys.version_info >= (3, 12):
            if inst.arg % 2:
                self.LOAD_METHOD(inst)
                return
        self._load_attr(inst)

    def STORE_ATTR(self, inst):
        speculation = self.speculate()
        if speculation.failed:
            return self.store_attr_graph_break(inst)
        val, obj = self.popn(2)

        if isinstance(obj, NNModuleVariable) and not isinstance(val, ConstantVariable):
            # We don't allow side effects during export on non-constant values
            # https://github.com/pytorch/torchdynamo/issues/1475
            assert (
                not self.export
            ), f"Mutating module attribute {inst.argval} during export."

        try:
            BuiltinVariable(setattr).call_function(
                self, [obj, ConstantVariable.create(inst.argval), val], {}  # type: ignore[arg-type]
            )
            return
        except Unsupported as e:
            if not self.should_compile_partial_graph():
                raise
            log.debug("STORE_ATTR triggered compile", exc_info=True)
            e.remove_from_stats()
            e.add_to_stats("graph_break")
        speculation.fail_and_restart_analysis()

    def store_attr_graph_break(self, inst):
        log_graph_break(self.code_options, reason="STORE_ATTR-caused graph break")
        if not self.should_compile_partial_graph():
            unimplemented("should_compile_partial_graph=False")
        self.output.compile_subgraph(
            self, reason=GraphCompileReason("store_attr", [self.frame_summary()])
        )
        self.output.add_output_instructions([copy.copy(inst)])
        self.popn(2)
        self.output.add_output_instructions(
            self.create_call_resume_at(self.next_instruction)
        )

    def DELETE_ATTR(self, inst):
        obj = self.pop()
        BuiltinVariable(delattr).call_function(
            self, [obj, ConstantVariable.create(inst.argval)], {}  # type: ignore[arg-type]
        )

    def create_call_resume_at(self, offset):
        raise AssertionError(
            f"create_call_resume_at not overridden by subclass {type(self)}"
        )

    def should_compile_partial_graph(self) -> bool:
        raise AssertionError(
            f"should_compile_partial_graph not overridden by subclass {type(self)}"
        )

    @break_graph_if_unsupported(push=0)
    def STORE_SUBSCR(self, inst):
        val, obj, key = self.popn(3)
        obj.call_method(self, "__setitem__", [key, val], {})

    def DELETE_SUBSCR(self, inst):
        obj, key = self.popn(2)
        obj.call_method(self, "__delitem__", [key], {})

    def BUILD_TUPLE(self, inst):
        items = self.popn(inst.argval)
        self.push(TupleVariable(items))

    def BUILD_SLICE(self, inst):
        items = self.popn(inst.argval)
        self.push(SliceVariable(items))

    def BUILD_LIST(self, inst):
        items = self.popn(inst.argval)
        self.push(ListVariable(items, mutation_type=ValueMutationNew()))

    def BUILD_SET(self, inst):
        if config.inject_BUILD_SET_unimplemented_TESTING_ONLY:
            unimplemented("missing: BUILD_SET")
        items = self.popn(inst.argval)
        new_set = SetVariable(items, mutation_type=ValueMutationNew())
        self.push(new_set)

    def BUILD_LIST_UNPACK(self, inst, cls=ListVariable):
        seqs = self.popn(inst.argval)
        items = []
        for seq in seqs:
            try:
                items.extend(seq.force_unpack_var_sequence(self))
            except NotImplementedError:
                unimplemented(f"BUILD_LIST_UNPACK {seq}")
        self.push(cls(items, mutation_type=ValueMutationNew()))

    def BUILD_TUPLE_UNPACK(self, inst):
        self.BUILD_LIST_UNPACK(inst, cls=TupleVariable)

    BUILD_TUPLE_UNPACK_WITH_CALL = BUILD_TUPLE_UNPACK

    def BUILD_MAP(self, inst):
        items = self.popn(inst.argval * 2)
        d = dict(zip(items[::2], items[1::2]))
        self.push(ConstDictVariable(d, mutation_type=ValueMutationNew()))

    def BUILD_MAP_UNPACK(self, inst):
        items = self.popn(inst.argval)
        # ensure everything is a dict
        items = [BuiltinVariable(dict).call_function(self, [x], {}) for x in items]  # type: ignore[arg-type]
        result = {}
        for x in items:
            assert isinstance(x, ConstDictVariable)
            result.update(x.items)
        self.push(
            ConstDictVariable(
                result,
                mutation_type=ValueMutationNew(),
            )
        )

    BUILD_MAP_UNPACK_WITH_CALL = BUILD_MAP_UNPACK

    def BUILD_CONST_KEY_MAP(self, inst):
        keys = self.pop()
        values = self.popn(inst.argval)
        assert isinstance(keys, TupleVariable)
        assert keys.is_python_constant()

        keys = keys.force_unpack_var_sequence(self)
        assert len(keys) == len(values)

        self.push(
            ConstDictVariable(
                dict(zip(keys, values)),
                mutation_type=ValueMutationNew(),
            )
        )

    def MAP_ADD(self, inst):
        k, v = self.popn(2)
        assert inst.argval > 0
        obj = self.stack[-inst.arg].realize()
        assert isinstance(obj, ConstDictVariable)
        obj.call_method(self, "__setitem__", (k, v), {})  # type: ignore[arg-type]

    def SET_ADD(self, inst):
        v = self.pop()
        assert inst.argval > 0
        obj = self.stack[-inst.arg]
        assert isinstance(obj, SetVariable)
        assert obj.is_mutable()
        return obj.call_method(self, "add", [v], {})

    def SET_UPDATE(self, inst):
        v = self.pop()
        assert inst.argval > 0
        obj = self.stack[-inst.arg]
        assert isinstance(obj, SetVariable)
        assert obj.is_mutable()
        obj.call_method(self, "update", [v], {})

    def LIST_APPEND(self, inst):
        v = self.pop()
        assert inst.argval > 0
        obj = self.stack[-inst.arg].realize()
        assert isinstance(obj, ListVariable)
        assert obj.is_mutable()
        self.output.side_effects.mutation(obj)
        obj.items.append(v)

    def MAKE_FUNCTION(self, inst):
        flags = inst.arg
        if sys.version_info < (3, 11):
            fn_name = self.pop()
        code = self.pop()
        if sys.version_info >= (3, 11):
            # MAKE_FUNCTION behavior actually changed in 3.11, see
            # https://github.com/python/cpython/pull/93189/
            assert hasattr(code.value, "co_qualname")  # type: ignore[attr-defined]
            fn_name = ConstantVariable.create(value=code.value.co_qualname)  # type: ignore[attr-defined]
        defaults = None
        closure = None
        annotations = None
        kwdefaults = None

        if sys.version_info < (3, 13):
            # in 3.13, this is handled in SET_FUNCTION_ATTRIBUTE
            if flags & 0x08:
                closure = self.pop()
            if flags & 0x04:
                annotations = self.pop()
            if flags & 0x02:
                kwdefaults = self.pop()
            if flags & 0x01:
                defaults = self.pop()

        self.push(
            NestedUserFunctionVariable(
                fn_name,
                code,
                self.f_globals,
                defaults,
                kwdefaults,
                annotations,
                closure,
            )
        )

    def UNPACK_SEQUENCE(self, inst):
        seq = self.pop()
        if isinstance(seq, TensorVariable):
            val = seq.unpack_var_sequence(self, idxes=range(inst.argval))  # type: ignore[arg-type]
        elif isinstance(seq, GetAttrVariable) and isinstance(seq.obj, TensorVariable):
            # x, y = a.shape
            proxy = getattr(seq.obj.as_proxy(), seq.name)
            val = [wrap_fx_proxy(self, proxy[i]) for i in range(inst.argval)]
        elif seq.has_force_unpack_var_sequence(self):
            val = seq.force_unpack_var_sequence(self)
        else:
            unimplemented(f"UNPACK_SEQUENCE {seq}")
        if len(val) != inst.argval:
            unimplemented("UNPACK_SEQUENCE length mismatch")
        for i in reversed(val):
            self.push(i)

    def UNPACK_EX(self, inst):
        assert 0 <= inst.argval <= 0xFFFF
        prefix = inst.argval & 0xFF  # low byte
        suffix = inst.argval >> 8  # high byte
        seq = self.pop()
        if seq.has_force_unpack_var_sequence(self):
            vals = list(seq.force_unpack_var_sequence(self))
            assert len(vals) >= prefix + suffix
            vals_prefix = vals[:prefix]
            vals_list = vals[prefix : len(vals) - suffix]
            vals_suffix = vals[len(vals) - suffix :]
            for item in reversed(vals_suffix):
                self.push(item)
            self.push(TupleVariable(vals_list))
            for item in reversed(vals_prefix):
                self.push(item)
        else:
            unimplemented(f"UNPACK_EX {seq}")

    def NOP(self, inst):
        pass

    def POP_TOP(self, inst):
        self.pop()

    def ROT_TWO(self, inst):
        a = self.pop()
        b = self.pop()
        self.push(a)
        self.push(b)

    def ROT_THREE(self, inst):
        a = self.pop()
        b = self.pop()
        c = self.pop()
        self.push(a)
        self.push(c)
        self.push(b)

    def ROT_FOUR(self, inst):
        a = self.pop()
        b = self.pop()
        c = self.pop()
        d = self.pop()
        self.push(a)
        self.push(d)
        self.push(c)
        self.push(b)

    def DUP_TOP(self, inst):
        a = self.pop()
        self.push(a)
        self.push(a)

    def DUP_TOP_TWO(self, inst):
        a = self.pop()
        b = self.pop()
        self.push(b)
        self.push(a)
        self.push(b)
        self.push(a)

    def _convert_value(self, value, flag):
        if flag == 1:
            return BuiltinVariable(str).call_function(self, [value], {})  # type: ignore[arg-type]
        elif flag == 2:
            return BuiltinVariable(repr).call_function(self, [value], {})  # type: ignore[arg-type]
        elif flag == 3:
            return BuiltinVariable(ascii).call_function(self, [value], {})  # type: ignore[arg-type]
        return value

    def _format_value(self, fmt_spec, flags):
        value = self.pop()
        if isinstance(value, SymNodeVariable):
            from torch._dynamo.variables.lazy import (
                LazySymNodeFormatString,
                LazyVariableTracker,
            )

            value = LazyVariableTracker.create(
                LazySymNodeFormatString(value, fmt_spec), source=value.source
            )
            self.push(value)
            return

        value = self._convert_value(value, flags & 0x03)

        fmt_var = ConstantVariable.create("{:" + fmt_spec.as_python_constant() + "}")

        self.call_function(BuiltinVariable(str.format), [fmt_var, value], {})

    def FORMAT_VALUE(self, inst):
        flags = inst.arg
        if (flags & 0x04) == 0x04:
            fmt_spec = self.pop()
        else:
            fmt_spec = ConstantVariable.create("")

        return self._format_value(fmt_spec, flags)

    def BUILD_STRING(self, inst):
        format_string_parts: List[str] = []
        args: List[VariableTracker] = []
        kwargs: Dict[str, VariableTracker] = {}
        for part in self.popn(inst.arg):
            if isinstance(part, ConstantVariable):
                format_string_parts.append("{}")
                args.append(part)
            elif isinstance(part, variables.StringFormatVariable):
                format_string_parts.append(part.format_string)
                args.extend(part.sym_args)
                if set(kwargs.keys()) & set(part.sym_kwargs.keys()):
                    unimplemented(
                        f"BUILD_STRING key conflict {kwargs} & {part.sym_kwargs}"
                    )
                kwargs.update(part.sym_kwargs)
            else:
                unimplemented(f"BUILD_STRING {part}")
        self.push(
            variables.StringFormatVariable.create(
                "".join(format_string_parts), args, kwargs
            )
        )

    def IS_OP(self, inst):
        assert inst.argval == 0 or inst.argval == 1
        if inst.argval == 0:
            new_argval = "is"
        else:
            new_argval = "is not"
        new_inst = create_instruction("COMPARE_OP", argval=new_argval)
        self.COMPARE_OP(new_inst)

    def CONTAINS_OP(self, inst):
        assert inst.argval == 0 or inst.argval == 1
        left, right = self.popn(2)
        op = inst.argval
        self.push(right.call_method(self, "__contains__", [left], {}))
        if op == 1:
            self.UNARY_NOT(inst)

    def LIST_EXTEND(self, inst):
        v = self.pop()
        assert inst.argval > 0
        obj = self.stack[-inst.arg]
        assert isinstance(obj, ListVariable)
        assert obj.is_mutable()
        obj.call_method(self, "extend", [v], {})

    def LIST_TO_TUPLE(self, inst):
        self.push(BuiltinVariable(tuple).call_function(self, [self.pop()], {}))  # type: ignore[arg-type]

    def STOPITERATION_ERROR(self, inst):
        # wrap the generator body in a try: ... except StopIteration: ... which
        # converts the StopIteration into a RuntimeError
        # https://peps.python.org/pep-0479/
        # https://github.com/python/cpython/pull/99006
        # https://github.com/python/cpython/commit/28187141cc34063ef857976ddbca87ba09a882c2
        assert isinstance(inst, ExceptionVariable)
        if inst.exc_type is StopIteration:
            exc.raise_observed_exception(RuntimeError, self)

    def DICT_MERGE(self, inst):
        v = self.pop()
        assert inst.argval > 0
        obj = self.stack[-inst.arg].realize()
        assert isinstance(obj, ConstDictVariable)
        assert obj.is_mutable()
        obj.call_method(self, "update", [v], {})

    DICT_UPDATE = DICT_MERGE

    def GEN_START(self, inst):
        self.pop()

    def GET_LEN(self, inst):
        tos = self.stack[-1]
        if tos.is_python_constant():
            self.push(ConstantVariable.create(len(tos.as_python_constant())))
        else:
            self.push(tos.call_method(self, "__len__", [], {}))

    def MATCH_MAPPING(self, inst):
        tos = self.stack[-1]
        assert isinstance(tos, ConstDictVariable)
        if isinstance(tos.items, collections.abc.Mapping):
            self.push(ConstantVariable.create(True))
        else:
            self.push(ConstantVariable.create(False))

    def MATCH_SEQUENCE(self, inst):
        tos = self.stack[-1]
        assert tos.is_python_constant()
        tos_value = tos.as_python_constant()
        if isinstance(tos_value, collections.abc.Sequence) and not isinstance(
            tos_value, (str, bytes, bytearray)
        ):
            self.push(ConstantVariable.create(True))
        else:
            self.push(ConstantVariable.create(False))

    def MATCH_KEYS(self, inst):
        tos = self.stack[-1]
        tos1 = self.stack[-2]
        assert isinstance(tos1, ConstDictVariable)

        if all(k in tos1 for k in tos):  # type: ignore[attr-defined]
            self.push(TupleVariable([tos1.getitem_const(self, k) for k in tos]))  # type: ignore[attr-defined,arg-type]
            if sys.version_info < (3, 11):
                self.push(ConstantVariable.create(True))
        else:
            self.push(ConstantVariable.create(None))
            if sys.version_info < (3, 11):
                self.push(ConstantVariable.create(False))

    def LOAD_ASSERTION_ERROR(self, inst):
        self.load_builtin_from_argval("AssertionError")

    UNARY_POSITIVE = stack_op(operator.pos)
    UNARY_NEGATIVE = stack_op(operator.neg)
    UNARY_NOT = stack_op(operator.not_)
    UNARY_INVERT = stack_op(operator.invert)

    BINARY_POWER = stack_op(operator.pow)
    BINARY_MULTIPLY = stack_op(operator.mul)
    BINARY_MATRIX_MULTIPLY = stack_op(operator.matmul)
    BINARY_FLOOR_DIVIDE = stack_op(operator.floordiv)
    BINARY_TRUE_DIVIDE = stack_op(operator.truediv)
    BINARY_MODULO = stack_op(operator.mod)
    BINARY_REMAINDER = stack_op(operator.mod)
    BINARY_ADD = stack_op(operator.add)
    BINARY_SUBTRACT = stack_op(operator.sub)
    BINARY_SUBSCR = break_graph_if_unsupported(push=1)(stack_op(operator.getitem))
    BINARY_LSHIFT = stack_op(operator.lshift)
    BINARY_RSHIFT = stack_op(operator.rshift)
    BINARY_AND = stack_op(operator.and_)
    BINARY_OR = stack_op(operator.or_)
    BINARY_XOR = stack_op(operator.xor)

    INPLACE_POWER = stack_op(operator.ipow)
    INPLACE_MULTIPLY = stack_op(operator.imul)
    INPLACE_MATRIX_MULTIPLY = stack_op(operator.imatmul)
    INPLACE_FLOOR_DIVIDE = stack_op(operator.ifloordiv)
    INPLACE_TRUE_DIVIDE = stack_op(operator.itruediv)
    INPLACE_MODULO = stack_op(operator.imod)
    INPLACE_REMAINDER = stack_op(operator.imod)
    INPLACE_ADD = stack_op(operator.iadd)
    INPLACE_SUBTRACT = stack_op(operator.isub)
    INPLACE_LSHIFT = stack_op(operator.ilshift)
    INPLACE_RSHIFT = stack_op(operator.irshift)
    INPLACE_AND = stack_op(operator.iand)
    INPLACE_XOR = stack_op(operator.ixor)
    INPLACE_OR = stack_op(operator.ior)

    # 3.11 opcodes
    def RESUME(self, inst):
        if inst.arg == 0:
            self.append_prefix_inst(inst)
            self.accept_prefix_inst = False
        else:
            assert not self.accept_prefix_inst

    if sys.version_info >= (3, 11):

        def BINARY_OP(self, inst):
            return _binary_op_lookup[inst.arg](self, inst)

    def PRECALL(self, inst):
        pass

    def KW_NAMES(self, inst):
        kw_names = self.code_options["co_consts"][inst.arg]
        assert isinstance(kw_names, tuple)
        for name in kw_names:
            assert isinstance(name, str)
        assert self.kw_names is None
        self.kw_names = ConstantVariable.create(value=kw_names)  # type: ignore[assignment]

    def PUSH_NULL(self, inst):
        self.push(NullVariable())

    def _call(self, inst, call_kw=False):
        # see https://docs.python.org/3.11/library/dis.html#opcode-CALL
        # for convention
        if call_kw:
            # TOS is kw_names for CALL_KW instruction
            assert sys.version_info >= (3, 13)
            kw_names = self.pop()
            assert isinstance(kw_names, TupleVariable) and kw_names.is_python_constant()
            kw_names = kw_names.as_python_constant()
        else:
            kw_names = self.kw_names.value if self.kw_names else ()

        contents = self.popn(inst.arg + 2)
        if sys.version_info >= (3, 13):
            # NULL and callable swapped
            fn = contents[0]
            args = [] if isinstance(contents[1], NullVariable) else [contents[1]]
        else:
            if isinstance(contents[0], NullVariable):
                fn = contents[1]
                args = []
            else:
                fn = contents[0]
                args = [contents[1]]

        if kw_names:
            args = args + contents[2 : -len(kw_names)]
            kwargs_list = contents[-len(kw_names) :]
            kwargs = dict(zip(kw_names, kwargs_list))
            assert len(kwargs) == len(kw_names)
        else:
            args = args + contents[2:]
            kwargs = {}

        try:
            # if call_function fails, need to set kw_names to None, otherwise
            # a subsequent call may have self.kw_names set to an old value
            self.call_function(fn, args, kwargs)
        finally:
            self.kw_names = None

    @break_graph_if_unsupported(push=1)
    def CALL(self, inst):
        self._call(inst)

    def COPY(self, inst):
        self.push(self.stack[-inst.arg])

    def SWAP(self, inst):
        self.stack[-1], self.stack[-inst.arg] = self.stack[-inst.arg], self.stack[-1]

    JUMP_BACKWARD = jump
    JUMP_BACKWARD_NO_INTERRUPT = jump

    POP_JUMP_FORWARD_IF_TRUE = generic_jump(operator.truth, False)
    POP_JUMP_BACKWARD_IF_TRUE = generic_jump(operator.truth, False)
    POP_JUMP_FORWARD_IF_FALSE = generic_jump(operator.not_, False)
    POP_JUMP_BACKWARD_IF_FALSE = generic_jump(operator.not_, False)

    def CACHE(self, inst):
        pass

    def BEFORE_WITH(self, inst):
        self.setup_or_before_with(inst)

    def setup_or_before_with(self, inst):
        ctx = self.pop()
        if not isinstance(
            ctx, (ContextWrappingVariable, GenericContextWrappingVariable)
        ):
            unimplemented(f"{inst.opname} {ctx}")

        if (
            isinstance(ctx, GenericContextWrappingVariable)
            and not ctx.supports_graph_breaks()
        ):
            self.generic_context_manager_depth += 1

        # Need this redundant check for mypy
        assert isinstance(
            ctx, (ContextWrappingVariable, GenericContextWrappingVariable)
        )

        exit = WithExitFunctionVariable(
            ctx,
            inst.target,
        )

        if sys.version_info >= (3, 11):
            # See create_call_resume_at for block stack details.
            # Only push a block if the current instruction's block is a
            # with block that is not nested in a try block - that is, the current
            # instruction's block target is the same as the top block's target.
            if inst.exn_tab_entry and (
                not self.block_stack
                or inst.exn_tab_entry.target is not self.block_stack[-1].target
            ):
                target = None
            else:
                target = self.next_instruction.exn_tab_entry.target
        else:
            target = inst.target

        if target:
            if isinstance(self, InstructionTranslator):
                self.block_stack.append(
                    BlockStackEntry(inst, target, len(self.stack), ctx)
                )
            else:
                self.block_stack.append(BlockStackEntry(inst, target))

        self.push(exit)
        self.push(ctx.enter(self))

    def append_prefix_inst(self, inst):
        assert self.accept_prefix_inst
        self.prefix_insts.append(inst)

    def MAKE_CELL(self, inst):
        if sys.version_info >= (3, 12) and not self.accept_prefix_inst:
            # In 3.12+, MAKE_CELL is not longer necessarily a prefix instruction.
            # It can be generated by inlined comprehensions.
            assert isinstance(self.symbolic_locals[inst.argval], NullVariable)
            self.symbolic_locals[
                inst.argval
            ] = self.output.side_effects.track_cell_new()
        else:
            self.append_prefix_inst(inst)

    def COPY_FREE_VARS(self, inst):
        self.append_prefix_inst(inst)

    def RETURN_GENERATOR(self, inst):
        self.append_prefix_inst(inst)

    # 3.12 opcodes
    # BINARY/STORE_SLICE opcodes are broken down into
    # BUILD_SLICE 2 and BINARY/STORE_SUBSCR

    def END_FOR(self, inst):
        if sys.version_info >= (3, 13):
            self.pop()
        else:
            self.popn(2)

    def LOAD_FAST_CHECK(self, inst):
        if isinstance(self.symbolic_locals[inst.argval], NullVariable):
            unimplemented("LOAD_FAST_CHECK on uninitialized variable")
        self.LOAD_FAST(inst)

    def LOAD_FAST_AND_CLEAR(self, inst):
        if inst.argval not in self.symbolic_locals:
            self.push(NullVariable())
        else:
            self.LOAD_FAST(inst)
        self.symbolic_locals[inst.argval] = NullVariable()

    def LOAD_SUPER_ATTR(self, inst):
        self.CALL_FUNCTION(dataclasses.replace(inst, argval=2))
        if inst.arg & 1:
            self.LOAD_METHOD(inst)
        else:
            self._load_attr(inst)

    def CALL_INTRINSIC_1(self, inst):
        if inst.argval == 3:
            # INTRINSIC_STOPITERATION_ERROR
            self.STOPITERATION_ERROR(self.pop())
        elif inst.argval == 5:
            # INTRINSIC_UNARY_POSITIVE
            self.UNARY_POSITIVE(inst)
        elif inst.argval == 6:
            # INTRINSIC_LIST_TO_TUPLE
            self.push(TupleVariable(self.pop().force_unpack_var_sequence(self)))
        else:
            unimplemented(f"missing CALL_INTRINSIC_1 operand {inst.argval}")

    def END_SEND(self, inst):
        tos = self.pop()
        self.pop()
        self.push(tos)

    # 3.13 opcodes
    # fused instructions LOAD_FAST_LOAD_FAST, STORE_FAST_STORE_FAST, STORE_FAST_LOAD_FAST
    # are broken down.
    @break_graph_if_unsupported(push=1)
    def CALL_KW(self, inst):
        self._call(inst, call_kw=True)

    def TO_BOOL(self, inst):
        # TO_BOOL only precedes a conditional jump or UNARY_NOT (see compile.c in CPython)
        # So we can skip this instruction as long as we remember to codegen a TO_BOOL
        # before conditional jumps/UNARY_NOT.
        assert self.next_instruction.opname in (
            "POP_JUMP_IF_TRUE",
            "POP_JUMP_IF_FALSE",
            "UNARY_NOT",
        )

    def SET_FUNCTION_ATTRIBUTE(self, inst):
        flags = inst.arg
        fn = self.pop()
        assert isinstance(fn, NestedUserFunctionVariable)
        attr = self.pop()

        if flags & 0x08:
            fn.closure = attr
        elif flags & 0x04:
            fn.annotations = attr
        elif flags & 0x02:
            fn.kwdefaults = attr
        elif flags & 0x01:
            fn.defaults = attr

        self.push(fn)

    def CONVERT_VALUE(self, inst):
        self.push(self._convert_value(self.pop(), inst.argval))

    def FORMAT_SIMPLE(self, inst):
        self._format_value(ConstantVariable.create(""), 0)

    def FORMAT_WITH_SPEC(self, inst):
        self._format_value(self.pop(), 0)

    def is_non_empty_graph(self):
        if self.output.count_calls() > 1:
            # perf optimization only
            self.is_non_empty_graph = lambda: True  # type: ignore[method-assign]
            return True
        return False

    def format_frame_summary(self, additional_stack_frames=None):
        if additional_stack_frames is None:
            additional_stack_frames = []
        return "".join(
            traceback.format_list(
                [self.frame_summary()] + list(reversed(additional_stack_frames))
            )
        )

    def frame_summary(self):
        return traceback.FrameSummary(
            getattr(self.f_code, "co_filename", "<unknown>"),
            self.lineno,
            getattr(self.f_code, "co_name", "<unknown>"),
            lookup_line=False,
        )

    def is_co_filename_from_nn_modules(self):
        filename = getattr(self.f_code, "co_filename", "<unknown>")
        nn_modules_pattern = re.compile(r".*torch/nn/modules.*")
        return nn_modules_pattern.match(filename) is not None

    def store_global_weakref_by_id(self, prefix, value):
        global_name = self.output.install_global_by_id(prefix, weakref.ref(value))
        install_guard(
            GlobalWeakRefSource(global_name).make_guard(GuardBuilder.WEAKREF_ALIVE)
        )
        return global_name

    @property
    def fake_mode(self):
        return self.output.tracing_context.fake_mode

    @contextlib.contextmanager
    def strict_translation_mode(self, check_fn: Callable[[VariableTracker], bool]):
        """
        Strict mode is enabled on a per-VariableTracker level depending on the return value of check_fn(node).
        """
        prior = self.strict_checks_fn
        self.strict_checks_fn = check_fn
        try:
            yield
        finally:
            self.strict_checks_fn = prior

    def speculate(self) -> SpeculationEntry:
        assert self.instruction_pointer is not None
        assert self.instruction_pointer > 0
        return self.speculation_log.next(
            self.f_code.co_filename,
            self.lineno,
            self.instruction_pointer - 1,
            self.instructions[self.instruction_pointer - 1],
        )

    def __init__(
        self,
        output: OutputGraph,
        instructions: List[Instruction],
        f_locals: Dict[str, Any],
        f_globals: Dict[str, Any],
        f_builtins: Dict[str, Any],
        code_options: Dict[str, Any],
        symbolic_locals: Dict[str, VariableTracker],
        symbolic_globals: Dict[str, VariableTracker],
        symbolic_torch_function_state: SymbolicTorchFunctionState,
        f_code: types.CodeType,
        export: bool,
        inline_depth: int,
        speculation_log: SpeculationLog,
        distributed_state: Optional[DistributedState],
        # This determines whether to use the execution recorder.
        closure: Optional[Tuple[types.CellType]] = None,
    ) -> None:
        super().__init__()
        self.speculation_log = speculation_log
        self.distributed_state = distributed_state

        # Mutable state checkpointed by copy_graphstate()
        self.output = output
        self.symbolic_locals = symbolic_locals
        self.symbolic_globals = symbolic_globals
        self.symbolic_torch_function_state = symbolic_torch_function_state
        self.stack = []
        self.instruction_pointer = 0
        self.current_instruction = create_instruction("NOP")
        self.block_stack = []
        # states before SETUP_WITH for checkpointing and fallback
        self.generic_context_manager_depth = 0
        self.lineno = -1
        self.kw_names = None
        self.accept_prefix_inst = True
        self.prefix_insts = []
        self.exn_vt_stack = []

        # Properties of the input/output code
        self.instructions: List[Instruction] = instructions
        self.indexof: Dict[Instruction, int] = get_indexof(self.instructions)
        self.f_locals: Dict[
            str, Any
        ] = f_locals  # needed for recording accessed locals for replay
        self.f_globals: Dict[str, Any] = f_globals
        self.f_builtins: Dict[str, Any] = f_builtins
        self.code_options: Dict[str, Any] = code_options
        self.f_code: types.CodeType = f_code

        # Execution record for replaying errors
        if closure is not None and config.replay_record_enabled:
            self.exec_recorder = ExecutionRecorder(
                code=f_code, closure=closure, code_options=code_options
            )
        else:
            self.exec_recorder = None
        # Stack of module being parsed, current nn.module is at the end of ordered dict.
        # The first field of tuple is the fully qualified name of current module
        # in original hierarchy.  The second field is the type of current nn.module
        self.nn_module_stack: Dict[str, Tuple[str, Type[Any]]] = {}
        self.num_calls: Dict[str, int] = {}
        # Flag to indicate whether tracing is used for export.
        self.export = export
        self.one_graph = False

        self.current_speculation = None

        self.strict_checks_fn = None

        if sys.version_info >= (3, 10):
            from .resume_execution import (
                CO_ASYNC_GENERATOR,
                CO_COROUTINE,
                CO_GENERATOR,
                CO_ITERABLE_COROUTINE,
            )

            if f_code.co_flags & (
                CO_GENERATOR | CO_COROUTINE | CO_ITERABLE_COROUTINE | CO_ASYNC_GENERATOR
            ):
                self.push(BuiltinVariable(None))

        self.inline_depth = inline_depth
        self.inconsistent_side_effects = False
        self._constants_cache: List[Optional[VariableTracker]] = [None] * len(
            f_code.co_consts
        )
        linecache.lazycache(f_code.co_filename, f_globals)


class InstructionTranslator(InstructionTranslatorBase):
    @staticmethod
    def current_tx() -> "InstructionTranslator":
        return tls.current_tx

    @contextlib.contextmanager
    def set_current_tx(self):
        prior = getattr(tls, "current_tx", None)
        tls.current_tx = self
        try:
            yield
        finally:
            tls.current_tx = prior

    def __init__(
        self,
        instructions: List[Instruction],
        f_code,
        f_locals,
        f_globals,
        f_builtins,
        closure,
        torch_function_mode_stack,
        code_options,
        compiler_fn,
        one_graph,
        export,
        export_constraints,
        frame_state,
        speculation_log: SpeculationLog,
        distributed_state: Optional[DistributedState],
    ) -> None:
        _step_logger()(
            logging.INFO,
            f"torchdynamo start tracing {f_code.co_name} {code_options['co_filename']}:{code_options['co_firstlineno']}",
        )
        super().__init__(
            output=OutputGraph(
                code_options,
                compiler_fn,
                self,
                export,
                export_constraints,
                frame_state,
                local_scope=f_locals,
                global_scope=f_globals,
                f_code=f_code,
                torch_function_mode_stack=torch_function_mode_stack,
            ),
            instructions=instructions,
            f_locals=f_locals,
            f_globals=f_globals,
            f_builtins=f_builtins,
            closure=closure,
            code_options=code_options,
            symbolic_locals={},  # set below
            # A global var is inserted only after a STORE_GLOBAL happens to it
            symbolic_globals={},
            symbolic_torch_function_state=None,  # type: ignore[arg-type] # set below
            f_code=f_code,
            export=export,
            inline_depth=0,
            speculation_log=speculation_log,
            distributed_state=distributed_state,
        )

        self._throw_if_in_functorch()

        # as soon as we create the tracing context we should keep it active, so any calls
        # into dynamo apis can rely on finding it
        with tracing(self.output.tracing_context), self.set_current_tx():
            self.one_graph: bool = one_graph
            self.export = export
            if self.export:
                assert (
                    self.one_graph
                ), "Export without one graph - something has gone wrong."

            self.symbolic_locals = {}
            # Populate `symbolic_locals` with non-cell variables.
            cell_and_freevars: Set[str] = set(self.cell_and_freevars())
            for name, value in f_locals.items():
                if name not in cell_and_freevars:
                    var = LazyVariableTracker.create(
                        value, LocalSource(name, is_input=True)
                    )
                    self.symbolic_locals[name] = var

            # Populate `symbolic_locals` with cells created by this frame,
            # effectively implementing the `MAKE_CELL` instructions.
            side_effects = self.output.side_effects
            for name in self.cellvars():
                if name in f_locals:
                    # This models cells that are also function inputs.
                    value = f_locals[name]
                    # NOTE: cell objects in `f_locals` are already dereferenced,
                    # so we can't easily retrieve the original cell objects.
                    # However, we create a new cell object for the sake of
                    # internal consistency (variable for each existing cell has
                    # an associated python cell object in `SideEffects`).
                    #
                    # But this isn't the original cell object, why is it safe?
                    # That's because
                    #
                    # 1. Dynamo only uses these cell objects for their ids, so that
                    # if we encounter the same cell (if it's captured by some
                    # pre-existing function), we'll reuse the original
                    # `CellVariable` instance we created for the cell object.
                    #
                    # 2. In this case the original cell object should've
                    # never been accessed by anyone else, as Dynamo intercepts
                    # the frame right after its evaluation starts, i.e., right
                    # after these cell objects are created. Thus they cannot be
                    # captured by any pre-existig function.
                    dummy_cell = types.CellType(value)
                    cell_source = LocalCellSource(name)
                    contents_source = LocalSource(
                        name, is_input=True, is_derefed_cell_contents=True
                    )
                    contents_var: VariableTracker = LazyVariableTracker.create(
                        value, contents_source
                    )
                    cell_var = side_effects.track_cell_existing(
                        cell_source, dummy_cell, contents_var
                    )
                else:
                    cell_var = side_effects.track_cell_new()
                cell_var.local_name = name
                self.symbolic_locals[name] = cell_var

            # Populate `symbolic_locals` with cells captured by this frame,
            # effectively implementing the `COPY_FREE_VARS` instruction.
            for name, cell in zip(self.freevars(), closure):
                cell_source = LocalCellSource(name)
                contents_source = LocalSource(name, is_derefed_cell_contents=True)
                try:
                    contents_var = LazyVariableTracker.create(
                        cell.cell_contents, contents_source
                    )
                except ValueError:
                    # Cell has not yet been assigned
                    contents_var = variables.DeletedVariable()
                cell_var = side_effects.track_cell_existing(
                    cell_source, cell, contents_var
                )
                cell_var.local_name = name
                self.symbolic_locals[name] = cell_var

            self.symbolic_torch_function_state = SymbolicTorchFunctionState(
                torch_function_mode_stack
            )

            self.debug_locals: List[Tuple[VariableTracker, List[VariableTracker]]] = []
            if export:
                # export gets confused if we never realize unused inputs
                # in export mode just eagerly realize everything
                self.symbolic_locals = variables.LazyVariableTracker.realize_all(
                    self.symbolic_locals
                )

    def _throw_if_in_functorch(self):
        # Fallback to eager in case of a graph break inside vmap
        eager = torch._dynamo.lookup_backend("eager")
        compiler_fn = inspect.getattr_static(
            self.output.compiler_fn, "compiler_fn", self.output.compiler_fn
        )
        ci = torch._C._functorch.peek_interpreter_stack()
        forbidden_keys = (
            torch._C._functorch.TransformType.Vmap,
            torch._C._functorch.TransformType.Grad,
            torch._C._functorch.TransformType.Jvp,
        )

        if ci is not None and ci.key() in forbidden_keys and compiler_fn is not eager:
            name = ci.key().name.lower()
            msg = (
                "If you are reaching here, it means dynamo failed for one of the following reasons:\n"
                # Calling a torch.compiled function
                f"- Calling torch.func.{name}(compiled_fn) function from eager mode is not supported. "
                f"Ensure that torch.func.{name} is also wrapped within a torch.compile function. "
                "For more information, see PyTorch issue #128711.\n"
                # if it reaches here, it means Dynamo failed to inline a functorch function
                f"- torch.func.{name}(fn) requires the function to be inlined by dynamo"
            )
            unimplemented(msg)

    def get_example_value(self, source: Source):
        if isinstance(source, LocalSource):
            return self.f_locals[source.local_name]
        if isinstance(source, GlobalSource):
            return self.f_globals[source.global_name]
        raise KeyError

    def run(self):
        super().run()

    def should_compile_partial_graph(self):
        if sys.version_info >= (3, 11):
            # Do not compile if current instruction's block is not the top with block
            entry = self.current_instruction.exn_tab_entry
            if entry and (
                not self.block_stack or entry.target is not self.block_stack[-1].target
            ):
                return False
        return (
            all(b.can_restore() for b in self.block_stack)
            and not self.one_graph
            and self.generic_context_manager_depth == 0
        )

    def create_call_resume_at(self, inst):
        self.instruction_pointer = None

        if inst.opname == "RETURN_VALUE":
            return [create_instruction("RETURN_VALUE")]
        elif inst.opname == "RETURN_CONST":
            return [create_instruction("RETURN_CONST", argval=inst.argval)]

        reads = livevars_analysis(self.instructions, inst)
        all_argnames = tuple(
            k
            for k in self.symbolic_locals.keys()
            if k in reads and k not in self.cell_and_freevars()
        )
        # NOTE: do not use isinstance, since it realizes lazy VT's
        argnames = tuple(
            k
            for k in all_argnames
            if not type.__instancecheck__(NullVariable, self.symbolic_locals[k])
        )
        argnames_null = tuple(
            k
            for k in all_argnames
            if type.__instancecheck__(NullVariable, self.symbolic_locals[k])
        )
        if sys.version_info < (3, 12):
            assert len(argnames_null) == 0, "variables should not be NULL in < 3.12"

        cg = PyCodegen(self)

        # Handle inactive context variables.
        # The resume function assumes that context variables are the class, NOT the object.
        # e.g. torch.set_grad_enabled(True) will be reconstructed as torch.set_grad_enabled
        stack_ctx_vars = []
        for i, var in enumerate(self.stack):
            if type.__instancecheck__(ContextWrappingVariable, var):
                ctx = cast(ContextWrappingVariable, var)
                target_values = (
                    () if ctx.target_values is None else tuple(ctx.target_values)
                )
                stack_ctx_vars.append((i, target_values))
                # Replace the current stack var with the context class
                ctx.reconstruct_type(cg)
                cg.extend_output(create_swap(len(self.stack) - i + 1))
                cg.append_output(create_instruction("POP_TOP"))

        argnames_ctx_vars = []
        for name in argnames:
            if type.__instancecheck__(
                ContextWrappingVariable, var := self.symbolic_locals[name]
            ):
                ctx = cast(ContextWrappingVariable, var)
                target_values = (
                    () if ctx.target_values is None else tuple(ctx.target_values)
                )
                argnames_ctx_vars.append((name, target_values))
                # Replace the local with the context class
                ctx.reconstruct_type(cg)
                cg.append_output(create_instruction("STORE_FAST", argval=name))

        # Python does not allow null to be an arg to a function, so
        # we remove nulls from the stack and restore them in the
        # prologue of the resume function

        # sorted list of indices of nulls on the stack
        null_idxes: List[int] = []
        if sys.version_info >= (3, 11):
            # find indices of NullVariables
            for i, var in enumerate(self.stack):
                if type.__instancecheck__(NullVariable, var):
                    null_idxes.append(i)
            # generate bytecode to pop the nulls
            null_cnt = 0
            for i, var in enumerate(reversed(self.stack)):
                if type.__instancecheck__(NullVariable, var):
                    for j in range(2, i + 2 - null_cnt):
                        cg.append_output(create_instruction("SWAP", arg=j))
                    cg.extend_output(cg.pop_null())
                    null_cnt += 1

        # we popped all nulls from the stack at runtime,
        # so we should not count NullVariables
        stack_len = len(self.stack) - len(null_idxes)
        nargs = stack_len + len(argnames)

        name = unique_id(f"__resume_at_{inst.offset}")

        new_code: types.CodeType = ContinueExecutionCache.lookup(
            self.f_code,
            self.lineno,
            inst.offset,
            tuple(b.target.offset for b in self.block_stack),
            stack_len,
            argnames,
            argnames_null,
            tuple(b.resume_fn() for b in self.block_stack),
            tuple(stack_ctx_vars),
            tuple(argnames_ctx_vars),
            tuple(null_idxes),
        )

        # Add original GraphModule context to the resume function to handle
        # the case of a graph break while tracing a GraphModule
        orig_graphmodule_maybe = code_context.get_context(self.f_code).get(
            "orig_graphmodule", lambda: None
        )()
        if orig_graphmodule_maybe is not None:
            code_context.get_context(new_code)["orig_graphmodule"] = weakref.ref(
                orig_graphmodule_maybe
            )

        if new_code.co_freevars:
            # expose code object for debugging purposes
            self.output.install_global_unsafe(name, new_code)
            cg.make_function_with_closure(name, new_code, True, stack_len)
        else:
            # This is safe: we pre-generate a unique name
            self.output.install_global_unsafe(
                name, types.FunctionType(new_code, self.f_globals, name)
            )
            cg.extend_output(cg.load_function_name(name, True, stack_len))

        cg.extend_output([cg.create_load(k) for k in argnames])
        cg.extend_output(create_call_function(nargs, False))
        cg.append_output(create_instruction("RETURN_VALUE"))
        return cg.get_instructions()

    def symbolic_locals_contain_module_class(self):
        for v in self.symbolic_locals.values():
            if isinstance(v, UserDefinedClassVariable) and issubclass(
                v.as_python_constant(), torch.nn.Module
            ):
                return True
        return False

    def _return(self, inst):
        if (
            self.output.count_calls() == 0
            and not self.inconsistent_side_effects
            and not self.symbolic_locals_contain_module_class()
            and not self.export
        ):
            raise exc.SkipFrame("because no content in function call")
        self.instruction_pointer = None
        _step_logger()(
            logging.INFO,
            f"torchdynamo done tracing {self.f_code.co_name} ({inst.opname})",
        )
        log.debug("%s triggered compile", inst.opname)
        self.output.compile_subgraph(
            self,
            reason=GraphCompileReason(
                "return_value", [self.frame_summary()], graph_break=False
            ),
        )
        return_inst = (
            create_instruction("RETURN_VALUE")
            if inst.opname == "RETURN_VALUE"
            else create_instruction("RETURN_CONST", argval=inst.argval)
        )
        self.output.add_output_instructions([return_inst])
        raise ReturnValueOp

    def RETURN_VALUE(self, inst):
        self._return(inst)

    def RETURN_CONST(self, inst):
        self._return(inst)


if sys.version_info >= (3, 11):
    _binary_op_lookup = [
        getattr(
            InstructionTranslator,
            opname[3:] if "INPLACE" in opname else f"BINARY_{opname[3:]}",
        )
        for opname, _ in dis._nb_ops  # type: ignore[attr-defined]
    ]


class InliningInstructionTranslator(InstructionTranslatorBase):
    """Trace and inline a called method"""

    symbolic_result: Optional[VariableTracker]

    @classmethod
    def inline_call(cls, parent, func, args, kwargs):
        with patch.dict(counters, {"unimplemented": counters["inline_call"]}):
            tracer = cls.build_inline_tracer(parent, func, args, kwargs)
            return tracer.inline_call_()

    @staticmethod
    def check_inlineable(func):
        if func.has_self():
            unimplemented("inline with __self__")

        result = trace_rules.check_verbose(func, is_inlined_call=True)
        if result.skipped:
            from torch._dynamo.variables.misc import produce_trampoline_autograd_apply

            # _origin marks this as coming from an internal dynamo known function that is safe to
            # trace through.
            if hasattr(getattr(func, "fn", None), "_origin") and func.fn._origin in [
                produce_trampoline_autograd_apply,
            ]:
                # Known sound
                return trace_rules.SkipResult(
                    False, "allowlist in dynamo known function"
                )
            fn_qualname = func.fn.__qualname__ if hasattr(func, "fn") else ""
            unimplemented(
                f"'inline in skipfiles: {fn_qualname} | {func.get_name()} {func.get_filename()}, {result.reason}'"
            )

        if isinstance(func, UserFunctionVariable) and inspect.getattr_static(
            func.get_function(), "_torchdynamo_disable", False
        ):
            unimplemented(
                f"call torch._dynamo.disable() wrapped function {func.get_function()}"
            )
        else:
            return result

    @staticmethod
    def build_inline_tracer(
        parent,
        func: VariableTracker,
        args: List[VariableTracker],
        kwargs,
        *,
        stop_generator_on_yield: bool = False,
    ):
        if isinstance(func, SkipFunctionVariable):
            unimplemented("inline with functions in skip files")
        assert isinstance(
            func,
            (
                UserFunctionVariable,
                NestedUserFunctionVariable,
                FunctionDecoratedByContextlibContextManagerVariable,
            ),
        )
        result = InliningInstructionTranslator.check_inlineable(func)
        assert result.skipped is False
        try:
            sub_locals = func.bind_args(parent, args, kwargs)
        except TypeError as e:
            # Wrap the general TypeError during bind_args() to the internal ArgsMismatchError with detailed info
            raise ArgsMismatchError(  # noqa: B904
                "{reason}.\n  func = {func}, args = {args}, kwargs = {kwargs}".format(
                    reason=str(e),
                    func=f"'{func.get_name()}' {func.get_filename()}:{func.get_code().co_firstlineno}",
                    args=[arg.python_type() for arg in args],
                    kwargs=kwargs,
                ),
            )

        for v in itertools.chain(sub_locals.values()):
            if not isinstance(v, VariableTracker):
                unimplemented(f"unconverted arg {v}")

        code: types.CodeType = func.get_code()
        if code.co_name in ("__setitem__", "__setattr__") and not (
            args and isinstance(args[0], variables.UserDefinedObjectVariable)
        ):
            unimplemented(f"inline {code.co_name}")

        suffix = ""
        # TODO: mlazos, add support for enabling multiple artifact logs
        # with a single alias
        if torch._logging._internal.log_state.is_artifact_enabled("bytecode"):
            suffix = f"\n{dis.Bytecode(code).dis()}"
        if sys.version_info >= (3, 11):
            cur_inst = parent.current_instruction
            parent_code = parent.f_code
            header = parent.get_line_of_code_header(lineno=cur_inst.positions.lineno)

            def get_trace_call_log_str():
                line = get_instruction_source_311(parent_code, cur_inst).rstrip()
                return f"TRACE inlined call {code.co_name} from {header}\n{line}"

            trace_call_log.debug("%s", LazyString(get_trace_call_log_str))
        log.debug("INLINING %s%s, %s", code, suffix, result.reason)

        # Detect inline GraphModule calls in order to propagate node metadata,
        # by checking if the first argument (self) is a variable tracking a GraphModule.
        if args and isinstance(args[0], NNModuleVariable):
            module = parent.output.get_submodule(args[0].module_key)
            if isinstance(module, torch.fx.GraphModule):
                # The inline call might not actually be a call to `forward`,
                # but it is enough to add a context for `forward` in case it is called.
                code_context.get_context(module.forward.__code__)[
                    "orig_graphmodule"
                ] = weakref.ref(module)

        tracer: InliningInstructionTranslator
        if is_generator(code):
            tracer = InliningGeneratorInstructionTranslator(
                parent,
                code,
                sub_locals,
                parent.symbolic_globals,
                parent.symbolic_torch_function_state,
                func,
                stop_generator_on_yield=stop_generator_on_yield,
            )
        else:
            tracer = InliningInstructionTranslator(
                parent,
                code,
                sub_locals,
                parent.symbolic_globals,
                parent.symbolic_torch_function_state,
                func,
            )
        return tracer

    def inline_call_(self):
        parent = self.parent
        code = self.f_code
<<<<<<< HEAD
        func = self.funcvar
=======
>>>>>>> 8f3eb843

        strict_ctx: Any = contextlib.nullcontext()
        if parent.strict_checks_fn:
            strict_ctx = self.strict_translation_mode(parent.strict_checks_fn)
        try:
            with strict_ctx:
                self.run()
        except exc.ObservedException as e:
            msg = f"Observed exception DURING INLING {code} : {e}"
            # TODO(anijain2305) - This works but we should probably have a
            # global/central data structure for the exception stack.
            parent.exn_vt_stack.extend(self.exn_vt_stack)
            log.debug(msg)
            # bubble up the exception to the parent frame.
            raise
        except exc.SkipFrame as e:
            msg = f"SKIPPED INLINING {code}: {e}"
            log.debug(msg)
            raise Unsupported(msg) from e
        except Exception:
            log.debug("FAILED INLINING %s", code)
            raise
        assert self.symbolic_result is not None

        if self.f_globals is parent.f_globals:
            # Merge symbolic_globals back if parent and child are in the same namespace
            parent.symbolic_globals.update(self.symbolic_globals)

        parent.inconsistent_side_effects |= self.inconsistent_side_effects

        log.debug("DONE INLINING %s", code)

        if is_generator(code):
            assert isinstance(self, InliningGeneratorInstructionTranslator)
            # The first flag tells us if we consume generators lazily or not
            # and the second is if the generator is exhausted.
            # In the future, generators should be lazily consumed and the first
            # flag (stop_generator_on_yield) will not be needed.
            if self.stop_generator_on_yield and self.generator_exhausted:
                # When the generator returns None, we raise StopIteration
                r = self.symbolic_result
                assert r.as_python_constant() is None
                exc.raise_observed_exception(StopIteration, self)
            else:
                return ListIteratorVariable(
                    self.generated_items,
                    mutation_type=ValueMutationNew(),
                )
        else:
            return self.symbolic_result

    def __init__(
        self,
        parent: InstructionTranslatorBase,
        code: types.CodeType,
        symbolic_locals: Dict[str, VariableTracker],
        symbolic_globals: Dict[str, VariableTracker],
        symbolic_torch_function_state: SymbolicTorchFunctionState,
        funcvar: BaseUserFunctionVariable,
    ) -> None:
        f_globals = funcvar.get_globals()  # type: ignore[attr-defined]
        f_builtins = f_globals["__builtins__"]
        if not isinstance(f_builtins, dict):
            f_builtins = f_builtins.__dict__
        instructions = cleaned_instructions(code)
        propagate_line_nums(instructions)
        super().__init__(
            output=parent.output,
            f_locals={},
            f_globals=f_globals,
            f_builtins=f_builtins,
            symbolic_locals=symbolic_locals,
            symbolic_globals=symbolic_globals,
            symbolic_torch_function_state=symbolic_torch_function_state,
            instructions=instructions,
            code_options={k: getattr(code, k) for k in get_code_keys()},
            f_code=code,
            export=parent.export,
            inline_depth=parent.inline_depth + 1,
            speculation_log=parent.speculation_log,
            distributed_state=parent.distributed_state,
        )
        self.funcvar = funcvar
        self.parent = parent
        self.num_calls = parent.num_calls
        self.symbolic_result = None
        self.nn_module_stack = parent.nn_module_stack.copy()
        self.one_graph = parent.one_graph

    @property
    def fake_mode(self):
        return self.parent.fake_mode

    def run_ctx_mgr(self):
        return TracingContext.current_frame(self.parent.frame_summary())

    def should_compile_partial_graph(self):
        return False  # inlining functions is all-or-nothing

    def create_call_resume_at(self, offset):
        unimplemented("cant resume while inlining")

    def RETURN_VALUE(self, inst):
        self.symbolic_result = self.pop()  # type: ignore[assignment]
        self.instruction_pointer = None
        raise ReturnValueOp

    def RETURN_CONST(self, inst):
        self.symbolic_result = self._load_const(inst)
        self.instruction_pointer = None
        raise ReturnValueOp

    def get_globals_source_and_value(self, name):
        if "__name__" in self.f_globals:
            module_name = self.f_globals["__name__"]
            module_source = self.import_source(module_name)
            if "torch_package" in module_name:
                fglobals_value = torch.package.package_importer._package_imported_modules[module_name]  # type: ignore[assignment]
            else:
                fglobals_value = _import_module(module_name)
            fglobals_vt = VariableTracker.build(self, fglobals_value, module_source)
            global_source = AttrSource(module_source, name)
        else:
            globals_name = self.output.install_global_by_id(
                "___unnamed_scope", self.f_globals
            )
            globals_source = GlobalSource(globals_name)
            fglobals_value = self.f_globals  # type: ignore[assignment]
            fglobals_vt = VariableTracker.build(self, fglobals_value, globals_source)
            global_source = DictGetItemSource(globals_source, name)  # type: ignore[assignment]
        return fglobals_value, fglobals_vt, global_source

    def _load_global(self, inst):
        if self.output.global_scope is self.f_globals:
            # If the global scope matches that of the root frame, use handler in
            # root frame instruction translator, to enforce consistency.
            super()._load_global(inst)
        else:
            name = inst.argval

            _, fglobals_vt, global_source = self.get_globals_source_and_value(name)
            if self.output.side_effects.has_pending_mutation_of_attr(fglobals_vt, name):
                self.push(self.output.side_effects.load_attr(fglobals_vt, name))
            else:
                try:
                    value = self.f_globals[name]
                except KeyError:
                    return self.load_builtin(inst)

                self.push(VariableTracker.build(self, value, global_source))

    def STORE_GLOBAL(self, inst):
        if self.output.global_scope is self.f_globals:
            # If the global scope matches that of the root frame, use handler in
            # root frame instruction translator, to enforce consistency.
            super().STORE_GLOBAL(inst)
        else:
            value = self.pop()
            if isinstance(value, RemovableHandleVariable):
                unimplemented("Storing handles in globals - NYI")
            name = inst.argval
            _fglobals_value, fglobals_vt, _ = self.get_globals_source_and_value(name)
            self.output.side_effects.store_attr(fglobals_vt, name, value)


class InliningGeneratorInstructionTranslator(InliningInstructionTranslator):
    generated_items: List[VariableTracker]
    # Flag wether or not the InlineGenerator should consume the entire iterator
    stop_generator_on_yield: bool

    def __init__(self, *args, stop_generator_on_yield: bool = False, **kwargs) -> None:
        super().__init__(*args, **kwargs)
        self.generated_items = []
        # In the future, generators should run lazily (i.e. when next(...) is called)
        # TODO: Set this to True by default, so that dynamo follows CPython more
        # closely
        self.stop_generator_on_yield = stop_generator_on_yield
        self.generator_exhausted = False

    def YIELD_VALUE(self, inst: Instruction):
        top = self.pop()
        self.generated_items.append(top)
        if len(self.generated_items) > MAX_ITERATOR_LIMIT:
            unimplemented(
                "Too many yield values in generator. Maybe you are inlining an infinite generator. "
                f"If not, please report a bug at {PT2_ISSUE_TRACKER_URL}",
            )
        self.push(ConstantVariable.create(None))
        if self.stop_generator_on_yield:
            self.symbolic_result = top
            # Stop tracing
            raise YieldValueOp

    def GET_YIELD_FROM_ITER(self, inst):
        tos = self.stack[-1]
        if not isinstance(tos, ListIteratorVariable):
            self.pop()
            res = BuiltinVariable(iter).call_function(self, [tos], {})  # type: ignore[arg-type]
            self.push(res)

    def RETURN_VALUE(self, inst):
        self.generator_exhausted = True
        return super().RETURN_VALUE(inst)

    def RETURN_CONST(self, inst):
        self.generator_exhausted = True
        return super().RETURN_CONST(inst)

    def YIELD_FROM(self, inst):
        assert len(self.stack) >= 2
        val = self.pop()
        tos = self.stack[-1]
        if not (isinstance(val, ConstantVariable) and val.value is None):
            # invoke send
            # Unreachable code - if you hit this, you are implementing generator support and have
            # lifted the `unimplemented("generator")` in frame conversion. This codepath handles
            # subgenerator and lines up with this line in Python 3.10
            # https://github.com/python/cpython/blob/3.10/Python/ceval.c#L2599
            unimplemented("Unreachable sub-generator code")

        try:
            val = tos.next_variable(self)
        except (StopIteration, exc.ObservedUserStopIteration) as ex:
            if isinstance(ex, exc.ObservedUserStopIteration):
                exc.handle_observed_exception(self)

            # The iterator is exhausted. Stop the loop and return.
            self.pop()
            self.push(ConstantVariable.create(ex.value))
        else:
            self.push(val)
            # Add the value to yield into generated_items and replace the top of the stack with None
            self.YIELD_VALUE(inst)

            # Repeat the YIELD_FROM instruction in the next eval loop
            assert (
                isinstance(self.instruction_pointer, int)
                and self.instruction_pointer > 0
            )
            self.instruction_pointer -= 1

    def SEND(self, inst):
        assert len(self.stack) >= 2
        val = self.pop()
        tos = self.stack[-1]
        if isinstance(tos, ListIteratorVariable) or (
            isinstance(tos, UserDefinedObjectVariable)
            and isinstance(tos.value, collections.abc.Iterator)
        ):
            if isinstance(val, ConstantVariable) and val.value is None:
                try:
                    val = tos.next_variable(self)
                except (StopIteration, exc.ObservedUserStopIteration) as ex:
                    # To implement SEND, we have to look at the implementation
                    # when the iterator returns StopIteration. This translates to this code
                    # 3.11: https://github.com/python/cpython/blob/3.11/Python/ceval.c#L2613-L2619
                    # 3.12: https://github.com/python/cpython/blob/3.12/Python/bytecodes.c#L863-L866
                    # The implementation is different in 3.11 and 3.12. In 3.12, we rely
                    # on END_SEND to clean up. In 3.11, SEND does the cleanup as well.
                    if sys.version_info < (3, 12):
                        self.pop()  # Python 3.12 uses new opcode END_SEND
                    self.push(ConstantVariable.create(ex.value))
                    self.jump(inst)
                else:
                    self.push(val)
            else:
                # invoke send
                # Unreachable code - if you hit this, you are implementing generator support and have
                # lifted the `unimplemented("generator")` in frame conversion. This codepath handles
                # subgenerator and lines up with this line in Python 3.11
                # https://github.com/python/cpython/blob/3.11/Python/ceval.c#L2597
                unimplemented("Unreachable sub-generator code")
        else:
            unimplemented(f"SEND {typestr(tos)}")<|MERGE_RESOLUTION|>--- conflicted
+++ resolved
@@ -3239,10 +3239,6 @@
     def inline_call_(self):
         parent = self.parent
         code = self.f_code
-<<<<<<< HEAD
-        func = self.funcvar
-=======
->>>>>>> 8f3eb843
 
         strict_ctx: Any = contextlib.nullcontext()
         if parent.strict_checks_fn:
