from __future__ import annotations

import logging
import os
import textwrap
import typing
from enum import auto, Enum
from traceback import extract_stack, format_exc, format_list, StackSummary
from typing import Any, NoReturn, Optional, TYPE_CHECKING

import torch._guards

from . import config
from .utils import counters


if TYPE_CHECKING:
    import types

    from torch._guards import CompileId

    from .types import DynamoFrameType


def exportdb_error_message(case_name: str) -> str:
    return (
        "For more information about this error, see: "
        + "https://pytorch.org/docs/main/generated/exportdb/index.html#"
        + case_name.replace("_", "-")
    )


log = logging.getLogger(__name__)
graph_breaks_log = torch._logging.getArtifactLogger(__name__, "graph_breaks")


class TorchDynamoException(RuntimeError):
    pass


class InternalTorchDynamoError(TorchDynamoException):
    pass


class RestartAnalysis(TorchDynamoException):
    restart_reason: Optional[str]

    def __init__(self, *args: Any, restart_reason: Optional[str] = None) -> None:
        self.restart_reason = restart_reason
        super().__init__(*args)


class SpeculationRestartAnalysis(RestartAnalysis):
    pass


class UnspecializeRestartAnalysis(RestartAnalysis):
    pass


class CompileCollectiveRestartAnalysis(RestartAnalysis):
    pass


class TensorifyScalarRestartAnalysis(RestartAnalysis):
    pass


class SkipFrame(TorchDynamoException):
    pass


class TorchRuntimeError(TorchDynamoException):
    pass


class InvalidBackend(TorchDynamoException):
    def __init__(self, name: str) -> None:
        super().__init__(
            f"Invalid backend: {name!r}, see `torch._dynamo.list_backends()` for available backends."
        )


class ResetRequired(TorchDynamoException):
    def __init__(self) -> None:
        super().__init__(
            textwrap.dedent(
                """
                Must call `torch._dynamo.reset()` before changing backends.  Detected two calls to
                `torch.compile()` with a different backend compiler arguments.
                """
            )
        )


class ShortenTraceback(TorchDynamoException):
    def __init__(
        self, *args: Any, first_useful_frame: Optional[types.FrameType], **kwargs: Any
    ) -> None:
        super().__init__(*args, **kwargs)
        self.first_useful_frame = first_useful_frame

    def remove_dynamo_frames(self) -> typing.Self:
        tb = self.__traceback__
        if (
            self.first_useful_frame is None
            or tb is None
            or os.environ.get("TORCHDYNAMO_VERBOSE") == "1"
        ):
            return self
        while tb.tb_frame is not self.first_useful_frame:
            tb = tb.tb_next
            assert tb is not None, "internal error, please report a bug"
        return self.with_traceback(tb)


class BackendCompilerFailed(ShortenTraceback):
    def __init__(
        self,
        backend_fn: Any,
        inner_exception: Exception,
        first_useful_frame: Optional[types.FrameType],
    ) -> None:
        self.backend_name = getattr(backend_fn, "__name__", "?")
        self.inner_exception = inner_exception
        msg = f"backend={self.backend_name!r} raised:\n{type(inner_exception).__name__}: {inner_exception}"
        super().__init__(msg, first_useful_frame=first_useful_frame)


class Unsupported(TorchDynamoException):
    def __init__(self, msg: str, *, case_name: Optional[str] = None) -> None:
        super().__init__(msg)
        self.real_stack = torch._guards.TracingContext.extract_stack()
        self.msg = msg
        self.category: Optional[str] = None
        self.add_to_stats()
        self.case_name: Optional[str] = case_name

    def remove_from_stats(self) -> None:
        assert self.category is not None
        counters[self.category][self.msg] -= 1
        if counters[self.category][self.msg] <= 0:
            del counters[self.category][self.msg]

    def add_to_stats(self, category: str = "unimplemented") -> None:
        self.category = category
        counters[category][self.msg] += 1


class RecompileError(TorchDynamoException):
    pass


class ArgsMismatchError(Unsupported):
    def __init__(self, msg: str) -> None:
        super().__init__(msg)


class AttributeMutationError(Unsupported):
    def __init__(self, msg: str) -> None:
        super().__init__(msg)


class InfiniteGeneratorError(Unsupported):
    # Raised when the number of yielded values is greater than MAX_ITERATOR_LIMIT
    def __init__(self, msg: str) -> None:
        super().__init__(msg)


class CondOpArgsMismatchError(ArgsMismatchError):
    """
    Internal error from cond() due to arguments mismatch.
    """

    def __init__(self, msg: str) -> None:
        super().__init__(msg)


class UserErrorType(Enum):
    DYNAMIC_CONTROL_FLOW = auto()
    ANTI_PATTERN = auto()
    STANDARD_LIBRARY = auto()
    CONSTRAINT_VIOLATION = auto()
    DYNAMIC_DIM = auto()
    INVALID_INPUT = auto()
    INVALID_OUTPUT = auto()
    UNSUPPORTED_ALIASED_MUTATED_DYNAMIC_INPUTS = auto()


class UserError(Unsupported):
    def __init__(
        self, error_type: UserErrorType, msg: str, case_name: Optional[str] = None
    ) -> None:
        """
        Type of errors that would be valid in Eager, but not supported in TorchDynamo.
        The error message should tell user about next actions.

        error_type: Type of user error
        msg: Actionable error message
        case_name: (Optional) Unique name (snake case) for the usage example in exportdb.
        """
        if case_name is not None:
            assert isinstance(case_name, str)
            if msg.endswith("."):
                msg += " "
            else:
                msg += "\n"
            msg += exportdb_error_message(case_name)
        super().__init__(msg)
        self.error_type = error_type
        self.message = msg


class SkipCodeRecursiveException(TorchDynamoException):
    pass


class RecompileLimitExceeded(Unsupported):
    pass


class UnsafeScriptObjectError(TorchDynamoException):
    pass


class UncapturedHigherOrderOpError(TorchDynamoException):
    pass


class IncorrectUsage(Exception):
    pass


# TODO: I'm a little uncertain about what error classification we should have
# for this.  This is potentially a user error, but regressions in
# specialization in PyTorch proper could also trigger this problem
class FailOnRecompileLimitHit(Exception):
    pass


class ObservedException(TorchDynamoException):
    # An exception observed during the tracing. This exception is used by Dynamo to handle exceptions.
    pass


class ObservedUserStopIteration(ObservedException):
    # An UserStopIteraion exception observed during the Dynamo tracing (e.g Dynamo tracing __next__)
    value: Optional[Any]

    # Reference `StopIteration_init` in CPython
    # https://github.com/python/cpython/blob/3.11/Objects/exceptions.c#L568-L584
    def __init__(self, *args: Any, **kwargs: Any) -> None:
        super().__init__("unhandled `raise StopIteration`")
        if len(args) > 0:
            self.value = args[0]
        else:
            self.value = None


class ObservedGeneratorExit(ObservedException):
    pass


class ObservedKeyError(ObservedException):
    # A KeyError exception to be raised from inside Dynamo tracing. This can happen on dict __getitem__
    pass


class ObservedAttributeError(ObservedException):
    # An AttributeError exception to be raised from inside Dynamo tracing. This can happen on user defined object __getattr__
    pass


<<<<<<< HEAD
class ObservedTypeError(ObservedException):
    # A TypeError exception to be raised from inside Dynamo tracing. This can happen on generator.send(..) method
=======
class ObservedRuntimeError(ObservedException):
    pass


class ObservedNotImplementedError(ObservedException):
>>>>>>> 85883893
    pass


observed_exception_map = {
    StopIteration: ObservedUserStopIteration,
    GeneratorExit: ObservedGeneratorExit,
    KeyError: ObservedKeyError,
    AttributeError: ObservedAttributeError,
<<<<<<< HEAD
    TypeError: ObservedTypeError,
=======
    RuntimeError: ObservedRuntimeError,
    NotImplementedError: ObservedNotImplementedError,
>>>>>>> 85883893
}


def raise_observed_exception(e: type[Exception], tx: Any) -> None:
    from .variables import BuiltinVariable

    # CPython here raises an exception. Since there is no python code, we have to manually setup the exception
    # stack and raise the exception.
    exception_vt = BuiltinVariable(e).call_function(tx, [], {})
    tx.exn_vt_stack.append(exception_vt)
    raise observed_exception_map[e]


def handle_observed_exception(tx: Any) -> None:
    # This is essentially exception handling code, equivalent of this pseudo code
    #
    # try:
    #     ... somebody raising StopIteration
    # except StopIteration
    #     pass
    #
    # If this was going through the python code, we would have called exception_handler method, but FOR_ITER
    # handles the exception completely in CPython. For example for 3.11, the resulting bytecode is
    #
    #
    #   6          46 LOAD_GLOBAL              2 (StopIteration)
    #              58 RAISE_VARARGS            1
    #         >>   60 PUSH_EXC_INFO

    #   7          62 LOAD_GLOBAL              2 (StopIteration)
    #              74 CHECK_EXC_MATCH
    #              76 POP_JUMP_FORWARD_IF_FALSE     3 (to 84)
    #              78 POP_TOP

    #   8          80 POP_EXCEPT
    #

    # Fortunately this translates to a simple pop from the exn_vt_stack
    tx.exn_vt_stack.pop()


# These exceptions are ok to fallback to eager/graph_break.
exceptions_allowed_to_be_fallback = (
    torch._subclasses.fake_tensor.DataDependentOutputException,
    torch._subclasses.fake_tensor.DynamicOutputShapeException,
    torch._subclasses.fake_tensor.UnsupportedOperatorException,
    torch._subclasses.fake_tensor.UnsupportedFakeTensorException,
)


def unimplemented_with_warning(
    e: Exception, code: types.CodeType, msg: str
) -> NoReturn:
    # This function calls unimplemented internally and eventually graph breaks
    # or falls to eager. unimplemented itself does not print any user warnings,
    # i.e., its very silent. This helper function is intended when an error is
    # encountered in the torch.compile stack which is worth showing as warning
    # to the user. For example, if AOT Autograd backend fails with a fake tensor
    # exception, its ok to fallback to eager but not silently. Here, we can use
    # this function to log the message and the stack trace.
    graph_break_msg = format_error_msg_verbose(e, code)
    torch._logging.trace_structured(
        "artifact",
        metadata_fn=lambda: {
            "name": "dynamo_graph_break_reason",
            "encoding": "string",
        },
        payload_fn=lambda: graph_break_msg,
    )
    graph_breaks_log.debug("%s", graph_break_msg)
    log.warning(msg)
    unimplemented(msg, from_exc=e)


_NOTHING = object()


def unimplemented(
    msg: str, *, from_exc: Any = _NOTHING, case_name: Optional[str] = None
) -> NoReturn:
    assert msg != os.environ.get("BREAK", False)
    if from_exc is not _NOTHING:
        raise Unsupported(msg, case_name=case_name) from from_exc
    raise Unsupported(msg, case_name=case_name)


def warning(msg: str) -> None:
    counters["warnings"][msg] += 1
    assert msg != os.environ.get("BREAK", False)


# KeyError has special handling for its args
# see https://github.com/python/cpython/blob/3.11/Objects/exceptions.c#L2534 for details
class KeyErrorMsg:
    def __init__(self, value: Any) -> None:
        self.value = value

    def __str__(self) -> str:
        return str(self.value)

    def __repr__(self) -> str:
        return self.__str__()


def augment_exc_message(exc: Exception, msg: str = "\n", export: bool = False) -> None:
    import traceback

    exc.innermost_user_frame_summary = None  # type: ignore[attr-defined]

    real_stack = get_real_stack(exc)
    if real_stack is not None and len(real_stack) > 0:
        exc.innermost_user_frame_summary = real_stack[-1]  # type: ignore[attr-defined]
        msg += f"\nfrom user code:\n {''.join(traceback.format_list(real_stack))}"

    if config.replay_record_enabled and hasattr(exc, "record_filename"):
        msg += f"\nLast frame execution written to {exc.record_filename}. To run only this frame while debugging, run\
 torch._dynamo.replay('{exc.record_filename}').\n"

    if not config.verbose and hasattr(exc, "real_stack"):
        msg += '\nSet TORCH_LOGS="+dynamo" and TORCHDYNAMO_VERBOSE=1 for more information\n'

    if hasattr(exc, "inner_exception") and hasattr(
        exc.inner_exception, "minifier_path"
    ):
        if hasattr(exc.inner_exception, "buck_command"):
            msg += (
                f"\nMinifier script written to {exc.inner_exception.minifier_path}. Run "
                f"this buck command to find the smallest traced graph "
                f"which reproduces this error: {exc.inner_exception.buck_command}\n"
            )
        else:
            msg += (
                f"\nMinifier script written to {exc.inner_exception.minifier_path}. Run "
                "this script to find the smallest traced graph which reproduces this error.\n"
            )

    if not config.suppress_errors and not export:
        msg += (
            "\n\n"
            "You can suppress this exception and fall back to eager by setting:\n"
            "    import torch._dynamo\n"
            "    torch._dynamo.config.suppress_errors = True\n"
        )

    old_msg = "" if len(exc.args) == 0 else str(exc.args[0])

    if isinstance(exc, KeyError):
        exc.args = (KeyErrorMsg(old_msg + msg),) + exc.args[1:]
    else:
        new_msg = old_msg + msg
        exc.args = (new_msg,) + exc.args[1:]


def get_exc_message(
    e: Exception, compile_id: CompileId
) -> tuple[Optional[str], Optional[int]]:
    filename = None
    lineno = None
    if e.innermost_user_frame_summary is not None:  # type: ignore[attr-defined]
        filename = e.innermost_user_frame_summary.filename  # type: ignore[attr-defined]
        lineno = e.innermost_user_frame_summary.lineno  # type: ignore[attr-defined]
    e.compile_id = compile_id  # type: ignore[attr-defined]
    return filename, lineno


def get_real_stack(
    exc: Exception, frame: Optional[DynamoFrameType] = None
) -> Optional[StackSummary]:
    real_stack = getattr(exc, "real_stack", None)
    if real_stack is None:
        return None

    # NB: it's possible for real_stack to be []; we still attempt to
    # report a stack anyway because the stack_above_dynamo may still
    # be useful for debugging

    if frame is not None:
        # NB: frame is PyInterpreterFrame on Python 3.11 and later,
        # not a TRUE frame object.  You can't actually feed it
        # to traceback because it doesn't have enough information.
        # To solve this problem, we technically should just materialize
        # the frame, the same way _PyFrame_GetFrameObject would do
        # (but we cannot actually do this, because this populates
        # frame_obj field, which default eval frame doesn't like).
        #
        # Fortunately, in this case, we can hack it: there's no need
        # to actually use the truly top frame, we can just extract
        # from where we are right now and rely on filter_stack to
        # get rid of all the dynamo frames.  For ease of testing
        # we apply this behavior to ALL Python versions
        stack_above_dynamo = filter_stack(extract_stack())
    else:
        stack_above_dynamo = StackSummary()

    return StackSummary.from_list(stack_above_dynamo + real_stack)


# filter out all frames after entering dynamo
def filter_stack(stack: StackSummary) -> StackSummary:
    user_stack = StackSummary()
    for frame in stack:
        if frame.filename is None:
            continue
        if "convert_frame" in frame.filename:
            break
        if "eval_frame" in frame.filename or (
            frame.line and "torch._dynamo.optimize(" in frame.line
        ):
            continue
        user_stack.append(frame)

    return user_stack


def format_error_msg_verbose(
    exc: Exception,
    code: types.CodeType,
    record_filename: Optional[str] = None,
    frame: Optional[DynamoFrameType] = None,
) -> str:
    msg = (
        f"WON'T CONVERT {code.co_name} {code.co_filename} line {code.co_firstlineno}\n"
    )
    msg += "=" * 10 + " TorchDynamo Stack Trace " + "=" * 10 + "\n"
    msg += format_exc()
    real_stack = get_real_stack(exc, frame)
    if real_stack is not None:
        msg += (
            "\n"
            + "=" * 10
            + " The above exception occurred while processing the following code "
            + "=" * 10
            + "\n\n"
        )
        msg += "".join(format_list(real_stack))
        msg += "\n"
        msg += "=" * 10

    return msg


def format_error_msg(
    exc: Exception,
    code: types.CodeType,
    record_filename: Optional[str] = None,
    frame: Optional[DynamoFrameType] = None,
) -> str:
    if config.verbose:
        return format_error_msg_verbose(exc, code, record_filename, frame)
    return f"WON'T CONVERT {code.co_name} {code.co_filename}\
 line {code.co_firstlineno} \ndue to: \n{format_exc()}"<|MERGE_RESOLUTION|>--- conflicted
+++ resolved
@@ -271,16 +271,16 @@
     pass
 
 
-<<<<<<< HEAD
+class ObservedRuntimeError(ObservedException):
+    pass
+
+
+class ObservedNotImplementedError(ObservedException):
+    pass
+
+
 class ObservedTypeError(ObservedException):
     # A TypeError exception to be raised from inside Dynamo tracing. This can happen on generator.send(..) method
-=======
-class ObservedRuntimeError(ObservedException):
-    pass
-
-
-class ObservedNotImplementedError(ObservedException):
->>>>>>> 85883893
     pass
 
 
@@ -289,12 +289,9 @@
     GeneratorExit: ObservedGeneratorExit,
     KeyError: ObservedKeyError,
     AttributeError: ObservedAttributeError,
-<<<<<<< HEAD
-    TypeError: ObservedTypeError,
-=======
     RuntimeError: ObservedRuntimeError,
     NotImplementedError: ObservedNotImplementedError,
->>>>>>> 85883893
+    TypeError: ObservedTypeError,
 }
 
 
