--- conflicted
+++ resolved
@@ -1060,13 +1060,9 @@
             # See NOTE [unspecialize int carry with unbacked symints]
             # Note: this must be run under discard graph changes.
             def create_unbacked_sym_node_var(tx) -> SymNodeVariable:
-<<<<<<< HEAD
                 example_value = _create_unbacked_symint(
                     tx.output.fake_mode, ignore_fresh_unbacked_symbols=True
                 )
-=======
-                example_value = _create_unbacked_symint(tx.output.fake_mode)
->>>>>>> c62873a0
                 proxy = tx.output.current_tracer.create_graph_input(
                     "unbacked_symint", type(example_value), example_value
                 )
@@ -1208,13 +1204,9 @@
         )
         unspecialized_flat_example_value = pytree.tree_map_only(
             (int, torch.SymInt),
-<<<<<<< HEAD
             lambda _: _create_unbacked_symint(
                 tx.output.fake_mode, ignore_fresh_unbacked_symbols=False
             ),
-=======
-            lambda _: _create_unbacked_symint(tx.output.fake_mode),
->>>>>>> c62873a0
             flat_example_value,
         )
         return _call_function_and_unflatten_output(
