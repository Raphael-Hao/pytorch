# mypy: ignore-errors

import builtins
import collections
import functools
import inspect
import itertools
import sys
import types
from typing import Any, Callable, Dict, List, Optional, Sequence, TYPE_CHECKING, TypeVar
from typing_extensions import Never
from unittest.mock import patch

import torch

from .. import polyfills, variables
from ..bytecode_transformation import create_call_function, create_rot_n, is_generator
from ..exc import (
    handle_observed_exception,
    InfiniteGeneratorError,
    ObservedException,
    ObservedGeneratorExit,
    ObservedUserStopIteration,
    raise_observed_exception,
    SkipFrame,
    unimplemented,
    Unsupported,
)
from ..guards import GuardBuilder, install_guard
from ..source import AttrSource, ConstantSource, DefaultsSource, GetItemSource
from ..utils import (
    check_constant_args,
    check_unspec_or_constant_args,
    counters,
    identity,
    is_function,
    is_wrapper_or_member_descriptor,
    istype,
    make_cell,
)
from .base import typestr, ValueMutationNew, VariableTracker
from .constant import ConstantVariable


try:
    from torch.distributed.fsdp._fully_shard import _fsdp_param_group
except ModuleNotFoundError:
    _fsdp_param_group = None


if TYPE_CHECKING:
    from torch._dynamo.symbolic_convert import InstructionTranslator
    from torch._higher_order_ops.triton_kernel_wrap import (
        TritonGridType,
        TritonKernelType,
    )


_F = TypeVar("_F", bound=Callable)


def wrap_bound_arg(tx: "InstructionTranslator", val, source=None):
    # Source propagation is best effort since not every object we encounter has a source to begin with.
    if isinstance(val, VariableTracker):
        return val
    elif not source:
        return VariableTracker.build(tx, val)
    else:
        # Create a lazy variable to avoid guarding on __defaults__ unless really
        # needed.
        return variables.LazyVariableTracker.create(val, source)


def wrap_args_kwargs(tx: "InstructionTranslator", result):
    for k, v in list(result.items()):
        if isinstance(v, (tuple, dict)):
            # args/kwargs
            result[k] = wrap_bound_arg(tx, v)


def init_cellvars(parent, result: Dict[str, VariableTracker], code):
    """
    Update `result` to add mapping from local name to new cells created
    directly by `code`, or update SideEffects in `parent` if the a local cell is
    already in `result` (cell argument).
    """
    side_effects = parent.output.side_effects

    for name in code.co_cellvars:
        new_cell = side_effects.track_cell_new()
        if name in result:
            # This handles when a function argument is a cell (e.g., captured by
            # a nested func). See `MAKE_CELL` bytecode for more info.
            side_effects.store_cell(new_cell, result.pop(name))
        result[name] = new_cell


def _create_nested_fn(
    code, f_globals, name, defaults, closure, kwdefaults, annotations
):
    from types import FunctionType

    func = FunctionType(code, f_globals, name, defaults, closure)
    func.__kwdefaults__ = kwdefaults

    if isinstance(annotations, tuple):
        from itertools import pairwise

        annotations = dict(pairwise(annotations))

    # TypeError: __annotations__ must be set to a dict object
    assert annotations is None or isinstance(annotations, dict)
    func.__annotations__ = annotations

    return func


class BaseUserFunctionVariable(VariableTracker):
    def get_filename(self):
        return self.get_code().co_filename

    def get_name(self):
        return self.get_code().co_name

    def call_function(
        self,
        tx: "InstructionTranslator",
        args: "List[VariableTracker]",
        kwargs: "Dict[str, VariableTracker]",
    ) -> "VariableTracker":
        return tx.inline_user_function_return(self, [*self.self_args(), *args], kwargs)

    def call_hasattr(self, tx: "InstructionTranslator", name: str) -> VariableTracker:
        result = False

        try:
            result = hasattr(self.get_function(), name)
        except NotImplementedError:
            if name == "__name__" and isinstance(self, NestedUserFunctionVariable):
                result = True
        return variables.ConstantVariable.create(result)

    def inspect_parameter_names(self):
        return list(inspect.signature(self.get_function()).parameters)

    def closure_vars(self, tx):
        return {}


class UserFunctionVariable(BaseUserFunctionVariable):
    """Some unsupported user-defined global function"""

    _nonvar_fields = {
        "fn",
        "is_constant",
        *BaseUserFunctionVariable._nonvar_fields,
    }

    @classmethod
    def create_with_source(cls, value, source):
        install_guard(source.make_guard(GuardBuilder.CLOSURE_MATCH))
        return cls(value, source=source)

    def __init__(self, fn, is_constant=False, **kwargs) -> None:
        super().__init__(**kwargs)
        if getattr(fn, "_dynamo_marked_constant", False):
            # This method should be treated as a constant for the purposes of compilation
            self.is_constant = True
        else:
            self.is_constant = False

        assert isinstance(
            fn, (types.FunctionType, torch.jit.ScriptFunction)
        ), f"expected FunctionType found {typestr(fn)} {fn}"
        # TODO(anijain2305) - Replace directly calling UserFunctionVariable with
        # VariableBuilder, which handles the wrapping of _torchdynamo_inline.
        # unpack @torch._dynamo.optimize()(fn) wrapped function
        fn = inspect.getattr_static(fn, "_torchdynamo_inline", fn)
        self.fn: types.FunctionType = fn

    def as_python_constant(self):
        if istype(self, UserFunctionVariable):
            return self.fn
        # subclasses (such as methods) usually aren't a constant
        return super().as_python_constant()

    def self_args(self):
        return []

    def get_function(self):
        return self.fn

    def get_code(self):
        return self.fn.__code__

    def python_type(self):
        return types.FunctionType

    def has_self(self):
        return getattr(self.fn, "__self__", None) is not None

    def get_globals(self):
        return self.fn.__globals__

    def bind_args(self, parent, args, kwargs) -> Dict[str, VariableTracker]:
        """
        Assume `args` and `kwargs` are VariableTracker arguments for a call to
        this function, create new bindings for initial locals.
        """
        assert not self.is_constant
        root_tx = parent.output.root_tx
        wrap = functools.partial(wrap_bound_arg, tx=root_tx)

        fn: types.FunctionType = self.fn
        defaults = fn.__defaults__ or []
        defaults_sources = [
            None if self.source is None else DefaultsSource(self.source, idx)
            for idx, _ in enumerate(defaults)
        ]
        fake_func = types.FunctionType(
            fn.__code__,
            fn.__globals__,
            fn.__name__,
            tuple(
                [
                    wrap(val=arg, source=source)
                    for arg, source in zip(defaults, defaults_sources)
                ]
            ),
            fn.__closure__,
        )
        if fn.__kwdefaults__:
            kwdefaults_sources = {
                k: (
                    None
                    if self.source is None
                    else DefaultsSource(self.source, k, is_kw=True)
                )
                for k in fn.__kwdefaults__
            }
            fake_func.__kwdefaults__ = {
                k: wrap(val=v, source=kwdefaults_sources[k])
                for k, v in fn.__kwdefaults__.items()
            }

        bound = inspect.signature(fake_func).bind(*args, **kwargs)
        bound.apply_defaults()
        result = dict(bound.arguments.items())

        wrap_args_kwargs(root_tx, result)
        init_cellvars(parent, result, fn.__code__)
        closure = self.fn.__closure__ or ()
        assert len(closure) == len(self.fn.__code__.co_freevars)
        for idx, name, cell in zip(
            itertools.count(), self.fn.__code__.co_freevars, closure
        ):
            # TODO refactor these 3 branches.
            side_effects = parent.output.side_effects
            if cell in side_effects:
                cell_var = side_effects[cell]

            elif self.source:
                closure_cell = GetItemSource(
                    AttrSource(self.source, "__closure__"), idx
                )
                closure_cell_contents = AttrSource(closure_cell, "cell_contents")
                try:
                    contents_var = VariableTracker.build(
                        parent, cell.cell_contents, closure_cell_contents
                    )
                except ValueError:
                    # Cell has not yet been assigned
                    contents_var = variables.DeletedVariable()
                cell_var = side_effects.track_cell_existing(
                    closure_cell, cell, contents_var
                )

            else:
                # TODO figure out why source isn't available here, and whether
                # we can fix that and remove this branch.
                try:
                    contents_var = VariableTracker.build(parent, cell.cell_contents)
                except ValueError:
                    # Cell has not yet been assigned
                    contents_var = variables.DeletedVariable()
                cell_var = side_effects.track_cell_existing(None, cell, contents_var)

            result[name] = cell_var

        return result

    def var_getattr(self, tx: "InstructionTranslator", name: str):
        source = self.source and AttrSource(self.source, name)
        try:
            subobj = inspect.getattr_static(self.fn, name)
        except AttributeError:
            return variables.GetAttrVariable(self, name, source=source)
        if source:
            return variables.LazyVariableTracker.create(subobj, source)
        return VariableTracker.build(tx, subobj)

    def call_hasattr(self, tx: "InstructionTranslator", name: str) -> VariableTracker:
        result = hasattr(self.fn, name)
        return variables.ConstantVariable.create(result)

    def call_function(
        self,
        tx: "InstructionTranslator",
        args: "List[VariableTracker]",
        kwargs: "Dict[str, VariableTracker]",
    ) -> "VariableTracker":
        if self.is_constant:
            return invoke_and_store_as_constant(
                tx, self.fn, self.get_name(), args, kwargs
            )
        if (
            tx.output.current_tracer.under_activation_checkpoint
            and not tx.output.current_tracer.allow_side_effects_under_checkpoint
        ):
            try:
                from torch.distributed.fsdp._fully_shard._fsdp_state import FSDPState
            except Exception:
                FSDPState = None
            if FSDPState is not None and self.fn in [
                FSDPState._pre_forward,
                FSDPState._post_forward,
            ]:
                with torch._dynamo.side_effects.allow_side_effects_under_checkpoint(tx):
                    return super().call_function(tx, args, kwargs)
        return super().call_function(tx, args, kwargs)


class LocalGeneratorObjectVariable(VariableTracker):
    def __init__(
        self,
        code: types.CodeType,
        f_globals,
        inline_tracer: Optional["InstructionTranslator"],
        **kwargs,
    ):
        super().__init__(**kwargs)
        self.code = code
        self.f_globals = f_globals
        self.inline_tracer = inline_tracer

    def get_code(self):
        return self.code

    def get_filename(self):
        return self.get_code().co_filename

    def get_name(self):
        return self.get_code().co_name

    def get_function(self):
        raise NotImplementedError

    def has_self(self):
        return False

    def __name__(self):
        return self.get_name()

    def __str__(self):
        return f"{self.__class__.__name__}({self.get_name()})"

    __repr__ = __str__

    def reconstruct(self, codegen):
        from torch._dynamo.symbolic_convert import InstructionTranslator

        tx = InstructionTranslator.current_tx()
        tracer = self._get_inline_tracer(tx)
        try:
            prev = tx.output.should_exit
            tx.output.should_exit = False
            if not tracer.generator_exhausted:
                self.remaining_items = self.force_unpack_var_sequence(tx)
            variables.ListIteratorVariable(self.remaining_items).reconstruct(codegen)
        finally:
            tx.output.should_exit = prev

    def bind_args(self, tx, args, kwargs):
        return self.fn.bind_args(tx, args, kwargs)

    def get_globals(self):
        return self.f_globals

    def python_type(self):
        return types.GeneratorType

    def _get_inline_tracer(self, tx):
        from torch._dynamo.symbolic_convert import InliningInstructionTranslator

        if self.inline_tracer is None:
            self.inline_tracer = InliningInstructionTranslator.build_inline_tracer(
                tx, self, [], {}
            )
        return self.inline_tracer

    def next_variable(self, tx):
        tracer = self._get_inline_tracer(tx)

        try:
            # Hierarchically, tx can be seen as the parent of the inline tracer
            # created on call_function. Any exception needs to be propagated to tx
            # for Dynamo to behave correctly
            with patch.dict(counters, {"unimplemented": counters["inline_call"]}):
                return tracer.inline_call_()
        except ObservedException as e:
            tx.exn_vt_stack.extend(tracer.exn_vt_stack)
            raise e
        except InfiniteGeneratorError:
            # test/dynamo/test_misc.py::test_iterator_limit
            raise
        except Unsupported as e:
            torch._C._dynamo.eval_frame.skip_code(self.get_code())
            raise SkipFrame from e

    def has_unpack_var_sequence(self, tx):
        return False

    def has_force_unpack_var_sequence(self, tx) -> builtins.bool:
        return True

    def force_unpack_var_sequence(self, tx) -> List[VariableTracker]:
        result = []
        while True:
            try:
                result.append(self.next_variable(tx))
            except ObservedUserStopIteration:
                handle_observed_exception(tx)
                break
        return result

<<<<<<< HEAD
    def _setup_exception(self, tx, exc):
        tracer = self._get_inline_tracer(tx)
        tracer.push(exc)
        try:
            tracer._raise_exception_variable(None)
        except ObservedException as e:
            # if no handler is available (i.e. user code doesn't catch it), the
            # exception is raised again.
            tracer.exception_handler(e)

    def _is_generator_new(self):
=======
    def _is_generator_just_started(self):
>>>>>>> 212e1536
        return self.inline_tracer is None or self.inline_tracer.instruction_pointer == 0

    def _is_generator_exhausted(self):
        return getattr(self.inline_tracer, "generator_exhausted", False)

    def call_method(
        self,
        tx: "InstructionTranslator",
        name: str,
        args: "List[VariableTracker]",
        kwargs: "Dict[str, VariableTracker]",
    ) -> "VariableTracker":
        if name == "__next__":
            return self.next_variable(tx)
        elif name == "__iter__":
            # iter(gen) returns itself
            return self
        elif name == "send":
            # Sends a value into the generator function. Returns the next value
            # yielded by the generator, or raises StopIteration if the generator
            # exits without yielding another value
            if self._is_generator_just_started() and len(args):
                # can't send non-None value to a just-started generator
                # Test: GeneratorCPythonTests.test_send_non_none_to_new_gen
                if not all(
                    isinstance(arg, ConstantVariable) and arg.value is None
                    for arg in args
                ):
                    raise_observed_exception(TypeError, tx)
            tracer = self._get_inline_tracer(tx)
            tracer.push_many(args)
            return self.next_variable(tx)
        elif name == "close":
            # * Raises a GeneratorExit at the point where the generator function was paused.
            # * If the generator function catches the exception and returns a
            # value, this value is returned from close() - Python 3.13+
            # * If the generator function is already closed, or raises GeneratorExit
            # (by not catching the exception), close() returns None.
            # * If the generator yields a value, a RuntimeError is raised.
            # * If the generator raises any other exception, it is propagated to the caller.
            # * If the generator has already exited due to an exception or normal
            # exit, close() returns None and has no other effect.

            # Return None if close is called on a just-started generator
            # See test GeneratorCloseCpythonTests::test_close_not_started

            if self._is_generator_new() or self._is_generator_exhausted():
                return variables.ConstantVariable(None)

            tracer = self._get_inline_tracer(tx)

            # Raise GeneratorExit to see if user code catches it. Any other exception
            # is propagated to the parent frame.
            if sys.version_info >= (3, 12):
                # There's an extra block on Python 3.12+ to handle StopIteration
                # see: https://github.com/python/cpython/blob/8f93dd8a8f237b277abad20d566df90c5cbd7f1e/Objects/genobject.c#L394-L397
                #
                #   1           0 RETURN_GENERATOR
                #               2 POP_TOP
                #               4 RESUME                   0

                #   2           6 LOAD_CONST               1 (1)
                #               8 YIELD_VALUE              1
                #              10 RESUME                   1
                #              12 POP_TOP
                #              14 RETURN_CONST             0 (None)
                #         >>   16 CALL_INTRINSIC_1         3 (INTRINSIC_STOPITERATION_ERROR)
                #              18 RERAISE                  1
                # ExceptionTable:
                #   4 to 14 -> 16 [0] lasti
                self._setup_exception(
                    tx, variables.ExceptionVariable(GeneratorExit, ())
                )
                if tracer.next_instruction.opname == "CALL_INTRINSIC_1":
                    return variables.ConstantVariable(None)
            else:
                try:
                    self._setup_exception(
                        tx, variables.ExceptionVariable(GeneratorExit, ())
                    )
                except ObservedGeneratorExit:
                    # If it doesn't catch, we just return None, as per the text above
                    return variables.ConstantVariable(None)

            try:
                # Raise RuntimeError if the generator yields any other value
                if self.next_variable(tx):
                    raise_observed_exception(RuntimeError, tx)
            except ObservedGeneratorExit:
                tracer.generator_exhausted = True
                return variables.ConstantVariable(None)
            except ObservedUserStopIteration:
                # In Python 3.13+, one can capture GeneratorExit and return a value
                # See test_generator.py::test_close_capture_GeneratorExit_return
                # https://discuss.python.org/t/let-generator-close-return-stopiteration-value/24786/26
                # https://github.com/python/cpython/pull/104771
                assert tracer.symbolic_result is not None
                return tracer.symbolic_result

        super().call_method(tx, name, args, kwargs)


class ContextlibContextManagerLocalGeneratorObjectVariable(
    LocalGeneratorObjectVariable
):
    """
    .. note::

        This is only used when the function is annotated with @contextlib.contextmanager

        It is a special case of a generator function as we do not allow return a context manager
        from a torch.compile function.
    """


class LocalGeneratorFunctionVariable(BaseUserFunctionVariable):
    """functions that behaves like iterators

    .. note::

        This is a wrapper around (Nested)UserFunctionVariable
    """

    def __init__(
        self,
        vt: VariableTracker,
        *,
        generator_cls=LocalGeneratorObjectVariable,
        **kwargs,
    ):
        super().__init__(**kwargs)
        self.vt = vt
        self.generator_cls = generator_cls

    def __getattr__(self, name):
        if name in self.__class__.__dict__.keys():
            return getattr(self, name)
        return getattr(self.vt, name)

    def _build_inline_tracer(self, tx, args, kwargs):
        from torch._dynamo.symbolic_convert import InliningInstructionTranslator

        return InliningInstructionTranslator.build_inline_tracer(
            tx,
            self,
            args,
            kwargs,
        )

    def call_function(
        self,
        tx: "InstructionTranslator",
        args: "List[VariableTracker]",
        kwargs: "Dict[str, VariableTracker]",
    ) -> "VariableTracker":
        assert is_generator(self.vt.get_code())

        inline_tracer = self._build_inline_tracer(tx, args, kwargs)
        code = self.vt.get_code()
        f_globals = self.vt.get_globals()

        # calling a generator returns a generator object
        return self.generator_cls(
            code,
            f_globals,
            inline_tracer,
            source=self.source,
        )


class FunctionDecoratedByContextlibContextManagerVariable(
    LocalGeneratorFunctionVariable
):
    """
    .. note::

        This is only used when the function is annotated with @contextlib.contextmanager
    """

    def __init__(self, vt, **kwargs):
        super().__init__(
            vt,
            generator_cls=ContextlibContextManagerLocalGeneratorObjectVariable,
            **kwargs,
        )

    def _build_inline_tracer(self, tx, args, kwargs):
        # NOTE: This only exists to not break support for context manager when
        # config.enable_faithful_generator_behavior = False and
        # config.enable_trace_contextlib = True. In case the former is false,
        # Dynamo should still be able to trace through @contextmanager functions
        tracer = super()._build_inline_tracer(tx, args, kwargs)
        assert isinstance(
            tracer,
            torch._dynamo.symbolic_convert.InliningGeneratorInstructionTranslator,
        )
        tracer.is_generator_from_ctx_manager = True
        return tracer


class UserMethodVariable(UserFunctionVariable):
    """Some unsupported user-defined method"""

    def __init__(self, fn, obj, **kwargs) -> None:
        super().__init__(fn=fn, **kwargs)
        self.obj = obj

    def __repr__(self) -> str:
        return f"{self.__class__.__name__}({self.fn}, {self.obj})"

    def self_args(self):
        return [self.obj]

    def python_type(self):
        return types.MethodType

    def call_function(
        self,
        tx: "InstructionTranslator",
        args: "List[VariableTracker]",
        kwargs: "Dict[str, VariableTracker]",
    ) -> "VariableTracker":
        # For nn.Module methods, redirecting to NNModuleVariable.call_method for optimized solution
        # rather than simple inlining. E.g, putting `call_method` op in FX graph for `forward` method
        # since we ensure `forward` of allowed modules can be traced by AOT safely.
        # Note this is not only for allowed modules, as user customized modules can extend from
        # allowed modules but using parent's `forward` method, which is also covered by this branch.

        # If we are tracing the higher order op, we want Dynamo to step inside
        # the module call so that Dynamo can see the underlying parameters and
        # buffers and raise them as inputs to the graph. The is_root_tracer
        # check bypasses the if condition for non-root tracers and directly
        # calls the super().call_function at the end, which is basically
        # equivalent of inlining the method.
        if tx.output.is_root_tracer() and isinstance(
            self.obj, variables.NNModuleVariable
        ):
            module_attr = getattr(self.fn, "__module__", "")
            # inline torch.nn.utils.parametrize
            if (
                module_attr is not None
                and module_attr.startswith("torch.nn.")
                and module_attr != "torch.nn.utils.parametrize"
                or self.is_constant
            ):
                return self.obj.call_method(
                    tx, self.fn.__name__, args, kwargs, constant=self.is_constant
                )
        elif (
            _fsdp_param_group is not None
            and self.fn is _fsdp_param_group.FSDPParamGroup.use_training_state
        ):
            return variables.TorchCtxManagerClassVariable(self.fn).call_function(
                tx, (self.obj, *args), kwargs
            )
        if self.is_constant:
            fn = getattr(self.obj.value, self.fn.__name__)
            return invoke_and_store_as_constant(tx, fn, self.get_name(), args, kwargs)
        return super().call_function(tx, args, kwargs)

    def inspect_parameter_names(self):
        return super().inspect_parameter_names()[1:]


class WrappedUserMethodVariable(UserMethodVariable):
    def __init__(self, wrapped, context, **kwargs) -> None:
        kwargs.pop("fn", None)
        kwargs.pop("obj", None)
        super().__init__(wrapped.fn, wrapped.obj, **kwargs)
        self.wrapped = wrapped
        self.context = context

    def call_function(
        self,
        tx: "InstructionTranslator",
        args: "List[VariableTracker]",
        kwargs: "Dict[str, VariableTracker]",
    ) -> "VariableTracker":
        self.context.enter(tx)
        result = super().call_function(tx, args, kwargs)
        self.context.exit(tx)
        return result


class WrappedUserFunctionVariable(UserFunctionVariable):
    def __init__(self, wrapped, context, **kwargs) -> None:
        kwargs.pop("fn", None)
        kwargs.pop("obj", None)
        super().__init__(wrapped.fn, **kwargs)
        self.wrapped = wrapped
        self.context = context

    def call_function(
        self,
        tx: "InstructionTranslator",
        args: "List[VariableTracker]",
        kwargs: "Dict[str, VariableTracker]",
    ) -> "VariableTracker":
        self.context.enter(tx)
        result = super().call_function(tx, args, kwargs)
        self.context.exit(tx)
        return result


def invoke_and_store_as_constant(tx: "InstructionTranslator", fn, name, args, kwargs):
    def convert(x):
        if isinstance(x, variables.TensorVariable):
            return x.get_real_value()
        return x.as_python_constant()

    args = [convert(x) for x in args]
    kwargs = {k: convert(v) for k, v in kwargs.items()}
    res = fn(*args, **kwargs)
    return tx.output.register_attr_or_module(
        res,
        name,
        source=ConstantSource(name),
    )


class NestedUserFunctionVariable(BaseUserFunctionVariable):
    _nonvar_fields = {
        "f_globals",
        *BaseUserFunctionVariable._nonvar_fields,
    }

    def __init__(
        self,
        fn_name,
        code,
        f_globals,
        defaults,
        kwdefaults,
        annotations,
        closure,
        # This is present when this function is created by
        # `functools.wrap(wrapped_fn)(this_fn)`.
        wrapped_fn=None,
        **kwargs,
    ) -> None:
        super().__init__(**kwargs)
        assert isinstance(fn_name.as_python_constant(), str)
        assert isinstance(code.as_python_constant(), types.CodeType)
        assert isinstance(f_globals, dict)
        self.fn_name = fn_name
        self.code = code
        self.f_globals = f_globals
        self.defaults = defaults
        self.kwdefaults = kwdefaults
        self.annotations = annotations
        self.closure = closure
        self.wrapped_fn: Optional[VariableTracker] = wrapped_fn

    def self_args(self):
        return []

    def get_code(self):
        return self.code.as_python_constant()

    def get_function(self):
        if self.closure:
            raise NotImplementedError
        func = types.FunctionType(
            self.code.as_python_constant(),
            self.f_globals,
            self.fn_name.as_python_constant(),
        )
        if self.defaults:
            func.__defaults__ = self.defaults.as_python_constant()
        if self.kwdefaults:
            func.__kwdefaults__ = self.kwdefaults.as_python_constant()
        if self.annotations:
            annotations = self.annotations.as_python_constant()
            if isinstance(annotations, tuple):
                from itertools import pairwise

                annotations = dict(pairwise(annotations))

            # TypeError: __annotations__ must be set to a dict object
            assert isinstance(annotations, dict)
            func.__annotations__ = annotations
        return func

    def has_closure(self):
        return self.closure is not None

    def has_self(self):
        return False

    def get_globals(self):
        return self.f_globals

    def bind_args(self, parent, args, kwargs):
        code = self.get_code()
        func = types.FunctionType(
            code,
            self.f_globals,
            self.fn_name.as_python_constant(),
            tuple(self.defaults.items) if self.defaults else None,
            tuple(make_cell(None) for _ in range(len(self.get_code().co_freevars))),
        )
        if self.kwdefaults:
            func.__kwdefaults__ = self.kwdefaults.keys_as_python_constant()
        bound = inspect.signature(func).bind(*args, **kwargs)
        bound.apply_defaults()
        result = dict(bound.arguments.items())
        wrap_args_kwargs(parent.output.root_tx, result)
        init_cellvars(parent, result, code)

        for idx, name in enumerate(code.co_freevars):
            assert name not in result
            cell = self.closure.items[idx]
            result[name] = cell

        return result

    def reconstruct(self, codegen):
        codegen.add_push_null(
            lambda: codegen.load_import_from(__name__, "_create_nested_fn")
        )
        codegen(self.code)
        codegen.extend_output([codegen.create_load_const_unchecked(self.f_globals)])
        codegen(ConstantVariable.create(self.code.value.co_name))

        if self.defaults:
            codegen(self.defaults)
        else:
            codegen.extend_output([codegen.create_load_const(None)])

        if self.closure:
            codegen(self.closure)
        else:
            codegen.extend_output([codegen.create_load_const(None)])

        if self.kwdefaults:
            codegen(self.kwdefaults)
        else:
            codegen.extend_output([codegen.create_load_const(None)])

        if self.annotations:
            try:
                annotations = self.annotations.as_python_constant()
                codegen.extend_output(
                    [codegen.create_load_const_unchecked(annotations)]
                )
            except NotImplementedError:
                codegen(self.annotations)
        else:
            codegen.extend_output([codegen.create_load_const(None)])

        codegen.extend_output(create_call_function(7, False))

        if self.wrapped_fn:
            codegen.add_push_null(
                lambda: codegen.load_import_from("functools", "wraps")
            )
            codegen(self.wrapped_fn)
            codegen.extend_output(create_call_function(1, False))
            codegen.extend_output(create_rot_n(2))
            codegen.extend_output(create_call_function(1, True))


class SkipFunctionVariable(VariableTracker):
    _nonvar_fields = {
        "value",
        "reason",
        *VariableTracker._nonvar_fields,
    }

    def __init__(self, value, reason=None, **kwargs) -> None:
        super().__init__(**kwargs)
        self.value = value
        self.reason = reason

    def as_python_constant(self):
        return self.value

    @classmethod
    def create_with_source(cls, value, source):
        if not is_wrapper_or_member_descriptor(value):
            # These descriptors are not guaranteed to return the same object on
            # attribute lookup. They are unlikely to be changed, so we can skip
            # guarding them.
            install_guard(source.make_guard(GuardBuilder.FUNCTION_MATCH))
        return cls(value, source=source)

    @staticmethod
    @functools.lru_cache(None)
    def fold_through_function_to_wrapper():
        return {
            collections.namedtuple: variables.UserDefinedClassVariable,
        }

    def call_function(
        self,
        tx: "InstructionTranslator",
        args: "List[VariableTracker]",
        kwargs: "Dict[str, VariableTracker]",
    ) -> "VariableTracker":
        if inspect.getattr_static(self.value, "_torchdynamo_disable", False):
            unimplemented(f"call torch._dynamo.disable() wrapped function {self.value}")
        # Fold through the functions(e.g, collections.namedtuple)
        # that inputs & outputs are all python constants
        elif (
            self.value in self.fold_through_function_to_wrapper().keys()
            and check_constant_args(args, kwargs)
        ):
            value = self.value(
                *[x.as_python_constant() for x in args],
                **{k: v.as_python_constant() for k, v in kwargs.items()},
            )
            return self.fold_through_function_to_wrapper().get(self.value)(
                value, mutation_type=ValueMutationNew()
            )
        elif self.value is functools.wraps and not kwargs and len(args) == 1:

            def wraps(fn):
                if isinstance(fn, variables.NestedUserFunctionVariable):
                    return fn.clone(wrapped_fn=args[0])
                unimplemented(f"functools.wraps({fn})")

            return variables.LambdaVariable(wraps)
        else:
            try:
                path = inspect.getfile(self.value)
                msg = f"'skip function {self.value.__qualname__} in file {path}'"
            except TypeError:
                known_python_builtin_modules = {"_abc", "_warnings"}
                if self.value.__module__ in known_python_builtin_modules:
                    msg = (
                        f"Graph break due to unsupported Python builtin {self.value.__module__}.{self.value.__qualname__}. "
                        f"Please file an issue on GitHub "
                        f"so the PyTorch team can add support for it. "
                    )
                elif (
                    self.value.__module__ is not None
                    and self.value.__module__.startswith("optree")
                ):
                    msg = (
                        f"Graph break for an optree C/C++ function {self.value.__module__}.{self.value.__qualname__}."
                        f" Consider using torch.utils._pytree - "
                        f"https://github.com/pytorch/pytorch/blob/main/torch/utils/_pytree.py"
                    )
                    # also warn on it because most users won't see the graph break message
                    torch._dynamo.utils.warn_once(msg)
                else:
                    msg = (
                        f"Graph break due to unsupported builtin {self.value.__module__}.{self.value.__qualname__}. "
                        f"This function is either a Python builtin (e.g. _warnings.warn) "
                        f"or a third-party C/C++ Python extension (perhaps created with pybind). "
                        f"If it is a Python builtin, please file an issue on GitHub "
                        f"so the PyTorch team can add support for it and see the next case for a workaround. "
                        f"If it is a third-party C/C++ Python extension, please "
                        f"either wrap it into a PyTorch-understood custom operator "
                        f"(see https://pytorch.org/tutorials/advanced/custom_ops_landing_page.html "
                        f"for more details) or, if it is traceable, use "
                        f"torch.compiler.allow_in_graph."
                    )
                    # also warn on it because most users won't see the graph break message
                    torch._dynamo.utils.warn_once(msg)
            if self.value.__qualname__ == "allow_in_graph":
                msg = (
                    "Found an allow_in_graph decorator to a function which "
                    "is created inside the parent function that is getting "
                    "compiled. This is not supported for now."
                )
            msg += f"', {self.reason}'" if self.reason else ""
            unimplemented(msg)


class WrapperUserFunctionVariable(VariableTracker):
    """
    Used to represent a wrapper object that contains the actual callable as an
    attribute. For example, torch.jit.script/trace have the original function at
    their _torchdynamo_inline attribute. Similarly, functions with
    __script_if_tracing_wrapper have the original attr at "__original_fn".
    """

    def __init__(self, wrapper_obj, attr_to_trace, **kwargs) -> None:
        super().__init__(**kwargs)
        self.wrapper_obj = wrapper_obj
        self.attr_to_trace = attr_to_trace

    def var_getattr(self, tx: "InstructionTranslator", name):
        if name == self.attr_to_trace:
            val = getattr(self.wrapper_obj, self.attr_to_trace)
            source = self.source and AttrSource(self.source, name)
            return VariableTracker.build(tx, val, source)

        return super().var_getattr(tx, name)

    def call_function(
        self,
        tx: "InstructionTranslator",
        args: "List[VariableTracker]",
        kwargs: "Dict[str, VariableTracker]",
    ) -> "VariableTracker":
        return variables.UserFunctionVariable(
            polyfills.getattr_and_trace
        ).call_function(
            tx, [self, variables.ConstantVariable(self.attr_to_trace), *args], kwargs
        )


def _traceable_collective_remaps():
    # We can't rely on importing from distributed, since it's not always built
    if torch.distributed.is_available():
        from torch.distributed._functional_collectives import (
            traceable_collective_remaps,
        )

        return traceable_collective_remaps
    return {}


def _traceable_collectives_source(tx: "InstructionTranslator", fn):
    assert torch.distributed.is_available(), "Illegal invocation."
    assert fn in _traceable_collective_remaps().values()

    inner_name = fn.__name__
    path_source = tx.import_source("torch.distributed._functional_collectives")
    return AttrSource(path_source, inner_name)


class CollectiveFunctionRewriteVariable(UserFunctionVariable):
    """
    Some of the torch.distributed.* collective APIs are possible to rewrite to 'traceable' collectives.

    This class provides both a way to check if a function is remappable, and perform the remapping.

    In the case that a function is 'remappable' but only for some combinations of call-time arguments,
    we check the args at `call_function` time and fall back to graph-breaking if needed.  This is no worse
    than status-quo as we currently graph-break on all distributed.* collectives.
    """

    def __init__(self, fn, *, replacement_var, **kwargs) -> None:
        super().__init__(fn, **kwargs)
        assert isinstance(replacement_var, UserFunctionVariable)
        self.replacement_var = replacement_var

    @staticmethod
    def create(tx: "InstructionTranslator", old_fn, source, **options):
        new_fn, new_source = CollectiveFunctionRewriteVariable.rewrite(tx, old_fn)
        return CollectiveFunctionRewriteVariable(
            old_fn,
            replacement_var=UserFunctionVariable(new_fn, source=new_source, **options),
            source=source,
            **options,
        )

    @staticmethod
    def can_rewrite(variable):
        return (
            inspect.isfunction(variable) and variable in _traceable_collective_remaps()
        )

    @staticmethod
    def rewrite(tx: "InstructionTranslator", fn):
        new_fn = _traceable_collective_remaps()[fn]
        return new_fn, _traceable_collectives_source(tx, new_fn)

    def call_function(
        self,
        tx: "InstructionTranslator",
        args: "List[VariableTracker]",
        kwargs: "Dict[str, VariableTracker]",
    ) -> "VariableTracker":
        # call_function must check any unsupported arguments and graph-break.
        # It's safe to assume args/kwargs from orig_fn map 1:1 to args/kwargs of remapped_fn,
        # since that's the contract for putting a mapping in `traceable_collective_remaps`
        import torch.distributed as dist
        from torch.distributed._functional_collectives import REDUCE_OP_TO_STR

        # Merge args into kwargs so positional and keyword args
        # can be processed the same way.
        signature = inspect.signature(self.fn)
        kwargs = dict(signature.bind(*args, **kwargs).arguments)
        args = ()

        if "async_op" in kwargs and kwargs["async_op"].as_python_constant():
            unimplemented(
                f"CollectiveFunctionRewriteVariable can't support async_op=True for {self.fn}"
            )

        if self.fn in (
            dist.all_reduce,
            dist.reduce_scatter_tensor,
            dist._reduce_scatter_base,
        ):
            reduce_op_var = kwargs.get("op")
            reduce_op = (
                reduce_op_var.value
                if reduce_op_var is not None
                else signature.parameters["op"].default
            )
            if reduce_op not in REDUCE_OP_TO_STR:
                raise ValueError(f"Unsupported all_reduce op: {reduce_op}")
            kwargs["op"] = variables.ConstantVariable.create(
                REDUCE_OP_TO_STR[reduce_op]
            )
        return self.replacement_var.call_function(tx, args, kwargs)


class FunctoolsPartialVariable(VariableTracker):
    def __init__(self, func: VariableTracker, args, keywords, **kwargs) -> None:
        super().__init__(**kwargs)
        self.func = func
        assert isinstance(args, list)
        self.args = args
        assert isinstance(keywords, dict)
        self.keywords = keywords

    def reconstruct(self, codegen):
        codegen.add_push_null(lambda: codegen.load_import_from("functools", "partial"))
        codegen(self.func)
        if self.args:
            codegen.foreach(self.args)
        if not self.keywords:
            codegen.extend_output(create_call_function(len(self.args) + 1, False))
            return

        codegen.foreach(self.keywords.values())
        keys = tuple(self.keywords.keys())
        codegen.extend_output(
            codegen.create_call_function_kw(len(keys) + len(self.args) + 1, keys, False)
        )

    def get_function(self):
        return self.as_python_constant()

    def call_function(
        self,
        tx: "InstructionTranslator",
        args: "List[VariableTracker]",
        kwargs: "Dict[str, VariableTracker]",
    ) -> "VariableTracker":
        merged_args = self.args + args
        merged_kwargs = {**self.keywords, **kwargs}
        return self.func.call_function(tx, merged_args, merged_kwargs)

    def call_hasattr(self, tx: "InstructionTranslator", name: str) -> VariableTracker:
        # functools.partial uses slots, so attributes are constant
        return variables.ConstantVariable.create(
            hasattr(functools.partial(identity), name)
        )

    def as_python_constant(self):
        return functools.partial(
            self.func.as_python_constant(),
            *[arg.as_python_constant() for arg in self.args],
            **{k: v.as_python_constant() for k, v in self.keywords.items()},
        )

    def guard_as_python_constant(self):
        """Similar to as_python_constant(), but add ID_MATCH guards to try to force things to become constants"""
        return functools.partial(
            self.func.guard_as_python_constant(),
            *[v.guard_as_python_constant() for v in self.args],
            **{k: v.guard_as_python_constant() for k, v in self.keywords.items()},
        )


class PolyfilledFunctionVariable(VariableTracker):
    _nonvar_fields = {
        "fn",
        "wrapped_fn",
        "traceable_fn",
        *VariableTracker._nonvar_fields,
    }

    @classmethod
    @functools.lru_cache(None)
    def _get_polyfill_handlers(cls) -> Dict[Callable[..., Any], types.FunctionType]:
        return {}

    @classmethod
    def create_with_source(cls, value, source):
        install_guard(source.make_guard(GuardBuilder.FUNCTION_MATCH))

        return cls(value, source=source)

    def __init__(self, fn: _F, **kwargs) -> None:
        super().__init__(**kwargs)
        self.fn: _F = fn

        handler = self._get_polyfill_handlers().get(fn, fn)
        assert callable(handler), f"Polyfill handler {handler} is not callable for {fn}"
        for candidate_attr in (
            "__torch_dynamo_polyfill__",  # registered polyfill
            "__python_implementation__",  # self handler from third-party libraries
        ):
            candidate = getattr(handler, candidate_attr, None)
            if candidate:
                assert callable(candidate)
                traceable_fn = candidate
                break
        else:
            raise RuntimeError(
                f"Polyfill handler {handler} does not have a traceable function"
            )

        self.wrapped_fn: _F = handler
        self.traceable_fn: _F = traceable_fn

    @property
    def polyfill_fn(self) -> _F:
        return self.traceable_fn

    def can_constant_fold_through(self):
        return getattr(
            self.wrapped_fn, "__torch_dynamo_can_constant_fold_through__", False
        )

    def get_function(self):
        return self.as_python_constant()

    def call_function(
        self,
        tx: "InstructionTranslator",
        args: "List[VariableTracker]",
        kwargs: "Dict[str, VariableTracker]",
    ) -> "VariableTracker":
        if self.can_constant_fold_through() and check_unspec_or_constant_args(
            args, kwargs
        ):
            result = (
                self.fn(  # use the original function which is faster than the polyfill
                    *[x.as_python_constant() for x in args],
                    **{k: v.as_python_constant() for k, v in kwargs.items()},
                )
            )
            return VariableTracker.build(tx, result)

        # Special case for sum on tuple/list of ints
        if (
            self.fn is builtins.sum
            and len(args) == 1
            and not kwargs
            and isinstance(args[0], (variables.ListVariable, variables.TupleVariable))
            and all(
                (isinstance(x, variables.ConstantVariable) and isinstance(x.value, int))
                or (isinstance(x, variables.SymNodeVariable) and x.python_type() is int)
                for x in args[0].items
            )
        ):
            return variables.SymNodeVariable.create(
                tx,
                tx.output.create_proxy(
                    "call_function",
                    torch.sym_sum,
                    (tuple(a.as_proxy() for a in args[0].items),),
                    {},
                ),
                sym_num=torch.sym_sum(
                    [
                        (
                            x.value
                            if isinstance(x, variables.ConstantVariable)
                            else x.sym_num
                        )
                        for x in args[0].items
                    ]
                ),
            )

        traceable_function_variable = VariableTracker.build(tx, self.traceable_fn)
        return traceable_function_variable.call_function(tx, args, kwargs)

    def call_method(
        self,
        tx,
        name,
        args: "List[VariableTracker]",
        kwargs: "Dict[str, VariableTracker]",
    ) -> "VariableTracker":
        if name == "__call__":
            return self.call_function(tx, args, kwargs)

        method = getattr(self.fn, name, None)
        assert method is not None, f"Member {name} not found in {self.fn}"
        assert is_function(method), f"Member {name} is not callable in {self.fn}"
        options = {}
        if self.source:
            options["source"] = AttrSource(self.source, name)
        polyfilled_method_variable = PolyfilledFunctionVariable(method, **options)
        return polyfilled_method_variable.call_function(tx, args, kwargs)

    def as_python_constant(self):
        return self.fn


from torch._higher_order_ops.triton_kernel_wrap import (
    TMADescriptorMetadata,
    TritonHOPifier,
)


class DynamoTritonHOPifier(TritonHOPifier):
    def raise_unsupported(self, msg: str) -> Never:
        raise Unsupported(msg)

    def is_callable(self, maybe_callable: Any) -> bool:
        return isinstance(
            maybe_callable, (NestedUserFunctionVariable, UserFunctionVariable)
        )

    def get_value(self, val: Any) -> Any:
        return val.value

    def check_grid(self, grid) -> tuple[torch.fx.proxy.Proxy, ...]:
        from .lists import BaseListVariable

        if isinstance(grid, BaseListVariable):
            return grid.as_proxy()
        else:
            unimplemented(f"grid for the triton kernel is {type(grid)}")

    def call_grid(self, grid, meta, tx):
        meta = {variables.ConstantVariable.create(k): v for k, v in meta.items()}
        grid = grid.call_function(tx, [meta], {})
        return grid

    # We use this function to wrap call_prune_configs
    def call_user_defined_fn(self, user_fn, args, kwargs, tx, variable):
        from .builder import SourcelessBuilder

        wrapped_user_function = SourcelessBuilder.create(tx, user_fn)
        result = wrapped_user_function.call_function(tx, args, kwargs)
        return result

    def wrap_user_defined_obj(self, user_obj, tx, variable, name):
        from .builder import VariableBuilder

        wrapped_user_obj = VariableBuilder(
            tx, AttrSource(variable.kernel_source, f"{name}")
        )._wrap(user_obj)
        return wrapped_user_obj

    def maybe_unpack_configs(self, configs, tx):
        # unpack the list of configs
        configs = configs.unpack_var_sequence(tx)

        # guard_as_python_constant inserts guards for Dynamo to check if the configs object changed.
        configs = [config.guard_as_python_constant() for config in configs]

        return configs

    def maybe_unpack_heuristic_result(self, result: Any) -> Any:
        if not result.is_python_constant():
            self.raise_unsupported(
                "@triton.heuristics must return constant values because configs can only contain constant values."
            )

        return result.guard_as_python_constant()

    # We need to override call_getitem here so that we can add the source in the case
    # where we call the triton kernel with a grid
    def call_getitem(
        self,
        variable: "TritonKernelVariable",
        args: Sequence[Any],
    ) -> "TritonKernelVariable":
        # __getitem__ should only be called if we don't already have a grid
        # Only grid needs to be passed
        if variable.grid is not None or len(args) != 1:
            self.raise_unsupported(
                "Triton kernels should be called with only a single grid"
            )
        return type(variable)(
            kernel=variable.kernel,
            kernel_idx=variable.kernel_idx,
            grid=args[0],
            kernel_source=variable.source,
        )

    def call_HOP(self, variable, grids, combined_args_raw, tx) -> ConstantVariable:
        from .constant import ConstantVariable
        from .dicts import ConstDictVariable

        # as we can only pass tensors as non-const args in fx graph,
        # here we replace TMA descriptors (TMADescriptorVariable
        # instances) with the underlying tensors, while moving the
        # TMA descriptor-related metadata to a separate argument,
        # so that we can reconstruct the TMA descriptors downstream
        tma_descriptor_metadata: TMADescriptorMetadata = {}
        for k in list(combined_args_raw.keys()):
            v = combined_args_raw[k]
            if isinstance(v, TMADescriptorVariable):
                tma_descriptor_metadata[k] = v.to_metadata()
                combined_args_raw[k] = v.data_ptr.from_tensor

        combined_args = {
            variables.ConstantVariable.create(k): v
            for k, v in combined_args_raw.items()
        }

        from torch._higher_order_ops.triton_kernel_wrap import (
            kernel_side_table,
            triton_kernel_wrapper_mutation,
        )

        # Combine args and kwargs and pass as a dict so that if user defined triton
        # kernel uses variables as 'grid' or 'kernel', it does not conflict with
        # parameters of the wrapper function
        constant_args = {
            k: v.as_python_constant()
            for k, v in combined_args_raw.items()
            if isinstance(v, ConstantVariable)
        }
        non_constant_args = {
            k: v
            for k, v in combined_args.items()
            if not isinstance(v, ConstantVariable)
        }

        for v in non_constant_args.values():
            v = v.realize()
            if not isinstance(v, (variables.TensorVariable, variables.SymNodeVariable)):
                self.raise_unsupported(
                    f"Unexpected argument type for a Triton kernel: {repr(v)}."
                )

        constant_args_idx = kernel_side_table.add_constant_args(constant_args)
        meta = ConstDictVariable(non_constant_args, dict)
        tx.output.create_proxy(
            "call_function",
            triton_kernel_wrapper_mutation,
            (),
            {
                "kernel_idx": variable.kernel_idx,
                "constant_args_idx": constant_args_idx,
                "grid": grids,
                "tma_descriptor_metadata": tma_descriptor_metadata,
                "kwargs": meta.as_proxy(),
            },
        )

        return variables.ConstantVariable(
            None,
        )


dynamo_triton_hopifier_singleton = DynamoTritonHOPifier()


class TritonKernelVariable(VariableTracker):
    grid: "TritonGridType"
    kernel: "TritonKernelType"
    kernel_idx: Optional[int]
    kernel_source: "AttrSource"

    def __init__(self, kernel, kernel_idx, grid, **kwargs) -> None:
        self.kernel_source = kwargs.pop("kernel_source", None)
        super().__init__(**kwargs)
        dynamo_triton_hopifier_singleton.init_variable(self, kernel, kernel_idx, grid)

    def call_function(
        self,
        tx: "InstructionTranslator",
        args: "List[VariableTracker]",
        kwargs: "Dict[str, VariableTracker]",
    ) -> "VariableTracker":
        return dynamo_triton_hopifier_singleton.call_triton_kernel(
            self, args, kwargs, tx
        )

    def call_method(
        self,
        tx,
        name,
        args: "List[VariableTracker]",
        kwargs: "Dict[str, VariableTracker]",
    ) -> "VariableTracker":
        if name == "__getitem__":
            return dynamo_triton_hopifier_singleton.call_getitem(self, args)
        elif name == "run":
            return dynamo_triton_hopifier_singleton.call_run(self, args, kwargs, tx)

        # Bail out to parent's implementation
        return super().call_method(tx, name, args, kwargs)

    def specialize_symbolic(self, arg: Any) -> Any:
        from .constant import ConstantVariable
        from .tensor import SymNodeVariable

        # See [Note: Specialize tl.constexpr args in user-defined triton kernels]
        if isinstance(arg, SymNodeVariable):
            return ConstantVariable.create(arg.evaluate_expr())
        return arg


class TMADescriptorVariable(VariableTracker):
    def __init__(
        self,
        data_ptr: "variables.DataPtrVariable",
        dims: "List[ConstantVariable]",
        block_dims: "List[ConstantVariable]",
        element_size: "ConstantVariable",
        **kwargs,
    ):
        assert isinstance(data_ptr, variables.DataPtrVariable)
        super().__init__(**kwargs)
        self.data_ptr = data_ptr
        self.dims = dims
        self.block_dims = block_dims
        self.element_size = element_size

    def to_metadata(self):
        return (
            [dim.as_proxy() for dim in self.dims],
            [dim.as_proxy() for dim in self.block_dims],
            self.element_size.as_proxy(),
        )

    def reconstruct(self, codegen):
        codegen.add_push_null(
            lambda: codegen.load_import_from(
                "triton.tools.experimental_descriptor",
                f"create_{len(self.dims)}d_tma_descriptor",
            )
        )
        self.data_ptr.reconstruct(codegen)
        args = [*self.dims, *self.block_dims, self.element_size]
        codegen.foreach(args)
        codegen.call_function(len(args) + 1, False)


class CreateTMADescriptorVariable(VariableTracker):
    def __init__(
        self,
        rank: int,
        **kwargs,
    ) -> None:
        assert rank in (1, 2)
        super().__init__(**kwargs)
        self.rank = rank

    def call_function(
        self,
        tx: "InstructionTranslator",
        args: "List[VariableTracker]",
        kwargs: "Dict[str, VariableTracker]",
    ) -> "VariableTracker":
        ptr = kwargs["ptr"] if "ptr" in kwargs else args[0]

        if not isinstance(ptr, variables.DataPtrVariable):
            raise Unsupported(
                "Please ensure there were no graph breaks between "
                f"create_{self.rank}d_tma_descriptor and the upstream "
                ".data_ptr() call."
            )

        if self.rank == 1:
            assert len(args) + len(kwargs) == 4
            dims = [
                kwargs["dim"] if "dim" in kwargs else args[1],
            ]
            block_dims = [
                kwargs["block_dim"] if "block_dim" in kwargs else args[2],
            ]
        else:
            assert len(args) + len(kwargs) == 6
            dims = [
                kwargs["dim1"] if "dim1" in kwargs else args[1],
                kwargs["dim0"] if "dim0" in kwargs else args[2],
            ]
            block_dims = [
                kwargs["block_dim1"] if "block_dim1" in kwargs else args[3],
                kwargs["block_dim0"] if "block_dim0" in kwargs else args[4],
            ]
        element_size = kwargs["element_size"] if "element_size" in kwargs else args[-1]

        return TMADescriptorVariable(
            data_ptr=ptr,
            dims=dims,
            block_dims=block_dims,
            element_size=element_size,
        )<|MERGE_RESOLUTION|>--- conflicted
+++ resolved
@@ -433,7 +433,6 @@
                 break
         return result
 
-<<<<<<< HEAD
     def _setup_exception(self, tx, exc):
         tracer = self._get_inline_tracer(tx)
         tracer.push(exc)
@@ -444,10 +443,7 @@
             # exception is raised again.
             tracer.exception_handler(e)
 
-    def _is_generator_new(self):
-=======
     def _is_generator_just_started(self):
->>>>>>> 212e1536
         return self.inline_tracer is None or self.inline_tracer.instruction_pointer == 0
 
     def _is_generator_exhausted(self):
@@ -494,7 +490,7 @@
             # Return None if close is called on a just-started generator
             # See test GeneratorCloseCpythonTests::test_close_not_started
 
-            if self._is_generator_new() or self._is_generator_exhausted():
+            if self._is_generator_just_started() or self._is_generator_exhausted():
                 return variables.ConstantVariable(None)
 
             tracer = self._get_inline_tracer(tx)
