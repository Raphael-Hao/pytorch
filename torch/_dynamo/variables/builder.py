--- conflicted
+++ resolved
@@ -417,11 +417,6 @@
         install_guard(*tmp, skip=1)
         return {}
 
-    def set_source_and_track_mutable(self, value, var):
-        assert isinstance(var, VariableTracker)
-        var.source = self.source
-        return self.tx.output.side_effects.track_mutable(value, var)
-
     @classmethod
     def _type_dispatch(cls):
         return cls._type_dispatch_impl(config.trace_numpy)
@@ -600,14 +595,6 @@
         elif value is sys.modules:
             self.install_guards(GuardBuilder.FUNCTION_MATCH)
             return PythonSysModulesVariable(source=self.source)
-<<<<<<< HEAD
-        elif CustomizedDictVariable.is_matching_cls_hf(type(value)):
-            self.install_guards(GuardBuilder.TYPE_MATCH)
-            result = CustomizedDictVariable.wrap(self, value)
-            result.source = self.source
-            return self.tx.output.side_effects.track_object_existing(value, result)
-=======
->>>>>>> 430d54ee
         elif istype(value, (dict, collections.defaultdict, collections.OrderedDict)):
             self.install_guards(GuardBuilder.SEQUENCE_LENGTH)
 
@@ -675,7 +662,7 @@
                     result, user_cls=type(value), source=self.source
                 )
 
-            return self.set_source_and_track_mutable(value, result)
+            return self.tx.output.side_effects.track_mutable(value, result)
         elif isinstance(value, torch.nn.Module):
             return self.wrap_module(value)
         elif ConstantVariable.is_literal(value):  # non-atomic literals
@@ -1147,7 +1134,7 @@
             )
         elif RestrictedListSubclassVariable.is_matching_cls(type(value)):
             self.install_guards(GuardBuilder.SEQUENCE_LENGTH)
-            return self.set_source_and_track_mutable(
+            return self.tx.output.side_effects.track_mutable(
                 value,
                 RestrictedListSubclassVariable(
                     [
@@ -1158,6 +1145,7 @@
                     ],
                     user_cls=type(value),
                     user_cls_source=AttrSource(self.source, "__class__"),
+                    source=self.source,
                 ),
             )
         elif TorchScriptObjectVariable.is_matching_cls(type(value)):
@@ -1392,11 +1380,9 @@
             )
             tensor_list_proxy.node.meta["grapharg"] = grapharg
 
-        result = BaseListVariable.cls_for_instance(value)(
-            output, mutation_type=ValueMutationNew()
-        )
-        if istype(value, list):
-            return self.set_source_and_track_mutable(value, result)
+        result = BaseListVariable.cls_for_instance(value)(output, source=self.source)
+        if istype(value, (list, collections.deque)):
+            return self.tx.output.side_effects.track_mutable(value, result)
         return result
 
     def wrap_tuple_iterator(self, value: tuple_iterator):
@@ -1407,17 +1393,16 @@
             )
             for i in range(tuple_iterator_len(value))
         ]
-        result = TupleIteratorVariable(
-            output, mutation_type=ValueMutationNew(), source=self.source
-        )
-
-        return self.set_source_and_track_mutable(value, result)
+        result = TupleIteratorVariable(output, source=self.source)
+        return self.tx.output.side_effects.track_mutable(value, result)
 
     def wrap_range_iterator(self, value: range_iterator):
-        self.install_guards(GuardBuilder.TYPE_MATCH)
-        # Get all the values from the range iterator
+        self.install_guards(GuardBuilder.RANGE_ITERATOR_MATCH)
+        # Get all the values from the range iterator; no need to install guards
+        # on items since `RANGE_ITERATOR_MATCH` guarantees the same items.
         items = [ConstantVariable.create(v) for v in copy.deepcopy(value)]
-        return ListIteratorVariable(items, mutation_type=ValueMutationNew())
+        result = ListIteratorVariable(items, source=self.source)
+        return self.tx.output.side_effects.track_mutable(value, result)
 
     def wrap_slice_range(self, value: Union[slice, range]):
         items = [
@@ -1561,7 +1546,7 @@
             self.install_guards(GuardBuilder.CONSTANT_MATCH)
             result = ConstantVariable.create(value=value, source=self.source)
             if isinstance(value, (list, set)):
-                return self.set_source_and_track_mutable(value, result)
+                return self.tx.output.side_effects.track_mutable(value, result)
             return result
 
     def assert_not_wrapped_by_this_graph(self, value: torch.Tensor):
@@ -2466,7 +2451,7 @@
         elif istype(example_value, tuple):
             return TupleVariable(unpacked, **options)
         elif istype(example_value, (list, immutable_list)):
-            return ListVariable(unpacked, mutation_type=ValueMutationNew(), **options)
+            return ListVariable(unpacked, **options)
         else:
             assert example_value.__class__.__module__ == "torch.return_types" or hasattr(
                 example_value, "_fields"
