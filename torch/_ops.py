# mypy: allow-untyped-defs
import abc
import contextlib
import ctypes
import importlib
import inspect
import sys
import types
from typing import Any, Callable, Optional, TYPE_CHECKING, TypeVar, Union
from typing_extensions import Concatenate, ParamSpec

import torch
import torch.utils._pytree as pytree
from torch import _utils_internal
from torch._C import _dispatch_is_included_in_alias as is_included_in_alias, DispatchKey
from torch._functorch.pyfunctorch import dispatch_functorch, TransformType
from torch.utils._python_dispatch import TorchDispatchMode


if TYPE_CHECKING:
    from torch._subclasses.functional_tensor import BaseFunctionalizeAPI


_T = TypeVar("_T")
_P = ParamSpec("_P")


# Query `hasattr` only once.
_SET_GLOBAL_FLAGS = hasattr(sys, "getdlopenflags") and hasattr(sys, "setdlopenflags")


@contextlib.contextmanager
def dl_open_guard():
    """
    Context manager to set the RTLD_GLOBAL dynamic linker flag while we open a
    shared library to load custom operators.
    """
    if not _SET_GLOBAL_FLAGS:
        yield
        return
    old_flags = sys.getdlopenflags()
    sys.setdlopenflags(old_flags | ctypes.RTLD_GLOBAL)
    try:
        yield
    finally:
        sys.setdlopenflags(old_flags)


class OperatorBase:
    """
    Base class for OpOverload (which represents C++ ATen operators) and HigherOrderOperator
    (which represents Python-only operators that are unrepresentable in TorchScript).
    """

    def __init__(self):
        # The dispatch cache precomputes a mapping of dispatch key that the
        # dispatcher wants to dispatch to, to an actual implementation of the
        # dispatch key.  Confusingly, the actual implementation could *also* be a
        # dispatch key, but in this case, this refers to the C++ kernel that
        # was registered to some dispatch key.  Aliases are permitted in the
        # latter but not the former; for example, you might lookup the
        # entry for AutogradCPU, and this maps you to the Autograd key for
        # the generic autograd kernel that works for all devices.  Since this
        # is the Python dispatcher, you can also put an arbitrary Python
        # callable to call instead.  This handler gets precisely the
        # args/kwargs that the operator was __call__'ed with.
        # NB: This name is hard-coded in torch/csrc/autograd/python_variable.cpp
        # for use with OpOverload; cache lookup is done entirely from C++
        # for speed.
        # TODO: The cache is NOT currently used by HigherOrderOperator, but it should!
        self._dispatch_cache: dict[
            DispatchKey, Union[DispatchKey, Callable[..., Any]]
        ] = {}

        # This table allows you to override the behavior of a particular
        # dispatch key to call a custom Python function, rather than the
        # ordinary C++ configured behavior.  This is the raison d'etre of
        # Python dispatcher: to let you program the dispatcher from Python
        # in case you need something unusual, and don't want to clobber
        # the existing registrations using the Python operator registration
        # API.
        self.py_kernels: dict[DispatchKey, Callable[..., Any]] = {}

        # This table allows you to override the behavior of a particular
        # operator for a particular TorchDispatchMode.  In practice,
        # we are using this mostly for ProxyTensorMode.  Modes can be
        # thought of as an open world extension of dispatch keys, so it
        # makes sense that you should be able to register them, the same
        # way you can register dispatch keys.
        self.python_key_table: dict[
            type[Union[TorchDispatchMode, torch.Tensor]], Callable[..., Any]
        ] = {}

        # This table allows you to override the behavior of functorch
        # transformations.  NB: this currently only does something for
        # HigherOrderOperator
        self.functorch_table = {}

    def __call__(self, *args, **kwargs):
        raise NotImplementedError

    def has_kernel_for_dispatch_key(self, k):
        return k in self.py_kernels

    def has_kernel_for_any_dispatch_key(self, ks):
        for k in self.py_kernels:
            if not torch._C._dispatch_is_alias_key(k) and ks.has(k):
                return True
        return False

    def py_impl(
        self,
        k: Union[
            type[TorchDispatchMode],
            type[torch.Tensor],
            TransformType,
            DispatchKey,
        ],
    ) -> Callable[[Callable[_P, _T]], Callable[_P, _T]]:
        def inner(fn: Callable[_P, _T]) -> Callable[_P, _T]:
            if inspect.isclass(k) and (
                issubclass(k, TorchDispatchMode) or issubclass(k, torch.Tensor)
            ):
                assert k not in self.python_key_table
                # TODO(voz): Should we replace setting DispatchKey.Python entirely with setting mode keys?
                self.python_key_table[k] = fn
                self._dispatch_cache.clear()
                return fn

            if isinstance(k, TransformType):
                assert k not in self.functorch_table
                self.functorch_table[k] = fn
                return fn

            assert isinstance(k, DispatchKey)
            assert k != DispatchKey.Python, (
                "Please register a mode for the DispatchKey.Python key instead."
            )

            if k in self.py_kernels:
                raise RuntimeError(
                    f"Trying to override a python impl for {k} on operator {self.name()}"
                )
            self.py_kernels[k] = fn
            self._dispatch_cache.clear()
            return fn

        return inner

    # Registers an implementation to all **3** variants of functionalization that we have:
    # - DispatchKey.Functionalize
    # - functorch.TransformType.Functionalize
    # - FunctionalTensorMode
    # Example:
    #   @py_functionalize_impl
    #   def functionalize_rule(ctx, inner_f, *args):
    #       args_unwrapped = ctx.unwrap_tensors(args)
    #       with ctx.redispatch_to_next():
    #           out = ctx.functionalize(inner_f)(*args_unwrapped)
    #           return ctx.wrap_tensors(out)
    def py_functionalize_impl(
        self, fn: Callable[Concatenate["BaseFunctionalizeAPI", _P], _T]
    ) -> Callable[Concatenate["BaseFunctionalizeAPI", _P], _T]:
        from torch._subclasses.functional_tensor import (
            CppFunctionalizeAPI,
            FunctionalTensorMode,
            FunctorchFunctionalizeAPI,
            PythonFunctionalizeAPI,
        )

        # Construct our three flavors of functionalization,
        # each of which have slightly different wrap/unwrap/redispatch policies
        def functionalize_dk_fn(*args: _P.args, **kwargs: _P.kwargs) -> _T:
            return fn(CppFunctionalizeAPI(), *args, **kwargs)

        def functionalize_dispatch_mode_fn(
            mode: Optional[FunctionalTensorMode], *args: _P.args, **kwargs: _P.kwargs
        ) -> _T:
            return fn(PythonFunctionalizeAPI(mode), *args, **kwargs)

        def functionalize_functorch_fn(
            interpreter, *args: _P.args, **kwargs: _P.kwargs
        ) -> _T:
            return fn(FunctorchFunctionalizeAPI(interpreter), *args, **kwargs)

        self.py_impl(DispatchKey.Functionalize)(functionalize_dk_fn)
        self.py_impl(FunctionalTensorMode)(functionalize_dispatch_mode_fn)
        self.py_impl(TransformType.Functionalize)(functionalize_functorch_fn)

        return fn

    def name(self):
        raise NotImplementedError


# Equivalent to computeDispatchTableEntryWithDebug
def resolve_key(op: OperatorBase, k: DispatchKey):  # type: ignore[valid-type]
    # 1. (Direct) operator registration
    if op.has_kernel_for_dispatch_key(k):
        return k
    # 2.1 Use CompositeExplicitAutogradNonFunctional kernel if available
    cand = DispatchKey.CompositeExplicitAutogradNonFunctional
    if (
        k == DispatchKey.Undefined or is_included_in_alias(k, cand)
    ) and op.has_kernel_for_dispatch_key(cand):
        return cand
    # 2.2 Use CompositeExplicitAutograd kernel if available
    cand = DispatchKey.CompositeExplicitAutograd
    if (
        k == DispatchKey.Undefined or is_included_in_alias(k, cand)
    ) and op.has_kernel_for_dispatch_key(cand):
        return cand
    has_backend_kernel = op.has_kernel_for_any_dispatch_key(
        torch._C._dispatch_get_backend_keyset_from_autograd(k)
    ) or op.has_kernel_for_dispatch_key(DispatchKey.CompositeExplicitAutograd)
    # 2.3. Use CompositeImplicitAutograd kernel if available
    cand = DispatchKey.CompositeImplicitAutogradNestedTensor
    if (
        (k != DispatchKey.Undefined and is_included_in_alias(k, cand))
        and op.has_kernel_for_dispatch_key(cand)
        and not has_backend_kernel
    ):
        return cand
    cand = DispatchKey.CompositeImplicitAutograd
    if (
        k == DispatchKey.Undefined or is_included_in_alias(k, cand)
    ) and op.has_kernel_for_dispatch_key(cand):
        if k == DispatchKey.AutogradOther and op.has_kernel_for_any_dispatch_key(
            torch._C._dispatch_autogradother_backends
        ):
            raise RuntimeError("ambiguous autogradother kernel")
        elif not has_backend_kernel:
            return cand
    # 2.4. For autograd backend keys, use kernel from DispatchKey::Autograd if available
    cand = DispatchKey.Autograd
    if is_included_in_alias(k, cand) and op.has_kernel_for_dispatch_key(cand):
        return cand
    # 2.5 Use kernel from DispatchKey::FuncTorchBatchedDecomposition if available
    cand = DispatchKey.FuncTorchBatchedDecomposition
    if is_included_in_alias(k, cand) and op.has_kernel_for_dispatch_key(cand):
        return cand
    # Backend fallback
    if torch._C._dispatch_has_backend_fallback(k):
        # The dispatch key itself will implicitly route to backend fallback.
        # This is probably not great for the pure Python implementation.
        return k
    raise NotImplementedError(f"could not find kernel for {op} at dispatch key {k}")


_higher_order_ops: dict[str, "HigherOrderOperator"] = {}

_HIGHER_ORDER_OP_DEFAULT_FALLTHROUGH_DISPATCH_KEYS = [
    DispatchKey.PythonDispatcher,  # type: ignore[attr-defined]
    DispatchKey.PythonTLSSnapshot,  # type: ignore[attr-defined]
    DispatchKey.ADInplaceOrView,
    DispatchKey.BackendSelect,
    DispatchKey.AutocastCPU,  # type: ignore[attr-defined]
    DispatchKey.AutocastCUDA,  # type: ignore[attr-defined]
]


class HigherOrderOperator(OperatorBase, abc.ABC):
    # The HigherOrderOperator will appear as torch.ops.higher_order.{name}
    #
    # If you're creating a new HigherOrderOperator, please do not change the
    # default. Adding operators to the global torch.ops namespace is a bad
    # practice due to name collisions.
    def __init__(self, name, *, cacheable=False):
        super().__init__()
        if type(self) is HigherOrderOperator:
            raise RuntimeError(
                "Direct instantiation of HigherOrderOperator is not allowed. Please subclass it."
            )
        self._name = name

        # Make _OPNamespace not scream, this whole name based association needs a good hard look
        self.__name__ = name
        _higher_order_ops[name] = self
        self._ns = "higher_order"
        self.__module__ = "torch.ops.higher_order"
        self._cacheable = cacheable

        self.non_fallthrough_keys = torch._C._dispatch_keyset_full()

        for dispatch_key in _HIGHER_ORDER_OP_DEFAULT_FALLTHROUGH_DISPATCH_KEYS:
            self.fallthrough(dispatch_key)

        # [NOTE] We have to register pre-dispatch key implementation
        # because sometimes HOP use aot-dispatch tracing to detect certaion
        # mutations. This is problematic when we are functionalizing HOP
        # during pre-dispatch because when the inner tracer starts, it will see
        # that PreDispatch key is still active. In that case, we just redispatch
        # it to next key. This is only safe to do when PreDispatch key stack has no
        # active modes.

    def py_impl(
        self,
        k: Union[
            type[TorchDispatchMode],
            type[torch.Tensor],
            TransformType,
            DispatchKey,
        ],
    ) -> Callable[[Callable[_P, _T]], Callable[_P, _T]]:
        if isinstance(k, DispatchKey) and not self.non_fallthrough_keys.has(k):
            self.non_fallthrough_keys = self.non_fallthrough_keys.add(k)
        return super().py_impl(k)

    @property
    def namespace(self):
        return self._ns

    def cacheable(self):
        return self._cacheable

    def fallthrough(self, dispatch_key):
        self.non_fallthrough_keys = self.non_fallthrough_keys.remove(dispatch_key)

    # Use positional-only argument to avoid naming collide with custom ops arguments
    # that are named "self".
    def dispatch(self, /, dispatch_key, *args, **kwargs):
        from torch.utils._python_dispatch import _get_current_dispatch_mode

        if dispatch_key in self._dispatch_cache:
            kernel = self._dispatch_cache[dispatch_key]
            assert not isinstance(kernel, DispatchKey)
            return kernel(*args, **kwargs)

        if dispatch_key == DispatchKey.FuncTorchDynamicLayerFrontMode:
            return dispatch_functorch(self, args, kwargs)

        if dispatch_key == DispatchKey.Python:
            # Keep the following 1:1 with handle_torch_function_no_python_arg_parser
            # in torch/csrc/utils/python_arg_parser.cpp

            overloaded_args_list = []

            def has_python_key(tensor):
                return torch._C._dispatch_keys(tensor).has("Python")

            def check_overloaded(arg):
                if isinstance(arg, torch.Tensor) and has_python_key(arg):
                    overloaded_args_list.append(arg)

            for arg in (*args, *kwargs.values()):
                check_overloaded(arg)
                if isinstance(arg, (list, tuple)):
                    for a in arg:
                        check_overloaded(a)

            overloaded_args = tuple(overloaded_args_list)

            # Step 1: dispatch on any user TorchDispatchModes
            from torch.utils._python_dispatch import _pop_mode_temporarily

            curr_mode = _get_current_dispatch_mode()
            if curr_mode is not None:
                if type(curr_mode) in self.python_key_table:
                    handler = self.python_key_table[type(curr_mode)]
                    with _pop_mode_temporarily() as mode:
                        # "natural" calling convention: (mode, *args, **kwargs)
                        # TODO(rzou): we should support torch_dispatch calling convention too.
                        result = handler(mode, *args, **kwargs)
                else:
                    raise NotImplementedError(
                        f"There was no rule registered for HOP {self._name} and mode {curr_mode}. "
                        f"We recommend filing an issue."
                    )
                if result is not NotImplemented:
                    return result

            # Step 2: dispatch on any subclasses
            for arg in overloaded_args:
                subclass_type = type(arg)
                if (
                    subclass_type.__torch_dispatch__
                    == torch._C._disabled_torch_dispatch_impl
                ):
                    continue
                if subclass_type in self.python_key_table:
                    handler = self.python_key_table[subclass_type]
                    # "natural" calling convention: (*args, **kwargs)
                    # TODO(rzou): we should support torch_dispatch calling convention too.
                    result = handler(*args, **kwargs)
                else:
                    raise NotImplementedError(
                        f"There was no rule registered for HOP {self._name} and subclass {subclass_type}. "
                        f"We recommend filing an issue."
                    )
                if result is not NotImplemented:
                    return result

            # All handlers returned NotImplemented
            raise TypeError(
                f"Multiple dispatch failed for {self._name}. There was no registered that "
                f"did not return NotImplemented. Use HOP.py_impl to register some. "
                f"Tried mode: {curr_mode}) and subclasses: "
                f"{[type(a) for a in overloaded_args]}"
            )

        functionality_key = torch._C._to_functionality_key(dispatch_key)  # type: ignore[attr-defined]
        if functionality_key == DispatchKey.PreDispatch:
            from torch.utils._python_dispatch import _pop_mode_temporarily

            # The check for Python in the exclude set is so we properly respect `with no_dispatch()`
            # calls inside of a mode.
            if (
                _len_torch_dispatch_stack_pre_dispatch() > 0
            ) and not torch._C._dispatch_tls_is_dispatch_key_excluded(
                DispatchKey.Python
            ):
                curr_mode = _get_current_dispatch_mode_pre_dispatch()
                assert curr_mode is not None, (
                    "Illegal invocation of dispatch on DispatchKey.PreDispatch without a mode."
                )
                assert type(curr_mode) in self.python_key_table, (
                    f"Current active mode {curr_mode} not registered"
                )
                handler = self.python_key_table[type(curr_mode)]
                with _pop_mode_temporarily(functionality_key) as mode:
                    return handler(mode, *args, **kwargs)

        final_key = resolve_key(self, dispatch_key)

        # This can current fail due to backend fallbacks.  You just have to
        # register them by hand for HigherOrderOperator.
        if final_key not in self.py_kernels:
            raise NotImplementedError(
                f"could not find kernel for HigherOrderOperator {self._name} "
                f"at dispatch key {final_key} (resolved from {dispatch_key})"
            )

        # [NOTE] We shouldn't cache PreDispatch kernel here because depending
        # on what modes are active, predispatch behaviour is different.
        # Also we do same thing for normal ops:
        # See Note [Not Caching Per-Dispatch-Key Mode Handlers]
        if dispatch_key != DispatchKey.PreDispatch:
            self._dispatch_cache[dispatch_key] = self.py_kernels[final_key]
        kernel = self.py_kernels[final_key]
        # It's illegal to register DispatchKey to py_kernels, since there's no
        # C++ kernel to call into
        assert not isinstance(kernel, DispatchKey)
        return kernel(*args, **kwargs)

    @abc.abstractmethod
    def __call__(self, /, *args, **kwargs):
        # Dynamo already traces the body of HigherOrderOp beforehand when it
        # so no need to trace into it.
        from torch._dynamo import disable

        @disable
        def wrapper():
            flat_args = _to_flat_tuple(args, kwargs)
            if torch.overrides.has_torch_function(flat_args):
                return torch.overrides.handle_torch_function(
                    self, flat_args, *args, **kwargs
                )

            dispatch_key_set = _compute_keyset(args, kwargs, self.non_fallthrough_keys)
            return self.dispatch(
                dispatch_key_set.highestPriorityTypeId(), *args, **kwargs
            )

        return wrapper()

    def __str__(self):
        return f"{self.name()}"

    def name(self):
        return self._name


def _to_flat_tuple(args, kwargs):
    return pytree.arg_tree_leaves(*args, **kwargs)


def _compute_keyset(args, kwargs, non_fallthrough_keys):
    tensors = _get_tensors(args, kwargs)
    return key_extractor(tensors, non_fallthrough_keys)


def _get_tensors(args, kwargs):
    flat_all = _to_flat_tuple(args, kwargs)
    tensor_args = [t for t in flat_all if isinstance(t, torch.Tensor)]
    return tuple(tensor_args)


# Note - this should maintain identical impl to the C++ dispatcher key extraction logic
# at ATen/core/dispatch/DispatchKeyExtractor.h
def key_extractor(tensors, key_mask):
    key_set = torch._C._dispatch_tls_local_include_set()
    for tensor in tensors:
        key_set = key_set | torch._C._dispatch_keys(tensor)
    key_set = key_set - torch._C._dispatch_tls_local_exclude_set()
    key_set = key_set & key_mask
    return key_set


# Mode stack for PreDispatchKey
# it should always have three keys with
# priority given to FunctionalTensorMode and
# then ProxyTorchDispatchMode. It means that
# slot 0 belongs to ProxyTorchDispatchMode and
# slot 1 belongs to FunctionalTensorMode.
#
# SchemaCheckMode is separate from the other 2,
# and is only valid when the stack is empty.
# SchemaCheckMode is for testing purposes, and
# is meant to run in eager mode on concrete inputs,
# checking for incorrect schemas in regards to
# aliasing or mutating ops.
class _ModeStackStateForPreDispatch:
    def __init__(self):
        self.__infra_modes = [None, None]
        self._schema_check_mode = None

    def set(self, index, mode):
        assert index < len(self.__infra_modes)
        self.__infra_modes[index] = mode

    def get(self, index):
        assert index < len(self.__infra_modes)
        return self.__infra_modes[index]

    def count(self):
        return len([i for i in self.__infra_modes if i is not None]) + int(
            self._schema_check_mode is not None
        )


_mode_stack_state_for_pre_dispatch = _ModeStackStateForPreDispatch()


def unset_mode_pre_dispatch(mode_key, schema_check=False):
    current_mode_stack_pre_dispatch = mode_stack_state_for_pre_dispatch()
    assert mode_key is None or mode_key in (
        torch._C._TorchDispatchModeKey.PROXY,
        torch._C._TorchDispatchModeKey.FUNCTIONAL,
    )
    if schema_check:
        assert mode_key is None

    def _unset_mode():
        if mode_key == torch._C._TorchDispatchModeKey.PROXY:
            current_mode = current_mode_stack_pre_dispatch.get(0)
            mode_stack_state_for_pre_dispatch().set(0, None)
            return current_mode
        elif mode_key == torch._C._TorchDispatchModeKey.FUNCTIONAL:
            current_mode = current_mode_stack_pre_dispatch.get(1)
            mode_stack_state_for_pre_dispatch().set(1, None)
            return current_mode
        else:
            current_mode = mode_stack_state_for_pre_dispatch()._schema_check_mode
            mode_stack_state_for_pre_dispatch()._schema_check_mode = None
            return current_mode

    current_mode = _unset_mode()

    new_pre_dispatch_len = _len_torch_dispatch_stack_pre_dispatch()
    # When we are unsetting a mode, we need to check if there is
    # active mode left on the PreDispatch key. If there is nothing
    # active, we need to remove PreDispatch key from local dispatch include
    # set.
    if new_pre_dispatch_len == 0:
        torch._C._dispatch_tls_set_dispatch_key_included(DispatchKey.PreDispatch, False)

    return current_mode


def _set_mode_pre_dispatch(mode):
    from torch._subclasses.functional_tensor import FunctionalTensorMode
    from torch._subclasses.schema_check_mode import SchemaCheckMode
    from torch.fx.experimental.proxy_tensor import ProxyTorchDispatchMode

    assert isinstance(
        mode,
        (
            FunctionalTensorMode,
            ProxyTorchDispatchMode,
            SchemaCheckMode,
        ),
    )

    previous_mode_stack_len = _len_torch_dispatch_stack_pre_dispatch()
    if isinstance(mode, SchemaCheckMode):
        current_mode = mode_stack_state_for_pre_dispatch()._schema_check_mode
        if previous_mode_stack_len > 0:
            raise AssertionError(
                "SchemaCheckMode for pre-dispatch must be used exclusively, found other modes on the stack"
            )
        mode_stack_state_for_pre_dispatch()._schema_check_mode = mode
    elif isinstance(mode, FunctionalTensorMode):
        current_mode = mode_stack_state_for_pre_dispatch().get(1)
        assert current_mode is None
        mode_stack_state_for_pre_dispatch().set(1, mode)
    else:
        current_mode = mode_stack_state_for_pre_dispatch().get(0)
        assert current_mode is None
        mode_stack_state_for_pre_dispatch().set(0, mode)

    # When we are setting a mode, we need to check if there is
    # active mode left on the PreDispatch key. If there was nothing
    # active before setting this mode, it means that PreDispatch key
    # was turned off. So we need to turn it on again.
    if previous_mode_stack_len == 0:
        torch._C._dispatch_tls_set_dispatch_key_included(DispatchKey.PreDispatch, True)


def _pop_mode_from_pre_dispatch():
    mode_stack = mode_stack_state_for_pre_dispatch()
    pre_dispatch_len = _len_torch_dispatch_stack_pre_dispatch()

    if pre_dispatch_len == 0:
        raise AssertionError("Trying to pop empty mode stack")

    if mode_stack._schema_check_mode is not None:
        return unset_mode_pre_dispatch(None, schema_check=True)
    if mode_stack.get(1) is not None:
        return unset_mode_pre_dispatch(torch._C._TorchDispatchModeKey.FUNCTIONAL)
    if mode_stack.get(0) is not None:
        return unset_mode_pre_dispatch(torch._C._TorchDispatchModeKey.PROXY)


def _len_torch_dispatch_stack_pre_dispatch():
    return mode_stack_state_for_pre_dispatch().count()


def _get_dispatch_mode_pre_dispatch(mode_key):
    assert mode_key in (
        torch._C._TorchDispatchModeKey.PROXY,
        torch._C._TorchDispatchModeKey.FUNCTIONAL,
    )
    if mode_key == torch._C._TorchDispatchModeKey.PROXY:
        return mode_stack_state_for_pre_dispatch().get(0)
    else:
        return mode_stack_state_for_pre_dispatch().get(1)


def _get_current_dispatch_mode_pre_dispatch():
    if mode_stack_state_for_pre_dispatch()._schema_check_mode is not None:
        return mode_stack_state_for_pre_dispatch()._schema_check_mode
    else:
        stack_len = mode_stack_state_for_pre_dispatch().count()
        if stack_len == 2:
            return mode_stack_state_for_pre_dispatch().get(1)
        if stack_len == 1:
            return (
                mode_stack_state_for_pre_dispatch().get(1)
                if mode_stack_state_for_pre_dispatch().get(1) is not None
                else mode_stack_state_for_pre_dispatch().get(0)
            )
    return None


def mode_stack_state_for_pre_dispatch():
    global _mode_stack_state_for_pre_dispatch
    return _mode_stack_state_for_pre_dispatch


cached_ops: set["OpOverload"] = set()


def add_cached_op(op_overload):
    global cached_ops
    cached_ops.add(op_overload)


def reset_cached_ops():
    global cached_ops
    cached_ops.clear()


def get_cached_ops():
    global cached_ops
    return cached_ops


# Each OpOverload object contains pointer to a specific operator overload, a pointer to the parent `OpOverloadPacket` object.
# You can obtain an OpOverload object through attribute query on OpOverloadPacket.
class OpOverload(OperatorBase):
    def __init__(self, overloadpacket, op, op_dk, schema, tags):
        super().__init__()
        self._op = op
        self._op_dk = op_dk
        self._schema = schema
        self._overloadpacket = overloadpacket
        self._tags = tags
        self._overloadname = (
            "default" if schema.overload_name == "" else schema.overload_name
        )
        if tags:
            self._nondeterministic_seeded = torch.Tag.nondeterministic_seeded in tags
        self._name = self._schema.name
        if schema.overload_name:
            self._name += "." + schema.overload_name
        self.__name__ = f"{self._schema.name.split('::')[1]}.{self._overloadname}"
        self.__module__ = overloadpacket.__module__
        op.__module__ = overloadpacket.__module__
        self.__qualname__ = self._name
        self.__annotations__ = {}
        # Only compute the OperatorHandle when we need it. Not all OpOverloads have
        # OperatorHandles (the TorchScript ones don't...)
        self._lazy_handle = None

        # If the OpOverload was constructed from a Library.def in Python.
        self._defined_in_python = self.__qualname__ in torch.library._defs

        # Logic replicated from aten/src/ATen/native/MathBitsFallback.h
        is_write = None
        for a in self._schema.arguments:
            if a.alias_info is None:
                continue
            if is_write is None:
                is_write = a.alias_info.is_write
            else:
                # We will conservatively call mixed mutable/non-mutable
                # aliased inputs as NOT a view
                is_write = a.alias_info.is_write or is_write
        self.is_view = is_write is not None and not is_write

    @property
    def _namespace(self):
        return self._schema.name.split("::")[0]

    @property
    def _opname(self):
        return self._schema.name.split("::")[1]

    @property
    def _handle(self):
        if self._lazy_handle is None:
            self._lazy_handle = torch._C._dispatch_find_schema_or_throw(
                self._schema.name, self._schema.overload_name
            )
        return self._lazy_handle

    # it's a no-op since OpOverload object is immutable and must be unique for a given op overload.
    def __deepcopy__(self, memo=None):
        return self

    def __repr__(self):
        return "<OpOverload(op='{}.{}', overload='{}')>".format(
            *self._schema.name.split("::"), self._overloadname
        )

    # Use positional-only argument to avoid naming collision with aten ops arguments
    # that are named "self". This way, all the aten ops can be called by kwargs.
    def __call__(self, /, *args, **kwargs):
        return self._op(*args, **kwargs)

    # Use positional-only argument to avoid naming collision with aten ops arguments
    # that are named "self". This way, all the aten ops can be called by kwargs.
    def redispatch(self, /, keyset, *args, **kwargs):
        return self._handle.redispatch_boxed(keyset, *args, **kwargs)

    def __hash__(self):
        return hash(self._op)

    # `my_namespace.my_op_name.overload_name`
    def __str__(self):
        return "{}.{}.{}".format(*self._schema.name.split("::"), self._overloadname)

    def has_kernel_for_dispatch_key(self, k):
        return super().has_kernel_for_dispatch_key(
            k
        ) or torch._C._dispatch_has_kernel_for_dispatch_key(self.name(), k)

    def has_kernel_for_any_dispatch_key(self, ks):
        return torch._C._dispatch_has_kernel_for_any_dispatch_key(
            self.name(), ks
        ) or super().has_kernel_for_any_dispatch_key(ks)

    @property
    def namespace(self):
        return self._schema.name.split("::")[0]

    def _can_decompose(self):
        dk = DispatchKey.CompositeImplicitAutograd
        return dk in self.py_kernels or torch._C._dispatch_has_kernel_for_dispatch_key(
            self.name(), dk
        )

    def decompose(self, *args, **kwargs):
        dk = DispatchKey.CompositeImplicitAutograd
        if dk in self.py_kernels:
            # NB: This branch is not too necessary anymore, because we can
            # apply Python CompositeImplicitAutograd *before* tracing
            # using Python dispatcher (also taking advantage of the autograd
            # formula).  But it's included for completeness
            return self.py_kernels[dk](*args, **kwargs)
        elif torch._C._dispatch_has_kernel_for_dispatch_key(self.name(), dk):
            return self._op_dk(dk, *args, **kwargs)
        else:
            return NotImplemented

    # Remove a dispatch key from the dispatch cache.  This will force it to get
    # recomputed the next time.  Does nothing
    # WARNING: if you register a dispatch key to py_kernels of an OpOverload,
    # calling _del_dispatch on that key is NOT sufficient to apply your change,
    # because a single registration may affect MULTIPLE dispatch keys (e.g.,
    # registering Autograd affects AutogradCPU).  del_dispatch is to be used
    # only if you are specifically modifying how get_dispatch handles a
    # particular input 'key'.
    def _uncache_dispatch(self, key):
        self._dispatch_cache.pop(key, None)

    # This implements the pre-computation logic for the Python dispatcher.
    def _get_dispatch(self, key):
        # This is only called upon a cache miss
        assert key not in self._dispatch_cache, f"{self} {key}"

        if key == DispatchKey.Python:
            if not isinstance(self, TorchBindOpOverload) and not self.python_key_table:
                self._dispatch_cache[key] = key
                add_cached_op(self)
                return key

            def handler(*args, **kwargs):
                from torch.utils._python_dispatch import _get_current_dispatch_mode

                # TODO: We also need to handle tensor subclasses here
                # TODO(voz): We should walk all the nodes here / turn it into a list, topmode is ok for now.
                curr_mode = type(_get_current_dispatch_mode())
                assert curr_mode is not None, (
                    "Illegal invocation of dispatch on DispatchKey.Python without a mode."
                )

                if curr_mode not in self.python_key_table:
                    if isinstance(self, TorchBindOpOverload):
                        with (
<<<<<<< HEAD
                            torch.utils._python_dispatch._pop_mode_temporarily()
                        ) as mode:
=======
                            torch.utils._python_dispatch._pop_mode_temporarily() as mode
                        ):
>>>>>>> c597f952
                            return torch._library.utils.handle_dispatch_mode(
                                mode, self, *args, **kwargs
                            )
                    else:
                        return self._op_dk(key, *args, **kwargs)

                with torch.utils._python_dispatch._pop_mode_temporarily() as mode:
                    return self.python_key_table[curr_mode](mode, *args, **kwargs)

            self._dispatch_cache[key] = handler
            add_cached_op(self)
            return handler

        functionality_key = torch._C._to_functionality_key(key)  # type: ignore[attr-defined]
        if functionality_key == DispatchKey.PreDispatch:
            curr_stack_len = _len_torch_dispatch_stack_pre_dispatch()
            # The check for Python in the exclude set is so we properly respect `with no_dispatch()`
            # calls inside of a mode.
            if (
                curr_stack_len > 0
                and not torch._C._dispatch_tls_is_dispatch_key_excluded(
                    DispatchKey.Python
                )
            ):

                def handler(*args, **kwargs):
                    @contextlib.contextmanager
                    def _temporarily_pop_modes_from_pre_dispatch():
                        top_mode = _pop_mode_from_pre_dispatch()
                        try:
                            yield top_mode
                        finally:
                            _set_mode_pre_dispatch(top_mode)

                    with _temporarily_pop_modes_from_pre_dispatch() as curr_mode:
                        return torch._library.utils.handle_dispatch_mode(
                            curr_mode, self, *args, **kwargs
                        )

                # Note [Not Caching Per-Dispatch-Key Mode Handlers]
                # Note that we're not caching this handler.  There isn't really a point, since the slow bit
                # is the handler itself (in python).
                # Also, not caching means that we don't have to reset the cache when any existing
                # modes go out of scope (which in of itself takes time to loop through all operators).
                return handler

        final_key = resolve_key(self, key)

        # See Note [Not Caching Per-Dispatch-Key Mode Handlers]
        cache_result = key != DispatchKey.PreDispatch

        # TODO: We could potentially have lots of debugging wrappers against
        # dispatch keys; design some general registration mechanism instead of
        # having if statement for each of them
        if key == DispatchKey.Functionalize:
            import torch._dispatch.python as pydispatch

            if pydispatch.CROSSREF_FUNCTIONALIZE:
                handler = pydispatch.make_crossref_functionalize(self, final_key)
                if cache_result:
                    self._dispatch_cache[key] = handler
                    add_cached_op(self)
                return handler

        r = self.py_kernels.get(final_key, final_key)
        if cache_result:
            self._dispatch_cache[key] = r
            add_cached_op(self)
        return r

    def name(self):
        return self._name

    @property
    def overloadpacket(self):
        return self._overloadpacket

    @property
    def op(self):
        return self._op

    @property
    def tags(self):
        return self._tags

    # TODO: add more methods to expose information about input and output arguments


# TorchBindOpOverload are those custom ops which have at least one overload's
# schema consists of torch.ScriptObject (i.e. custom class) input.
# TorchBindOpOverload will skip C++ dispatcher and purely dispatched in python
# when its inputs contain FakeScriptObject in a similar way as higher order ops.
class TorchBindOpOverload(OpOverload):
    def _fallthrough_keys(self) -> list[DispatchKey]:
        # TODO: we should be calling the fallback for these, but a fallthrough is almost close
        # enough to the fallback in most cases that we care about.
        _DEFAULT_FALLTHROUGH_KEYS = [
            DispatchKey.Autograd,
            DispatchKey.AutogradCPU,
            DispatchKey.AutogradCUDA,
            DispatchKey.ADInplaceOrView,
            DispatchKey.BackendSelect,
            DispatchKey.PythonTLSSnapshot,
            DispatchKey.PythonDispatcher,
        ]

        def _may_use_fallthrough_instead_of_fallback(key: DispatchKey):
            if torch._C._dispatch_has_kernel_for_dispatch_key(self.name(), key):
                return torch._C._dispatch_kernel_for_dispatch_key_is_fallthrough(
                    self.name(), key
                )

            return (
                key not in self.py_kernels
                or self.py_kernels[key] is torch.library.fallthrough_kernel
            )

        return [
            key
            for key in _DEFAULT_FALLTHROUGH_KEYS
            if _may_use_fallthrough_instead_of_fallback(key)
        ]

    @contextlib.contextmanager
    def _register_as_effectful_op_temporarily(self):
        from torch._higher_order_ops.effects import (
            _EffectType,
            _register_effectful_op,
            SIDE_EFFECTS,
        )

        try:
            if self not in SIDE_EFFECTS:
                _register_effectful_op(self, _EffectType.ORDERED)
            yield
        finally:
            if self in SIDE_EFFECTS:
                del SIDE_EFFECTS[self]

    # Use positional-only argument to avoid naming collision with aten ops arguments
    # that are named "self". This way, all the aten ops can be called by kwargs.
    def __call__(self, /, *args, **kwargs):
        if _must_dispatch_in_python(args, kwargs):
            # When any inputs are FakeScriptObject, we need to
            # skip c++ dispatcher and dispatch in python through _get_dispatch of python_dispatcher
            # because C++ dispatcher will check the schema and cannot recognize FakeScriptObject.
            #
            # Note:
            # 1. We only register the torchbind op temporarily as effectful op because we only want
            #    the effect token functionalization logic to be applied during tracing. Otherwise, the behavior
            #    of the eagerly executing the op might change after tracing.
            # 2. We don't want to register the op as effectful for all torchbind ops in ctor because this might
            #    cause unexpected behavior for some autograd.profiler ops e.g. profiler._record_function_exit._RecordFunction.
            with self._register_as_effectful_op_temporarily():
                return self._dispatch_in_python(args, kwargs, self._fallthrough_keys())
        return self._op(*args, **kwargs)

    def _dispatch_in_python(self, args, kwargs, fallthrough_keys):
        non_fallthrough_keys = torch._C._dispatch_keyset_full()
        for key in fallthrough_keys:
            non_fallthrough_keys = non_fallthrough_keys.remove(key)

        dispatch_key_set = _compute_keyset(args, kwargs, non_fallthrough_keys)
        dispatch_key = dispatch_key_set.highestPriorityTypeId()

        handler = (
            self._get_dispatch(dispatch_key)
            if dispatch_key not in self._dispatch_cache
            else self._dispatch_cache[dispatch_key]
        )

        if isinstance(handler, DispatchKey):
            # fallthrough keys can be registered at runtime via torch.library.impl
            # so need to add it to fallthrough_keys and re-dispatch.
            if torch._C._dispatch_kernel_for_dispatch_key_is_fallthrough(
                self.name(), dispatch_key
            ):
                return self._dispatch_in_python(
                    args, kwargs, fallthrough_keys + [dispatch_key]
                )

            raise RuntimeError(
                f"Torchbind op {self} received a FakeScriptObject input when dispatching {handler}."
                f" but no python implementation is found."
                f" Please file an issue on this when you encounter this error."
                f" This error can happen when you export or compile the model."
                f" It can still happpen even if a C++ implementation for {dispatch_key}. "
                f" has been registered. That's because FakeScriptObject purely lives in python and cannot work "
                f" with a C++ implementation."
            )

        assert isinstance(handler, Callable)  # type: ignore[arg-type]
        return handler(*args, **kwargs)


def _must_dispatch_in_python(args, kwargs):
    return pytree.tree_any(
        lambda obj: isinstance(
            obj, torch._library.fake_class_registry.FakeScriptObject
        ),
        (args, kwargs),
    )


def _has_script_object_arg(schema: torch.FunctionSchema) -> bool:
    return any(isinstance(arg.type, torch.ClassType) for arg in schema.arguments)


# OpOverloadPacket class contains pointer to a base unresolved operator that doesn't correspond to a specific operator
# You can obtain an OpOverload object through attribute query.
class OpOverloadPacket:
    def __init__(self, qualified_op_name, op_name, op, overload_names):
        # These attributes are accessible on the object through the properties
        # defined below but are immutable
        self._qualified_op_name = qualified_op_name
        self.__name__ = op_name
        self._op = op
        self._overload_names = overload_names
        self._dir = []
        self._has_torchbind_op_overload = any(
            _has_script_object_arg(schema) for schema in self._schemas.values()
        )

    # it's a no-op since OpOverloadPacket object is immutable and must be unique for a given op.
    def __deepcopy__(self, memo=None):
        return self

    def __repr__(self):
        return "<OpOverloadPacket(op='{}.{}')>".format(
            *self._qualified_op_name.split("::")
        )

    def __hash__(self):
        return hash(self._op)

    def __str__(self):
        return "{}.{}".format(*self._qualified_op_name.split("::"))

    @property
    def op(self):
        return self._op

    @property
    def _schemas(self):
        return {
            overload_name: torch._C._get_schema(self._qualified_op_name, overload_name)
            for overload_name in self._overload_names
        }

    def __getattr__(self, key):
        # It is not a valid op_name when __file__ is passed in
        if key == "__file__":
            return "torch.ops"

        # ensure that query for dunder attributes that does not exist on
        # opoverloadpacket but instead exists on the self._op object does not unnecessarily call
        # `_get_operation_overload` (which is an expensive operation).
        # This is done to prevent any potential slowdown. This list can be extended
        # if there exists other attributes like `__name__` that only exist on self._op and not on the
        # opoverloadpacket.
        # This is ok since we are guaranteed that an overload name for an aten op can't start with '__'
        try:
            if key.startswith("__"):
                return getattr(self._op, key)
        except AttributeError:
            # for consistency because it seems weird to
            # throw an attribute error with a message containing
            # an object name different from the one the attribute
            # query was performed on.
            raise AttributeError(
                f"'{str(self)}' can't have an overload name beginning with '__' and the "
                f"underlying op {str(self._op)} has no attribute {key} either."
            ) from None

        try:
            # This is ok since we are guaranteed that an overload name for an aten op can't be 'default'
            use_key = "" if key == "default" else key
            # TODO: disallow access to overloads registered by JIT
            op_dk_tags = torch._C._get_operation_overload(
                self._qualified_op_name, use_key
            )
            if op_dk_tags is None:
                raise AttributeError(
                    f"The underlying op of '{str(self)}' has no overload name '{key}'"
                )

            op_, op_dk_, tags = op_dk_tags
            schema = torch._C._get_schema(self._qualified_op_name, use_key)
            overload = (
                OpOverload(self, op_, op_dk_, schema, tags)
                if not _has_script_object_arg(schema)
                else TorchBindOpOverload(self, op_, op_dk_, schema, tags)
            )
            # cache the overload object
            setattr(self, key, overload)
            self._dir.append(key)
            return overload
        except RuntimeError:
            raise AttributeError(
                f"The underlying op of '{str(self)}' has no overload name '{key}'"
            ) from None

    def __iter__(self):
        return iter(self._dir)

    # Use positional-only argument to avoid naming collision with aten ops arguments
    # that are named "self". This way, all the aten ops can be called by kwargs.
    def __call__(self, /, *args, **kwargs):
        # overloading __call__ to ensure torch.ops.foo.bar()
        # is still callable from JIT
        # We save the function ptr as the `op` attribute on
        # OpOverloadPacket to access it here.

        # Directly calling OverloadPacket goes into C++, which will check
        # the schema and cause an error for torchbind op when inputs consist of FakeScriptObject so we
        # intercept it here and call TorchBindOpverload instead.
        if self._has_torchbind_op_overload and _must_dispatch_in_python(args, kwargs):
            return _call_overload_packet_from_python(self, args, kwargs)
        return self._op(*args, **(kwargs or {}))

    # TODO: use this to make a __dir__
    def overloads(self):
        return [n if n else "default" for n in self._overload_names]


# Note - this mirrors the logic of the cpp_function defined in jit/python/init.cpp
# _jit_get_operations, which calls _get_operation_for_overload_or_packet.
def _call_overload_packet_from_python(op: OpOverloadPacket, args, kwargs):
    # Re-use the torch function handling logic in cpp
    torch_function_called, ret = torch._C._maybe_call_torch_function_for_op_packet(
        op, *args, **kwargs
    )

    if torch_function_called:
        return ret

    # The following mirrors getOpWithStack.
    # In cpp, we do a schema matching for the arguments, and call ToIValue to
    # to check whether the arguments are valid. But need to do similar things here
    # and check the schema whether the FakeScriptObject is the corresponding fake class
    # of the actual class used in schema.
    exceptions = {}
    found_op = None
    for overload_name in op.overloads():
        op_overload = getattr(op, overload_name)
        try:
            _ = torch._C._check_schema_allow_fake_script_object(
                op_overload._schema, *args, **kwargs
            )
            found_op = op_overload
            break
        except RuntimeError as e:
            exceptions[overload_name] = e

    if found_op:
        return found_op(*args, **kwargs)

    err_msg = (
        f"Fail to match any TorchBindOverload of {op} with following exceptions:\n"
    )
    for key, msg in exceptions.items():
        err_msg += f"Overload name {key}:\n {msg}\n"
    raise RuntimeError(err_msg)


# Resolution of torch.fn is different from torch.ops.aten.fn
# torch.fn uses the Python argparser, matches with the
# appropriate schema, and calls into the unboxed version of the method
# torch.ops.aten.fn resolution is done via the mechanism defined in JIT.
# JIT creates a stack of all the overloads and then tries to match the
# correct one at runtime and always calls into the boxed version of the method
# Autograd codegen creates VariableType, TracerType,
# inplace or view type and python bindings.
# Aten codegen generates tensor methods for the tensor class.

# _OpNamespace is a subclass of ModuleType because the torch script
# allows attribute lookups on modules only. Since we want torch.ops.foo.bar()
# to work from script, we need to ensure ops and foo are modules


class _OpNamespace(types.ModuleType):
    """
    An op namespace to dynamically bind Operators into Python.

    Say a user has created a custom Operator called "my_namespace::my_op". To
    call this op, the user will write torch.ops.my_namespace.my_op(...).
    At startup, this operation will not yet be bound into Python. Instead, the
    following sequence of magic tricks will occur:
    1. `torch.ops.my_namespace` will invoke the `__getattr__` magic method
       on the `torch.ops` object, which will create a new `_OpNamespace`
       object called `my_namespace` and set it as an attribute on the `ops`
       object.
    2. `torch.ops.my_namespace.my_op` will then invoke `__getattr__` on
       the `my_namespace` object, which will retrieve the operation via
       `torch.get_operation`, a function bound from C++, and then in a similar
       fashion bind this new object onto the `my_namespace` object.
    3. `torch.ops.my_namespace.my_op(...)` then calls this new operation
        and subsequent accesses will incur no further lookup (the namespace and
        operation will already exist).
    """

    def __init__(self, name):
        super().__init__("torch.ops." + name)
        self.name = name
        self._dir = []

    def __iter__(self):
        return iter(self._dir)

    def __getattr__(self, op_name):
        # It is not a valid op_name when __file__ is passed in
        if op_name == "__file__":
            return "torch.ops"
        elif op_name in ["__origin__", "__self__"]:
            raise AttributeError(
                f"Invalid attribute '{op_name}' for '_OpNamespace' '{self.name}'"
            )

        # Get the op `my_namespace::my_op` if available. This will also check
        # for overloads and raise an exception if there are more than one.
        namespace_name = self.name
        qualified_op_name = f"{namespace_name}::{op_name}"
        module_name = self.__module__ + "." + namespace_name

        try:
            op, overload_names = _get_packet(qualified_op_name, module_name)
            if op is None:
                raise AttributeError(
                    f"'_OpNamespace' '{self.name}' object has no attribute '{op_name}'"
                )
        except RuntimeError as e:
            # Turn this into AttributeError so getattr(obj, key, default)
            # works (this is called by TorchScript with __origin__)
            raise AttributeError(
                f"'_OpNamespace' '{self.name}' object has no attribute '{op_name}'"
            ) from e

        op.__module__ = module_name
        opoverloadpacket = OpOverloadPacket(
            qualified_op_name, op_name, op, overload_names
        )
        opoverloadpacket.__module__ = self.__module__ + "." + namespace_name
        # cache the opoverloadpacket to ensure that each op corresponds to
        # a unique OpOverloadPacket object
        setattr(self, op_name, opoverloadpacket)
        self._dir.append(op_name)
        return opoverloadpacket


def _get_packet(qualname, op_module):
    op, overload_names = torch._C._jit_get_operation(qualname)
    if op is not None:
        # let the script frontend know that op is identical to the builtin op
        # with qualified_op_name
        torch.jit._builtins._register_builtin(op, qualname)
        op.__module__ = op_module
    return op, overload_names


def _refresh_packet(packet):
    op, overload_names = _get_packet(packet._qualified_op_name, packet._op.__module__)
    assert op is not None
    packet._op = op
    packet._overload_names = overload_names


class _PyOpNamespace(_OpNamespace):
    def __init__(self, name, ops):
        super().__init__(name)
        self._ops = ops

    def __getattr__(self, name):
        # Following _OpNamespace.__getattr__, we cache the op on the _PyOpNamespace object.
        op = self._ops.get(name, None)
        if op is None:
            raise AttributeError(
                f"'_PyOpNamespace' '{self.name}' object has no attribute '{name}'"
            )
        setattr(self, name, op)
        return op


class _Ops(types.ModuleType):
    __file__ = "_ops.py"

    def __init__(self):
        super().__init__("torch.ops")
        self.loaded_libraries = set()
        self._higher_order_op_namespace = _PyOpNamespace(
            "torch.ops.higher_order", _higher_order_ops
        )
        self._dir = []

    def __getattr__(self, name):
        # Check if the name is a HigherOrderOperator
        if name == "higher_order":
            return self._higher_order_op_namespace

        # Here we are creating `torch.ops.my_namespace`
        namespace = _OpNamespace(name)
        setattr(self, name, namespace)
        self._dir.append(name)
        return namespace

    def __iter__(self):
        return iter(self._dir)

    def import_module(self, module):
        """
        Imports a Python module that has torch.library registrations.

        Generally, to extend PyTorch with custom operators, a user will
        create a Python module whose import triggers registration of
        the custom operators via a torch.ops.load_library call or a call
        to one or more torch.library.* APIs.

        It is unexpected for Python modules to have side effects, so some
        linters and formatters will complain. Use this API to import Python
        modules that contain these torch.library side effects.

        Args:
            module (str): The name of the Python module to import

        """
        importlib.import_module(module)

    def load_library(self, path):
        """
        Loads a shared library from the given path into the current process.

        The library being loaded may run global initialization code to register
        custom operators with the PyTorch JIT runtime. This allows dynamically
        loading custom operators. For this, you should compile your operator
        and the static registration code into a shared library object, and then
        call ``torch.ops.load_library('path/to/libcustom.so')`` to load the
        shared object.

        After the library is loaded, it is added to the
        ``torch.ops.loaded_libraries`` attribute, a set that may be inspected
        for the paths of all libraries loaded using this function.

        Args:
            path (str): A path to a shared library to load.
        """
        if torch._running_with_deploy():
            return

        path = _utils_internal.resolve_library_path(path)
        with dl_open_guard():
            # Import the shared library into the process, thus running its
            # static (global) initialization code in order to register custom
            # operators with the JIT.
            ctypes.CDLL(path)
        self.loaded_libraries.add(path)


# The ops "namespace"
ops: _Ops = _Ops()<|MERGE_RESOLUTION|>--- conflicted
+++ resolved
@@ -828,13 +828,8 @@
                 if curr_mode not in self.python_key_table:
                     if isinstance(self, TorchBindOpOverload):
                         with (
-<<<<<<< HEAD
-                            torch.utils._python_dispatch._pop_mode_temporarily()
-                        ) as mode:
-=======
                             torch.utils._python_dispatch._pop_mode_temporarily() as mode
                         ):
->>>>>>> c597f952
                             return torch._library.utils.handle_dispatch_mode(
                                 mode, self, *args, **kwargs
                             )
