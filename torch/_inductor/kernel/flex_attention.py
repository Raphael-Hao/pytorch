# mypy: allow-untyped-defs
""" Triton Implementation of the flex_attention Kernel"""

import logging
import math
from collections.abc import Sequence
from dataclasses import dataclass
from enum import auto, Enum
from typing import Any, Optional, Union

import sympy

import torch
from torch._inductor.virtualized import V
from torch.utils._ordered_set import OrderedSet
from torch.utils._pytree import tree_map

from .. import config
from ..ir import (
    Buffer,
    ComputedBuffer,
    ExternKernel,
    FixedLayout,
    FlexibleLayout,
    get_fill_order,
    InputBuffer,
    IRNode,
    MutationLayoutSHOULDREMOVE,
    Scatter,
    StorageBox,
    Subgraph,
    TensorBox,
)
from ..lowering import (
    _full,
    check_and_broadcast_indices,
    empty,
    empty_strided,
    expand,
    index_output_size_and_inner_fn,
    lowerings,
    register_lowering,
    to_dtype,
)
from ..select_algorithm import autotune_select_algorithm, realize_inputs, TritonTemplate


log = logging.getLogger(__name__)
aten = torch.ops.aten
Expr = sympy.Expr


def construct_strides(
    sizes: Sequence[int],
    fill_order: Sequence[int],
) -> Sequence[int]:
    """From a list of sizes and a fill order, construct the strides of the permuted tensor."""
    # Initialize strides
    assert len(sizes) == len(
        fill_order
    ), "Length of sizes must match the length of the fill order"
    strides = [0] * len(sizes)

    # Start with stride 1 for the innermost dimension
    current_stride = 1

    # Iterate through the fill order populating strides
    for dim in fill_order:
        strides[dim] = current_stride
        current_stride *= sizes[dim]

    return strides


def flex_attention_grid(batch_size, q_heads, num_queries, d_model, meta):
    """How is this kernel parallelized?
    We create a grid of (batch_size * num_heads, ceil_div(n_queries, query_block_size), 1)
    Each block is responsible for iterating over blocks of keys and values calculating
    the final attention output.
    """
    import triton

    return (triton.cdiv(num_queries, meta["BLOCK_M"]), batch_size * q_heads, 1)


def create_placeholder(
    name: str, dtype: torch.dtype, device: torch.device
) -> TensorBox:
    """Creates a placeholder input buffers for producing subgraph_output."""
    input_buffer = InputBuffer(name=name, layout=FixedLayout(device, dtype, [], []))
    return TensorBox.create(input_buffer)


def maybe_realize(args: list[Optional[IRNode]]):
    """Accepts a list of optional IRNodes and returns a list of realized IRNodes"""
    return tree_map(
        lambda x: (
            realize_inputs(x)
            if x is not None and not isinstance(x, sympy.Symbol)
            else x
        ),
        args,
    )


def get_float32_precision():
    if torch.get_float32_matmul_precision() == "highest" or torch.version.hip:
        return "'ieee'"
    else:
        return "'tf32'"


def zeros_and_scatter_lowering(shape: list[int], indices, values):
    # Always accumulate into fp32 then cast
    grad = _full(0, values.get_device(), torch.float32, shape)
    assert isinstance(grad, TensorBox)
    grad.realize()
    x_size = grad.get_size()
    values = to_dtype(values, grad.get_dtype())
    indices_loaders = [i.make_loader() if i is not None else None for i in indices]
    indices, tensor_indices = check_and_broadcast_indices(indices, grad.get_device())
    # We can use the first one since they are all required to be the same size
    tensor_size = list(indices[tensor_indices[0]].get_size())
    indexed_size = [x_size[i] for i in range(len(indices))]

    expected_vals_size, inner_fn = index_output_size_and_inner_fn(
        x_size,
        indices,
        tensor_indices,
        tensor_size,
        indices_loaders,
        indexed_size,
        None,
        check=True,
    )

    values = expand(values, expected_vals_size)
    device = grad.get_device()
    assert device is not None
    scatter = Scatter(
        device=device,
        dtype=grad.get_dtype(),
        inner_fn=values.make_loader(),
        ranges=expected_vals_size,  # iter_ranges,
        output_indexer=inner_fn,
        scatter_mode="atomic_add",
    )

    buffer = ComputedBuffer(
        name=grad.data.data.name,  # type: ignore[attr-defined]
        layout=MutationLayoutSHOULDREMOVE(grad),
        data=scatter,
    )
    return buffer


SubgraphResults = Union[list[Optional[ComputedBuffer]], Optional[ComputedBuffer]]


def build_subgraph_buffer(args: list[TensorBox], subgraph: Subgraph) -> SubgraphResults:
    """This function's goal is to take in the required args and produce the subgraph buffer
    The subgraph buffer is a ComputedBuffer that will be inlined into the triton template

    Args:
        args: The args that are passed into the subgraph. Contains both fixed and lifted inputs.
        subgraph: The Subgraph ir for which to produce the output node
    """
    from ..subgraph_lowering import PointwiseSubgraphLowering

    pw_subgraph = PointwiseSubgraphLowering(
        subgraph.graph_module,
        root_graph_lowering=V.graph,
        allowed_mutations=OrderedSet([torch.ops.flex_lib.zeros_and_scatter.default]),
        additional_lowerings={
            torch.ops.flex_lib.zeros_and_scatter.default: zeros_and_scatter_lowering
        },
    )
    with V.set_graph_handler(pw_subgraph):  # type: ignore[arg-type]
        pw_subgraph.run(*args)

    # Since we are allowing mutations/buffer creation, we need to register any fresh buffers
    # creating during the pointwise subgraph lowering
    if len(pw_subgraph.buffers) > 0:
        for buffer in pw_subgraph.buffers:
            V.graph.register_buffer(buffer)

    def convert_output_node_to_buffer(output_buffer) -> Optional[ComputedBuffer]:
        if output_buffer is None:
            return None
        if isinstance(output_buffer, ComputedBuffer):
            # These nodes are coming from the output of zeros_and_scatter
            return output_buffer
        assert isinstance(output_buffer, TensorBox), (
            "The output node for flex attention's subgraph must be a TensorBox, but got: ",
            type(output_buffer),
        )
        assert isinstance(output_buffer.data, StorageBox), (
            "The output node for the flex attention subgraph must be a StorageBox, but got: ",
            type(output_buffer),
        )
        subgraph_buffer = ComputedBuffer(
            name=None,
            layout=FlexibleLayout(
                device=output_buffer.data.get_device(),
                dtype=output_buffer.data.get_dtype(),
                size=output_buffer.data.get_size(),
            ),
            data=output_buffer.data.data,  # type: ignore[arg-type]
        )
        return subgraph_buffer

    return tree_map(convert_output_node_to_buffer, pw_subgraph.graph_outputs)


# Inner Triton functions shared by flex_attention & split-k decoding kernels.
compute_next_offset_func = r"""
@triton.jit
def get_offset_for_next_block(
    loop_iter, col_indices, total_blocks,
    SPARSE_BLOCK, SPARSE_BLOCK_MULTIPLE, BLOCK,
    BLOCKS_ARE_CONTIGUOUS: tl.constexpr
):
    if BLOCKS_ARE_CONTIGUOUS:
        return BLOCK
    cur_block_idx = loop_iter // SPARSE_BLOCK_MULTIPLE
    cur_block = tl.load(col_indices + cur_block_idx, eviction_policy="evict_last")
    next_block = tl.load(col_indices + cur_block_idx + 1, eviction_policy="evict_last", mask=cur_block_idx + 1 < total_blocks)
    needs_jump = (loop_iter + 1) % SPARSE_BLOCK_MULTIPLE == 0
    jump_to_block = (next_block - cur_block ) * SPARSE_BLOCK - (SPARSE_BLOCK_MULTIPLE - 1) * BLOCK
    offset = jump_to_block * needs_jump + (1 - needs_jump) * BLOCK
    return offset
"""

get_bounded_indices_func = r"""
@triton.jit
def get_bounded_indices(indices, max_len=None):
    return indices % max_len if max_len is not None else indices
"""

compute_flex_attention = r"""
{{def_kernel("Q", "K", "V", "LSE", "KV_NUM_BLKS", "KV_IDX", "FULL_KV_NUM_BLKS", "FULL_KV_IDX")}}
    # Sub notation for this kernel:
    #
    # Q: Query, K: Key, V: Value
    # M: Number of queries, N: Number of keys/values, D: Model dimension
    # QK_HEAD_DIM: The dimension of the query and key embeddings
    # V_HEAD_DIM: The dimension of the value embeddings
    # z: Batch size, h: Number of heads, m: Number of queries per head, k: Number of keys per head
    # GQA_SHARED_HEADS: number of query heads sharing one kv head in GQA setups.
    #
    # The following FULL_* and PARTIAL_* is defined in the block sparse mask grid, rather than the thread block grid.
    # KV_NUM_BLKS: The number of KV blocks (that may or may not require masking) for each query.
    # KV_IDX: The indices of KV blocks (that may or may not require masking) for each query.
    # FULL_KV_NUM_BLKS: The number of fully unmasked KV blocks (so we don't need masking) for each query.
    # FULL_KV_IDX: The indices of fully unmasked KV blocks (so we don't need masking) for each query.
    #
    # OUTPUT_LOGSUMEXP: We only need to store the logsumexp if we require grad
    #
    # (Modifiable) Performance tuning options
    # BLOCK_M: The thread block size across the seqlen dim of Q.
    # BLOCK_N: Iterate over BLOCK_N across the seqlen dim of K/V in each thread block.

    # The below are kernel options that can be applied for certain score_mods,
    # or involve a numerics vs. perf tradeoff
    # PRESCALE_QK: Whether to pre-scale QK by 1/sqrt(d) and change of base. Has
    # about 20% more numerical error, but slightly faster.
    # ROWS_GUARANTEED_SAFE: Is it guaranteed that at least one value in each row
    # is not masked out? If so, we can skip an extra safety check
    # BLOCKS_ARE_CONTIGUOUS: Is it guaranteed that all blocks in the mask are
    # contiguous? If so, we don't need to do an indirect jump for every block

    tl.static_assert(SPARSE_Q_BLOCK_SIZE >= BLOCK_M and SPARSE_Q_BLOCK_SIZE % BLOCK_M == 0)
    tl.static_assert(SPARSE_KV_BLOCK_SIZE >= BLOCK_N and SPARSE_KV_BLOCK_SIZE % BLOCK_N == 0)

    # Define strides of inputs
    stride_qz, stride_qh, stride_qm, stride_qk = {{stride("Q")}}
    stride_kz, stride_kh, stride_kn, stride_kk = {{stride("K")}}
    stride_vz, stride_vh, stride_vn, stride_vk = {{stride("V")}}

    ZQ = {{size("Q", 0)}}
    HQ = {{size("Q", 1)}}
    Q_LEN = {{size("Q", 2)}}
    ZKV = {{size("K", 0)}}
    KV_LEN = {{size("K", 2)}}

    MATMUL_PRECISION = Q.dtype.element_ty

    q_start = tl.program_id(0)
    off_zq = tl.program_id(1) // HQ
    off_hq = tl.program_id(1) % HQ

    # We support two cases for batch dimension. a) (ZKV == ZQ) where off_zkv = off_zq.
    # b) (ZKV == 1 and ZQ > 1) where KV is broadcasted along the batch dimension and off_zkv=0.
    off_zkv = off_zq % ZKV
    off_hkv = off_hq // GQA_SHARED_HEADS
    off_g = off_hq % GQA_SHARED_HEADS

    q_offset = off_zq * stride_qz + off_hq * stride_qh
    k_offset = off_zkv * stride_kz + off_hkv * stride_kh
    v_offset = off_zkv * stride_vz + off_hkv * stride_vh

    Q = Q + q_offset
    K = K + k_offset
    V = V + v_offset

    SPARSE_Z = {{size("KV_NUM_BLKS", 0)}}
    SPARSE_HQ = {{size("KV_NUM_BLKS", 1)}}

    sparse_idx_z = off_zq % SPARSE_Z
    sparse_idx_hq = off_hq % SPARSE_HQ

    SPARSE_Q_MULTIPLE: tl.constexpr = (SPARSE_Q_BLOCK_SIZE // BLOCK_M)
    SPARSE_KV_MULTIPLE: tl.constexpr = (SPARSE_KV_BLOCK_SIZE // BLOCK_N)

    stride_kv_num_blks_h = {{stride("KV_NUM_BLKS", 1)}}
    stride_kv_idx_h = {{stride("KV_IDX", 1)}}
    stride_kv_idx_m = {{stride("KV_IDX", 2)}}

    # initialize pointer to m and l
    m_i = tl.zeros([BLOCK_M], dtype=tl.float32) - float("inf")
    l_i = tl.zeros([BLOCK_M], dtype=tl.float32)
    acc = tl.zeros([BLOCK_M, V_HEAD_DIM], dtype=tl.float32)

    offs_m = q_start * BLOCK_M + tl.arange(0, BLOCK_M)

    # KV_IDX and KV_NUM_BLKS are always contiguous.
    sparse_hz_offset = sparse_idx_z * SPARSE_HQ + sparse_idx_hq
    sparse_kv_num_blks_offset = sparse_hz_offset * stride_kv_num_blks_h + q_start // SPARSE_Q_MULTIPLE
    sparse_kv_idx_offset = sparse_hz_offset * stride_kv_idx_h + (q_start // SPARSE_Q_MULTIPLE) * stride_kv_idx_m  # noqa: B950

    Q_block_ptr = tl.make_block_ptr(
        base=Q,
        shape=(Q_LEN, QK_HEAD_DIM),
        strides=(stride_qm, stride_qk),
        offsets=(q_start * BLOCK_M, 0),
        block_shape=(BLOCK_M, QK_HEAD_DIM),
        order=(1, 0)
    )

    # load q: it stays in SRAM throughout the inner loop.
    if IS_DIVISIBLE:
        q = tl.load(Q_block_ptr)
    else:
        # boundary check is not free, so we only do it when necessary.
        q = tl.load(Q_block_ptr, boundary_check=(0,), padding_option = "zero")

    # ~~~~~~~~~~~~~~ normal blocks ~~~~~~~~~~~~~~~~~~~~~~~~~~~~~~~~~~~
    # We don't know anything "special" about these blocks, so we need to apply
    # both score_mod and mask_mod to it
    kv_indices = KV_IDX + sparse_kv_idx_offset
    kv_start = tl.load(kv_indices) * SPARSE_KV_BLOCK_SIZE # first kv block we're loading
    kv_num_blocks = tl.load(KV_NUM_BLKS + sparse_kv_num_blks_offset)
    block_n_end = tl.minimum(kv_num_blocks * SPARSE_KV_MULTIPLE, tl.maximum(tl.cdiv(KV_LEN, BLOCK_N), 1))

    K_block_ptr = tl.make_block_ptr(
        base=K,
        shape=(QK_HEAD_DIM, KV_LEN),
        strides=(stride_kk, stride_kn),
        offsets=(0, kv_start),
        block_shape=(QK_HEAD_DIM, BLOCK_N),
        order=(0, 1)
    )
    V_block_ptr = tl.make_block_ptr(
        base=V,
        shape=(KV_LEN, V_HEAD_DIM),
        strides=(stride_vn, stride_vk),
        offsets=(kv_start, 0),
        block_shape=(BLOCK_N, V_HEAD_DIM),
        order=(1, 0)
    )
    offs_n = kv_start + tl.arange(0, BLOCK_N)

    acc, l_i, m_i = forward_inner(
        {{gen_argdefs()}},
        q, K_block_ptr, V_block_ptr, Q_LEN, KV_LEN,
        acc, l_i, m_i,
        off_zq, off_hq, offs_m[:, None], offs_n[None, :],
        kv_indices, kv_num_blocks,
        0, block_n_end,
        MATMUL_PRECISION,
        IS_FULL_BLOCKS=False,
    )

    # ~~~~~~~~~~~~~~ "full" blocks ~~~~~~~~~~~~~~~~~~~~~~~~~~~~~~~~~~~
    # We know these blocks are guaranteed to be "full", so we don't need to
    # apply mask_mod to them - only score_mod
    if HAS_FULL_BLOCKS:
        # FULL_KV_IDX and FULL_KV_NUM_BLKS are always contiguous.
        kv_indices = FULL_KV_IDX + sparse_kv_idx_offset
        kv_start = tl.load(kv_indices) * SPARSE_KV_BLOCK_SIZE # first kv block we're loading
        kv_num_blocks = tl.load(FULL_KV_NUM_BLKS + sparse_kv_num_blks_offset)
        block_n_end = tl.minimum(kv_num_blocks * SPARSE_KV_MULTIPLE, tl.maximum(tl.cdiv(KV_LEN, BLOCK_N), 1))

        K_block_ptr = tl.make_block_ptr(
            base=K,
            shape=(QK_HEAD_DIM, KV_LEN),
            strides=(stride_kk, stride_kn),
            offsets=(0, kv_start),
            block_shape=(QK_HEAD_DIM, BLOCK_N),
            order=(0, 1)
        )
        V_block_ptr = tl.make_block_ptr(
            base=V,
            shape=(KV_LEN, V_HEAD_DIM),
            strides=(stride_vn, stride_vk),
            offsets=(kv_start, 0),
            block_shape=(BLOCK_N, V_HEAD_DIM),
            order=(1, 0)
        )
        offs_n = kv_start + tl.arange(0, BLOCK_N)

        acc, l_i, m_i = forward_inner(
            {{gen_argdefs()}},
            q, K_block_ptr, V_block_ptr, Q_LEN, KV_LEN,
            acc, l_i, m_i,
            off_zq, off_hq, offs_m[:, None], offs_n[None, :],
            kv_indices, kv_num_blocks,
            0, block_n_end,
            MATMUL_PRECISION,
            IS_FULL_BLOCKS=True,
        )


    # [Note] Handle fully masked out rows:
    # Li will be the sum(e^(-inf)) == 0.0 for masked out rows, mi will be -inf.
    # We set Li to 1.0 which will result in lse/out = 0.0 | after the log(li) + mi(0.0) step
    l_i = tl.where(l_i == 0.0, 1, l_i)

    acc = acc / l_i[:, None]
    idx_zq = tl.program_id(1) // HQ
    idx_hq = tl.program_id(1) % HQ
    idx_m = offs_m[:, None]
    idx_d = tl.arange(0, V_HEAD_DIM)[None, :]

    mask = idx_m < Q_LEN

    {{store_output(("idx_zq", "idx_hq", "idx_m", "idx_d"), "acc", "mask")}}

    if OUTPUT_LOGSUMEXP:
        off_hz = tl.program_id(1)
        l_ptrs = LSE + off_hz * Q_LEN + offs_m
        lse = m_i + tl.math.log2(l_i)
        if IS_DIVISIBLE:
            tl.store(l_ptrs, lse)
        else:
            tl.store(l_ptrs, lse, mask=offs_m < Q_LEN)
 """


compute_forward_inner = r"""
@triton.jit
def forward_inner(
    {{gen_argdefs()}},
    q, K_block_ptr, V_block_ptr, Q_LEN, KV_LEN,
    # accumulated values
    acc, l_i, m_i,
    # Offsets used as inputs to score_mod & mask_mod
    # of size [BLOCK_M, BLOCK_N] or scalar.
    off_z, off_h, offs_m, offs_n,
    # blocksparse data
    kv_indices, kv_num_blocks,
    # start kv and end kv block
    block_n_start, block_n_end,
    MATMUL_PRECISION,
    IS_FULL_BLOCKS,
):
    # Redefines all kernel parameters (BLOCK_M, etc.) so we don't need to plumb them all through
    {{gen_defines() | indent_except_first(1)}}

    SPARSE_KV_MULTIPLE: tl.constexpr = (SPARSE_KV_BLOCK_SIZE // BLOCK_N)
    RCP_LN2: tl.constexpr = 1.44269504

    if PRESCALE_QK:
        q = (q * SM_SCALE * RCP_LN2).to(MATMUL_PRECISION)

    # loop over k, v and update accumulator until block_n_end
    for start_n in range(block_n_start, block_n_end):
        if IS_DIVISIBLE:
            acc, l_i, m_i = forward_block_mn(
                {{gen_argdefs()}},
                q, K_block_ptr, V_block_ptr, Q_LEN, KV_LEN,
                # accumulated values
                acc, l_i, m_i,
                # Offsets
                off_z, off_h, offs_m, offs_n,
                MATMUL_PRECISION, RCP_LN2,
                IS_FULL_BLOCKS,
            )
        else:
            # Benchmark shows even we applied mod & mask to each block for non divisible seqlen,
            # it's on par or slightly faster than only applying to the last block in fwd.
            # However, we choose different strategy for bwd, where we only apply mod & mask
            # to the last block because it's faster a lot.
            acc, l_i, m_i = forward_block_mn(
                {{gen_argdefs()}},
                q, K_block_ptr, V_block_ptr, Q_LEN, KV_LEN,
                # accumulated values
                acc, l_i, m_i,
                # Offsets
                off_z, off_h, offs_m, offs_n,
                MATMUL_PRECISION, RCP_LN2,
                IS_FULL_BLOCKS, CHECK_BLOCK_BOUNDARY=True,
            )

        # update pointers
        offset = get_offset_for_next_block(
            start_n, kv_indices, kv_num_blocks,
            SPARSE_KV_BLOCK_SIZE, SPARSE_KV_MULTIPLE, BLOCK_N, BLOCKS_ARE_CONTIGUOUS
        )

        V_block_ptr = tl.advance(V_block_ptr, (offset, 0))
        K_block_ptr = tl.advance(K_block_ptr, (0, offset))

        offs_n = offs_n + offset

    return acc, l_i, m_i

"""


compute_forward_block_mn = r"""
@triton.jit
def forward_block_mn(
    {{gen_argdefs()}},
    q, K_block_ptr, V_block_ptr, Q_LEN, KV_LEN,
    # accumulated values
    acc, l_i, m_i,
    # Offsets
    off_z, off_h, offs_m, offs_n,
    MATMUL_PRECISION, RCP_LN2,
    IS_FULL_BLOCKS, CHECK_BLOCK_BOUNDARY=False,
):
    # Redefines all kernel parameters (BLOCK_M, etc.) so we don't need to plumb them all through
    {{gen_defines() | indent_except_first(1)}}

    # -- load k --
    if IS_DIVISIBLE:
        k = tl.load(K_block_ptr)
    else:
        k = tl.load(K_block_ptr, boundary_check=(1,), padding_option = "zero")
    # -- compute qk ---
    qk = tl.dot(q, k, input_precision=FLOAT32_PRECISION) # TODO: use cuda matmul when q_len <= 2.
    if not PRESCALE_QK:
        qk *= SM_SCALE
    # ~~~~~~~~~~~~~~~~~~~ Apply score modification  ~~~~~~~~~~~~~~~~~~~
    if CHECK_BLOCK_BOUNDARY:
        # If this is the last block of a non divisible seqlen, we still need to load [BLOCK_M, BLOCK_N] elements,
        # which is larger than the actual number of elements. To avoid access memory out of bound,
        # we need to mask out the elements that are out of Q_LEN & KV_LEN.
        m = offs_m % Q_LEN
        n = offs_n % KV_LEN
    else:
        m = offs_m
        n = offs_n

    {{ modification(
        subgraph_number=0,
        output_name="post_mod_scores",
        score="qk",
        b="off_z",
        h="off_h",
        m="m",
        n="n",
        out="qk"
    ) | indent_except_first(1) }}

    if CHECK_BLOCK_BOUNDARY:
        # Mask out the elements that are out of the KV_LEN for non divisible seqlen.
        post_mod_scores = tl.where(offs_n < KV_LEN, post_mod_scores, float("-inf"))

    if not IS_FULL_BLOCKS:
        {{ modification(
            subgraph_number=1,
            output_name="mask_mod_output",
            score="qk",
            b="off_z",
            h="off_h",
            m="m",
            n="n",
        ) | indent_except_first(2) }}

        if CHECK_BLOCK_BOUNDARY:
            mask_mod_output = tl.where(offs_n < KV_LEN, mask_mod_output, False)
        # apply mask for partially unmasked blocks
        post_mod_scores = tl.where(mask_mod_output, post_mod_scores, float("-inf"))

    # TODO: In the case that score_mod is linear, this can be LICMed
    if not PRESCALE_QK:
        post_mod_scores *= RCP_LN2
    # ~~~~~~~~~~~~~~~~~~~~~~~~~~~~~~~~~~~~~~~~~~~~~~~~~~~~~~~~~~~~~~~~

    # -- compute scaling constant ---
    m_ij = tl.maximum(m_i, tl.max(post_mod_scores, 1))
    if not ROWS_GUARANTEED_SAFE:
        masked_out_rows = (m_ij == float("-inf"))
        m_ij_masked = tl.where(masked_out_rows, 0, m_ij)
    else:
        m_ij_masked = m_ij

    alpha = tl.math.exp2(m_i - m_ij_masked)
    p = tl.math.exp2(post_mod_scores - m_ij_masked[:, None])

    # NB: l_i update is pulled up here since it's a bit faster
    # NB: For headdim=256, it's faster to move it back down to after m_i =
    # m_ij
    l_i = l_i * alpha + tl.sum(p, 1)
    # # -- scale and update acc --
    acc = acc * alpha[:, None]

    if IS_DIVISIBLE:
        v = tl.load(V_block_ptr)
    else:
        v = tl.load(V_block_ptr, boundary_check=(0,), padding_option = "zero")
    acc = tl.dot(p.to(MATMUL_PRECISION), v, acc, input_precision=FLOAT32_PRECISION)

    # -- update m_i
    m_i = m_ij

    return acc, l_i, m_i

"""


flex_attention_template = TritonTemplate(
    name="flex_attention",
    grid=flex_attention_grid,
    source=compute_flex_attention
    + compute_forward_inner
    + compute_next_offset_func
    + compute_forward_block_mn,
)


def _use_flex_decoding(query, kernel_options):
    """Decide which kernel to use, return true if use flex decoding kernel.
    Note:
       Since the number of splits is calculated based of the the number of batch and head dims
       we need to ensure that the batch and head dims are statically known. Otherwise we just
       use the main flex_attention kernel.
    """
    force_flex = kernel_options.get("FORCE_USE_FLEX_DECODING", False)
    short_query_length = V.graph.sizevars.evaluate_expr(
        sympy.Lt(query.get_size()[-2], 128)
    )
    static_batch = isinstance(query.get_size()[0], (int, sympy.Integer))
    static_num_heads = isinstance(query.get_size()[1], (int, sympy.Integer))
    return not force_flex and short_query_length and static_batch and static_num_heads


_h100_default_config = {
    (torch.float32, 64): (128, 32, 4, 3),
    (torch.float32, 128): (32, 64, 4, 3),
    (torch.float32, 256): (32, 32, 4, 3),
    (torch.bfloat16, 64): (128, 128, 4, 3),
    (torch.bfloat16, 128): (128, 64, 8, 3),
    (torch.bfloat16, 256): (64, 32, 4, 3),
    (torch.float16, 64): (128, 128, 4, 3),
    (torch.float16, 128): (128, 128, 8, 3),
    (torch.float16, 256): (64, 32, 4, 3),
}

_a100_default_config = {
    (torch.float32, 64): (128, 32, 4, 3),
    (torch.float32, 128): (128, 32, 4, 3),
    (torch.float32, 256): (64, 16, 4, 3),
    (torch.bfloat16, 64): (128, 64, 4, 3),
    (torch.bfloat16, 128): (128, 64, 8, 3),
    (torch.bfloat16, 256): (32, 64, 4, 3),
    (torch.float16, 64): (128, 64, 4, 3),
    (torch.float16, 128): (128, 64, 8, 3),
    (torch.float16, 256): (32, 64, 4, 3),
}

_rocm_default_config = {
    (torch.float32, 64): (128, 32, 4, 1),
    (torch.float32, 128): (128, 32, 4, 1),
    (torch.float32, 256): (64, 16, 4, 1),
    (torch.bfloat16, 64): (128, 64, 8, 1),
    (torch.bfloat16, 128): (128, 64, 8, 1),
    (torch.bfloat16, 256): (32, 64, 8, 1),
    (torch.float16, 64): (128, 64, 8, 1),
    (torch.float16, 128): (128, 64, 8, 1),
    (torch.float16, 256): (32, 64, 4, 1),
}


class Mode(Enum):
    fwd = auto()
    bwd = auto()


def _get_rocm_config(query, mode: Mode) -> tuple[int, int, int, int]:
    dtype = query.get_dtype()
    head_dim = V.graph.sizevars.evaluate_static_shape(query.get_size()[-1])
    fwd_config = None

    if mode == Mode.fwd:
        if head_dim <= 256:
            if dtype == torch.float32:
                fwd_config = (64, 64, 4, 1)
            else:
                fwd_config = (128, 64, 8, 1)
            fwd_config = _rocm_default_config.get((dtype, head_dim), fwd_config)
        else:  # modest hardware or extremely large head_dim
            if dtype == torch.float32:
                fwd_config = (32, 16, 4, 1)
            else:
                fwd_config = (64, 32, 4, 1)
        return fwd_config
    else:  # bwd
        assert mode == Mode.bwd
        if dtype == torch.float32:
            return (16, 16, 4, 1)
        elif head_dim <= 256:
            if head_dim == 64:
                return (64, 64, 4, 1)
            elif head_dim == 128:
                return (64, 128, 8, 1)
            else:
                return (64, 64, 4, 1)
        else:  # modest hardware or extremely large head_dim
            return (16, 16, 4, 1)


def _get_nv_config(query, mode: Mode) -> tuple[int, int, int, int]:
    dtype = query.get_dtype()
    head_dim = V.graph.sizevars.evaluate_static_shape(query.get_size()[-1])
    fwd_config = None

    capability = torch.cuda.get_device_capability()

    if mode == Mode.fwd:
        if head_dim <= 256:
            if dtype == torch.float32:
                fwd_config = (64, 64, 4, 3)
            else:
                fwd_config = (128, 64, 4, 3)
            if capability >= (9, 0):
                fwd_config = _h100_default_config.get((dtype, head_dim), fwd_config)
            elif capability >= (8, 0):
                fwd_config = _a100_default_config.get((dtype, head_dim), fwd_config)
        else:  # modest hardware or extremely large head_dim
            if dtype == torch.float32:
                fwd_config = (32, 16, 4, 3)
            else:
                fwd_config = (64, 32, 4, 3)
        return fwd_config

    else:  # bwd
        assert mode == Mode.bwd
        if dtype == torch.float32:
            return (16, 16, 4, 1)
        elif head_dim <= 256 and capability >= (9, 0):  # H100
            if head_dim == 64:
                return (64, 64, 4, 3)
            elif head_dim == 128:
                return (64, 128, 8, 3)
            else:
                return (64, 64, 4, 2)
        elif capability >= (8, 0):
            if head_dim >= 64:
                return (32, 128, 4, 3)
            elif head_dim == 128:
                # SM86/89 have smaller shared memory sizes
                num_stages = 3 if capability[-1] == 0 else 2
                return (64, 64, 4, num_stages)
            else:
                return (64, 64, 4, 2)
        else:  # modest hardware or extremely large head_dim
            return (16, 16, 4, 1)


def _get_default_config_fwd(query) -> tuple[int, int, int, int]:
    if torch.version.hip is None:
        return _get_nv_config(query, mode=Mode.fwd)
    else:
        return _get_rocm_config(query, mode=Mode.fwd)


def _get_default_config_bwd(query) -> tuple[int, int, int, int]:
    if torch.version.hip is None:
        return _get_nv_config(query, mode=Mode.bwd)
    else:
        return _get_rocm_config(query, mode=Mode.bwd)


def create_num_blocks_fake_generator(sparse_indices):
    # The idea here is that we need to create a real tensor with real data
    # that's representative for benchmarking.
    # For example, returning all zeros for the `kv_num_blocks` input would mean
    # that we are computing 0 blocks for each row, which would provide bogus
    # autotuning results.
    #
    # In this case, we choose to use min(16, max_block) blocks, because I
    # (Horace) think it'll probably result in pretty representative performance.
    # If it's too short then prefetching won't help. If it's too long then
    # autotuning will take longer for no good reason.
    def create_num_blocks_fake(x) -> torch.Tensor:
        num_blocks_for_autotuning = min(16, sparse_indices.shape[-1])
        return torch.full(
            x.get_size(),
            int(num_blocks_for_autotuning),
            dtype=x.get_dtype(),
            device=x.get_device(),
        )

    return create_num_blocks_fake


def create_indices_fake(x) -> torch.Tensor:
    indices = torch.arange(
        0, int(x.get_size()[-1]), dtype=x.get_dtype(), device=x.get_device()
    )
    indices = indices.expand(x.get_size()).contiguous()
    return indices


from torch._inductor.kernel.flex_decoding import create_flex_decoding_kernel

from ..codegen.cpp_flex_attention_template import CppFlexAttentionTemplate


def check_cpu_supported():
    import os
    import sys

    requires_avx2_on_cpu = (
        torch.cpu._is_avx2_supported() and os.getenv("ATEN_CPU_CAPABILITY") != "default"
    )
    supported = (
        requires_avx2_on_cpu
        and not torch.xpu.is_available()
        and not sys.platform == "darwin"
    )
    return supported


def lower_cpu(
    query,
    key,
    value,
    subgraph,
    block_mask,
    scale,
    kernel_options,
    score_mod_other_buffers,
    mask_mod_other_buffers,
):
    (
        _,  # q_length
        _,  # kv_length
        kv_num_blocks,
        kv_indices,
        full_kv_num_blocks,
        full_kv_indices,
        q_num_blocks,
        q_indices,
        full_q_num_blocks,
        full_q_indices,
        SPARSE_Q_BLOCK_SIZE,
        SPARSE_KV_BLOCK_SIZE,
        mask_graph,
    ) = block_mask

    if kernel_options["OUTPUT_LOGSUMEXP"]:
        raise NotImplementedError(
            "torch.compile on CPU only supports inference and `return_lse` is not supported yet."
        )
    if not check_cpu_supported():
        raise NotImplementedError(
            "torch.compile on current platform is not supported for CPU."
        )

<<<<<<< HEAD
=======
    fake_buffers: list[Buffer] = []  # noqa: F821
>>>>>>> 768ad088
    placeholder_inps = [
        create_placeholder(name, dtype, query.get_device())
        for name, dtype in [
            ("score", torch.float),
            ("b", torch.int64),
            ("h", torch.int64),
            ("q_idx", torch.int64),
            ("kv_idx", torch.int64),
        ]
    ]
    subgraph_buffer = build_subgraph_buffer(
        placeholder_inps + list(score_mod_other_buffers), subgraph
    )
    if subgraph_buffer is not None:
        if isinstance(subgraph_buffer, list):
            for _buf in subgraph_buffer:
                if _buf is not None:
                    _buf.freeze_layout()
        else:
            subgraph_buffer.freeze_layout()
    mask_graph_placeholder_inps = [
        create_placeholder(name, dtype, query.get_device())
        for name, dtype in [
            ("b", torch.int64),
            ("h", torch.int64),
            ("q_idx", torch.int64),
            ("kv_idx", torch.int64),
        ]
    ]
    mask_graph_buffer = build_subgraph_buffer(
        mask_graph_placeholder_inps + list(mask_mod_other_buffers), mask_graph
    )

    buffer_list = (
        placeholder_inps
        + list(score_mod_other_buffers)
        + mask_graph_placeholder_inps
        + list(mask_mod_other_buffers)
    )
    fake_buffers: List[Buffer] = [item.data.data for item in buffer_list if isinstance(item, TensorBox)]  # type: ignore[attr-defined]

    (
        query,
        key,
        value,
        kv_num_blocks,
        kv_indices,
        full_kv_num_blocks,
        full_kv_indices,
        q_num_blocks,
        q_indices,
        full_q_num_blocks,
        full_q_indices,
    ) = maybe_realize(
        [
            query,
            key,
            value,
            kv_num_blocks,
            kv_indices,
            full_kv_num_blocks,
            full_kv_indices,
            q_num_blocks,
            q_indices,
            full_q_num_blocks,
            full_q_indices,
        ]
    )

    if len(OrderedSet([query.get_name(), key.get_name(), value.get_name()])) != 3:
        raise NotImplementedError(
            "Unsupported for now if query, key, value are the same buffer."
        )
    if query.get_dtype() not in [torch.float, torch.bfloat16]:
        raise NotImplementedError(
            "`torch.float` and `torch.bfloat16` are supported in FlexAttention for CPU device. "
            f"Found input tensors are `{query.get_dtype()}`."
        )
    score_mod_other_buffers = maybe_realize(score_mod_other_buffers)
    mask_mod_other_buffers = maybe_realize(mask_mod_other_buffers)
    Bq, Hq, seq_len_q, qk_head_dim = query.get_size()
    Bkv, Hkv, seq_len_kv, v_head_dim = value.get_size()
    B = Bq

    # Construct output layout with strides matching the query.
    out_size = [B, Hq, seq_len_q, v_head_dim]
    fill_order = get_fill_order(query.get_stride())
    out_strides = construct_strides(out_size, fill_order)

    layout = FixedLayout(
        query.get_device(),
        query.get_dtype(),
        [B, Hq, seq_len_q, v_head_dim],
        stride=[sympy.sympify(s) for s in out_strides],
    )
    _choices: list[Any] = []
    input_nodes = [query, key, value, kv_num_blocks, kv_indices]
    if not full_kv_num_blocks:
        no_full_kv_block = True
    else:
        no_full_kv_block = False
        input_nodes += [full_kv_num_blocks]
    has_other_buffer = False
    kernel_input_name_to_buffer = {}
    if score_mod_other_buffers or mask_mod_other_buffers:
        has_other_buffer = True

        for prefix, buffers in [
            ("score_others", score_mod_other_buffers),
            ("mask_others", mask_mod_other_buffers),
        ]:
            kernel_input_name_to_buffer.update(
                {f"{prefix}_{i}": buf for i, buf in enumerate(buffers)}
            )
        input_nodes += [
            value
            for value in kernel_input_name_to_buffer.values()
            if not isinstance(value, sympy.Symbol)
        ]

    skip_mask_score = kernel_options.get("SKIP_MASK_SCORE", False)
    # Mark SPARSE_KV_BLOCK_SIZE & SPARSE_Q_BLOCK_SIZE as static shapes and add guards.
    SPARSE_KV_BLOCK_SIZE = V.graph.sizevars.evaluate_static_shape(SPARSE_KV_BLOCK_SIZE)
    SPARSE_Q_BLOCK_SIZE = V.graph.sizevars.evaluate_static_shape(SPARSE_Q_BLOCK_SIZE)
    assert V.graph.sizevars.evaluate_expr(
        sympy.Le(seq_len_q, sympy.Mul(kv_indices.get_size()[-2], SPARSE_Q_BLOCK_SIZE))
    ), "Q seqlen must be smaller than the block_mask size in the Q dimension, considering pass a larger block_mask."
    assert V.graph.sizevars.evaluate_expr(
        sympy.Le(seq_len_kv, sympy.Mul(kv_indices.get_size()[-1], SPARSE_KV_BLOCK_SIZE))
    ), "KV seqlen must be smaller than the block_mask size in the KV dimension, considering pass a larger block_mask."
    CppFlexAttentionTemplate.add_choices(
        choices=_choices,
        input_nodes=input_nodes,
        layout=layout,
        scale=scale,
        score_mod=None if skip_mask_score else subgraph_buffer,
        mask_mod=None if skip_mask_score else mask_graph_buffer,
        kv_block_size=SPARSE_KV_BLOCK_SIZE,
        has_other_buffer=has_other_buffer,
        no_full_kv_block=no_full_kv_block,
        fake_buffers=fake_buffers,
        len_score_other=len(score_mod_other_buffers),
        len_mask_other=len(mask_mod_other_buffers),
        kernel_input_name_to_buffer=kernel_input_name_to_buffer,
    )
    inputs_for_autotuning = [
        query,
        key,
        value,
    ]
    res = autotune_select_algorithm(
        "flex_attention",
        _choices,
        inputs_for_autotuning,
        layout,
    )
    return (res,)


# TODO: We probably also need a layout constraint?
@register_lowering(torch.ops.higher_order.flex_attention, type_promotion_kind=None)
def flex_attention(
    query,
    key,
    value,
    subgraph,
    block_mask,
    scale,
    kernel_options,
    score_mod_other_buffers,
    mask_mod_other_buffers,
):
    if query.get_device().type == "cpu":
        return lower_cpu(
            query,
            key,
            value,
            subgraph,
            block_mask,
            scale,
            kernel_options,
            score_mod_other_buffers,
            mask_mod_other_buffers,
        )

    # below is cuda path if device is not cpu
    (
        _,  # q_length
        _,  # kv_length
        kv_num_blocks,
        kv_indices,
        full_kv_num_blocks,
        full_kv_indices,
        q_num_blocks,
        q_indices,
        full_q_num_blocks,
        full_q_indices,
        SPARSE_Q_BLOCK_SIZE,
        SPARSE_KV_BLOCK_SIZE,
        mask_graph,
    ) = block_mask

    placeholder_inps = [
        create_placeholder(name, dtype, query.get_device())
        for name, dtype in [
            ("score", query.get_dtype()),
            ("b", torch.int32),
            ("h", torch.int32),
            ("m", torch.int32),
            ("n", torch.int32),
        ]
    ]
    subgraph_buffer = build_subgraph_buffer(
        placeholder_inps + list(score_mod_other_buffers), subgraph
    )

    mask_graph_placeholder_inps = [
        create_placeholder(name, dtype, query.get_device())
        for name, dtype in [
            ("b", torch.int32),
            ("h", torch.int32),
            ("m", torch.int32),
            ("n", torch.int32),
        ]
    ]
    mask_graph_buffer = build_subgraph_buffer(
        mask_graph_placeholder_inps + list(mask_mod_other_buffers), mask_graph
    )

    kernel_options = dict(kernel_options)
    # Mark symbols in custom kernel options as static shapes and add guards.
    kernel_options = {
        k: V.graph.sizevars.evaluate_static_shape(v)
        if isinstance(v, sympy.Symbol)
        else v
        for k, v in kernel_options.items()
    }
    kernel_options.setdefault("FLOAT32_PRECISION", get_float32_precision())
    if _use_flex_decoding(query, kernel_options):
        return create_flex_decoding_kernel(
            query,
            key,
            value,
            block_mask,
            scale,
            kernel_options,
            subgraph_buffer,
            mask_graph_buffer,
            score_mod_other_buffers,
            mask_mod_other_buffers,
        )

    (
        query,
        key,
        value,
        kv_num_blocks,
        kv_indices,
        full_kv_num_blocks,
        full_kv_indices,
        q_num_blocks,
        q_indices,
        full_q_num_blocks,
        full_q_indices,
    ) = maybe_realize(
        [
            query,
            key,
            value,
            kv_num_blocks,
            kv_indices,
            full_kv_num_blocks,
            full_kv_indices,
            q_num_blocks,
            q_indices,
            full_q_num_blocks,
            full_q_indices,
        ]
    )

    score_mod_other_buffers = maybe_realize(score_mod_other_buffers)
    mask_mod_other_buffers = maybe_realize(mask_mod_other_buffers)

    Bq, Hq, seq_len_q, qk_head_dim = query.get_size()
    Bkv, Hkv, seq_len_kv, v_head_dim = value.get_size()
    assert V.graph.sizevars.evaluate_expr(
        sympy.Eq(Bq, Bkv) | sympy.Eq(Bkv, 1)
    ), f"Bq and Bkv must broadcastable. Got Bq={Bq} and Bkv={Bkv}"
    B = Bq

    if seq_len_q % 128 != 0 or seq_len_kv % 128 != 0:
        kernel_options.setdefault("IS_DIVISIBLE", False)
    else:
        kernel_options.setdefault("IS_DIVISIBLE", True)

    # Reuse query strides for output layout despite different last dimension.
    # This works because only the last dim differs and we check it is contiguous.
    q_strides = query.get_stride()
    assert q_strides[-1] == 1, "Query must be contiguous in the last dimension"

    # Construct output layout with strides matching the query.
    out_size = [B, Hq, seq_len_q, v_head_dim]
    fill_order = get_fill_order(query.get_stride(), V.graph.sizevars.shape_env)
    out_strides = construct_strides(out_size, fill_order)

    layout = FixedLayout(
        query.get_device(),
        query.get_dtype(),
        [B, Hq, seq_len_q, v_head_dim],
        stride=[sympy.sympify(s) for s in out_strides],
    )
    # see NOTE:[TritonTemplates with multiple outputs]
    logsumexp_shape = [B, Hq, seq_len_q]
    logsumexp = empty_strided(
        logsumexp_shape,
        None,
        dtype=torch.float32,  # The logsumexp is always stored in fp32 regardless of the input dtype
        device=query.get_device(),
    )
    kernel_options.setdefault("SM_SCALE", scale)

    # Determine GQA broadcast factor.
    gqa_shared_heads = Hq // Hkv
    kernel_options.setdefault("GQA_SHARED_HEADS", gqa_shared_heads)

    # Inside of Triton kernel, only apply partial masking if partial blocks are computed.
    # full_kv_num_blocks is None if partial blocks are not computed
    has_full_blocks = full_kv_num_blocks is not None
    kernel_options.setdefault("HAS_FULL_BLOCKS", has_full_blocks)
    if not has_full_blocks:
        full_kv_num_blocks, full_kv_indices = (
            empty(0, device=query.get_device()) for _ in range(2)
        )
    kernel_options.setdefault(
        "QK_HEAD_DIM",
        V.graph.sizevars.evaluate_static_shape(qk_head_dim),
    )
    kernel_options.setdefault(
        "V_HEAD_DIM", V.graph.sizevars.evaluate_static_shape(v_head_dim)
    )

    choices: list[Any] = []
    configs: list[tuple[int, int, int, int]] = []
    configs.append(_get_default_config_fwd(query))
    if config.max_autotune:
        configs += [
            (128, 64, 4, 3),
            (128, 128, 4, 3),
            (128, 128, 8, 2),
            (64, 128, 4, 3),
            (64, 64, 4, 3),
        ]

        # On ROCm convert num_stages to 1 to avoid shmem issues
        if torch.version.hip:
            configs = [(c[0], c[1], c[2], 1) for c in configs]

    # Mark SPARSE_KV_BLOCK_SIZE & SPARSE_Q_BLOCK_SIZE as static shapes and add guards.
    SPARSE_KV_BLOCK_SIZE = V.graph.sizevars.evaluate_static_shape(SPARSE_KV_BLOCK_SIZE)
    SPARSE_Q_BLOCK_SIZE = V.graph.sizevars.evaluate_static_shape(SPARSE_Q_BLOCK_SIZE)

    # Note, we don't need to pass in the captured buffers explicitly
    # because they're implicitly added by the score_mod function
    # We do need to explicitly pass it in for autotuning though.
    original_kernel_options = kernel_options.copy()
    for BLOCK_M, BLOCK_N, num_warps, num_stages in configs:
        if SPARSE_KV_BLOCK_SIZE % BLOCK_N != 0 or SPARSE_Q_BLOCK_SIZE % BLOCK_M != 0:
            if len(configs) == 1:
                raise ValueError(
                    f"Q and KV block size must be divisible by BLOCK_M and BLOCK_N. We"
                    f"got Q_BLOCK_SIZE={SPARSE_Q_BLOCK_SIZE} and KV_BLOCK_SIZE={SPARSE_KV_BLOCK_SIZE}."
                )
            continue

        cur_kernel_options = original_kernel_options.copy()
        # Performance tuning
        # Triton parameters
        # Remove prefix for forward kernels options and delete backward kernel options.
        for k in list(cur_kernel_options.keys()):
            if k.startswith("fwd_"):
                v = cur_kernel_options.pop(k)
                cur_kernel_options[k[4:]] = v
            if k.startswith("bwd_"):
                cur_kernel_options.pop(k)
        cur_kernel_options.setdefault("num_stages", num_stages)
        cur_kernel_options.setdefault("num_warps", num_warps)
        cur_kernel_options.setdefault("BLOCK_M", BLOCK_M)
        cur_kernel_options.setdefault("BLOCK_N", BLOCK_N)
        # Blocksparse options
        cur_kernel_options.setdefault("SPARSE_Q_BLOCK_SIZE", SPARSE_Q_BLOCK_SIZE)
        cur_kernel_options.setdefault("SPARSE_KV_BLOCK_SIZE", SPARSE_KV_BLOCK_SIZE)

        error = flex_attention_template.maybe_append_choice(
            choices=choices,
            input_nodes=[
                query,
                key,
                value,
                logsumexp,
                kv_num_blocks,
                kv_indices,
                full_kv_num_blocks,
                full_kv_indices,
            ],
            layout=layout,
            subgraphs=[
                subgraph_buffer,
                mask_graph_buffer,
            ],
            mutated_inputs=[
                logsumexp,
            ],
            call_sizes=query.get_size(),
            **cur_kernel_options,
        )
        if error is not None and len(configs) == 1:
            raise error
    inputs_for_autotuning = (
        [
            query,
            key,
            value,
            logsumexp,
            kv_num_blocks,
            kv_indices,
            full_kv_num_blocks,
            full_kv_indices,
        ]
        + list(score_mod_other_buffers)
        + list(mask_mod_other_buffers)
    )
    input_gen_fns = {
        4: create_num_blocks_fake_generator(kv_indices),
        5: create_indices_fake,
        6: create_num_blocks_fake_generator(full_kv_indices),
        7: create_indices_fake,
    }
    return (
        autotune_select_algorithm(
            "flex_attention",
            choices,
            inputs_for_autotuning,
            layout,
            input_gen_fns=input_gen_fns,
        ),
        logsumexp,
    )


# ---------------------------- Backward HOP Implementation ----------------------------


def flex_attention_backward_grid(
    batch_size, q_heads, num_queries, d_model, kv_heads, num_key_value, meta
):
    """How is this kernel parallelized?
    Currently this is only parallelizing over batch* kv_heads, but we can, and want to
    parallelize over ceil_div(q_heads//kv_heads * num_key_value, key_value_block_size).
    To do this will either require atomic updates to some grad values or to have a two pass kernel design.
    """
    import triton

    return (
        triton.cdiv(num_queries, meta["BLOCK_M2"]) * (q_heads // kv_heads)
        + triton.cdiv(num_key_value, meta["BLOCK_N1"]),
        1,
        batch_size * kv_heads,
    )


flex_attention_backward_template = TritonTemplate(
    name="flex_attention_backward",
    grid=flex_attention_backward_grid,
    source=r"""
{{def_kernel("Q", "K", "V", "LSE", "DELTA", "DO", "DQ", "DV", "KV_NUM_BLKS", "KV_IDX", "Q_NUM_BLKS", "Q_IDX", "FULL_KV_NUM_BLKS", "FULL_KV_IDX", "FULL_Q_NUM_BLKS", "FULL_Q_IDX")}}
    # Sub notation for this kernel:
    #
    # Q: Query, K: Key, V: Value
    # LSE: logsumexp (logsumexp is always stored in fp32 regardless of the input dtype)
    # DELTA: Precomputed sum(OUT*DO, axis=-1)
    # DO: Derivative of Output, DQ: Derivative of Query, DV: Derivative of Value
    # DK: Derivative of Key, is the written to via the store_output call due to some limitations with
    # inductor codegen
    # M: Number of queries, N: Number of keys/values
    # QK_HEAD_DIM: The dimension of the query and key embeddings
    # V_HEAD_DIM: The dimension of the value embeddings
    # z: Batch size, h: Number of heads, m: Number of queries or keys/values, d: Head dim
    # GQA_SHARED_HEADS: number of query heads sharing one kv head in GQA setups.
    # (Modifiable) Performance tuning options
    # BLOCK_M1: when calculating DK & DV, iterate over BLOCK_M1 across the seqlen dim of Q in each thread block.
    # BLOCK_N1: when calculating DK & DV, the thread block size across the seqlen dim of K/V.
    # BLOCK_M2: when calculating DQ, the thread block size across the seqlen dim of Q.
    # BLOCK_N2: when calculating DQ, iterate over BLOCK_N2 across the seqlen dim of K/V in each thread block.
    #
    # The following FULL_* and PARTIAL_* is defined in the block sparse mask grid, rather than the thread block grid.
    # KV_NUM_BLKS: The number of KV blocks (that may or may not require masking) for each query.
    # KV_IDX: The indices of KV blocks (that may or may not require masking) for each query.
    # Q_NUM_BLKS: The number of Q blocks (that may or may not require masking) for each query.
    # Q_IDX: The indices of Q blocks (that may or may not require masking) for each query.
    # FULL_KV_NUM_BLKS: The number of fully unmasked KV blocks (so we don't need masking) for each query.
    # FULL_KV_IDX: The indices of fully unmasked KV blocks (so we don't need masking) for each query.
    # FULL_Q_NUM_BLKS: The number of fully unmasked Q blocks (so we don't need masking) for each query.
    # FULL_Q_IDX: The indices of fully unmasked Q blocks (so we don't need masking) for each query.

    # The below are kernel options that can be applied for certain score_mods,
    # or involve a numerics vs. perf tradeoff
    # PRESCALE_QK: Whether to pre-scale QK by 1/sqrt(d) and change of base. Has
    # about 20% more numerical error, but slightly faster.

    # Define strides of inputs
    stride_qz, stride_qh, stride_qm, stride_qd = {{stride("Q")}}
    stride_kz, stride_kh, stride_kn, stride_kd = {{stride("K")}}
    stride_vz, stride_vh, stride_vn, stride_vd = {{stride("V")}}
    stride_doz, stride_doh, stride_dom, stride_dod = {{stride("DO")}}

    stride_dqz, stride_dqh, stride_dqm, stride_dqd = {{stride("DQ")}}
    stride_dvz, stride_dvh, stride_dvm, stride_dvd = {{stride("DV")}}

    ZQ = {{size("Q", 0)}}
    HQ = {{size("Q", 1)}}
    HKV = {{size("K", 1)}}
    Q_LEN = {{size("Q", 2)}}
    ZKV = {{size("K", 0)}}
    KV_LEN = {{size("K", 2)}}

    MATMUL_PRECISION = Q.dtype.element_ty

    pid = tl.program_id(0)
    NUM_KV_BLOCKS = tl.cdiv(KV_LEN, BLOCK_N1)
    NUM_Q_BLOCKS = tl.cdiv(Q_LEN, BLOCK_M2)

    off_hz = tl.program_id(2)
    off_zq = off_hz // HKV # q batch idx
    off_hkv = off_hz % HKV # kv head idx
    off_zkv = off_zq % ZKV # kv batch idx

    SPARSE_Z = {{size("KV_NUM_BLKS", 0)}}
    SPARSE_HQ = {{size("KV_NUM_BLKS", 1)}}

    sparse_idx_z = off_zq % SPARSE_Z

    k_adj = (stride_kh * off_hkv + stride_kz * off_zkv).to(tl.int64)
    v_adj = (stride_vh * off_hkv + stride_vz * off_zkv).to(tl.int64)
    # first compute broadcasted dv of shape [Bq, Hkv, KV_LEN, V_HEAD_DIM]
    # then reduce to dv of shape [Bkv, Hkv, KV_LEN, V_HEAD_DIM]
    dv_adj = (stride_dvh * off_hkv + stride_dvz * off_zq).to(tl.int64)

    # offset K, V, DV pointers for batch/kv-head
    K += k_adj
    V += v_adj
    DV += dv_adj

    RCP_LN2 = 1.44269504
    offs_k = tl.arange(0, QK_HEAD_DIM)
    offs_v = tl.arange(0, V_HEAD_DIM)

    if pid >= NUM_KV_BLOCKS:
        off_pid = pid - NUM_KV_BLOCKS
        # THIS BLOCK DOES DQ
        SPARSE_Q_MULTIPLE = (SPARSE_Q_BLOCK_SIZE // BLOCK_M2)
        SPARSE_KV_MULTIPLE = (SPARSE_KV_BLOCK_SIZE // BLOCK_N2)
        off_hq2 = off_pid // NUM_Q_BLOCKS + off_hkv * GQA_SHARED_HEADS
        start_m2_block = off_pid % NUM_Q_BLOCKS
        off_pid_mask = start_m2_block // SPARSE_Q_MULTIPLE
        stride_kv_num_blks_h = {{stride("KV_NUM_BLKS", 1)}}
        stride_kv_idx_h = {{stride("KV_IDX", 1)}}
        stride_kv_idx_m = {{stride("KV_IDX", 2)}}

        sparse_idx_hq2 = off_hq2 % SPARSE_HQ
        sparse_hz_offset = sparse_idx_z * SPARSE_HQ + sparse_idx_hq2

        sparse_kv_num_blks_offset = sparse_hz_offset * stride_kv_num_blks_h + off_pid_mask
        sparse_kv_idx_offset = sparse_hz_offset * stride_kv_idx_h + off_pid_mask * stride_kv_idx_m  # noqa: B950

        # Offset Q, DQ, DO, DELTA & LSE. These inputs are offseted by query heads.
        q_adj2 = (stride_qh * off_hq2 + stride_qz * off_zq).to(tl.int64)
        do_adj2 = (stride_doh * off_hq2 + stride_doz * off_zq).to(tl.int64)
        dq_adj2 = (stride_dqh * off_hq2 + stride_dqz * off_zq).to(tl.int64)
        off_chz2 = ((off_zq * HQ + off_hq2) * Q_LEN).to(tl.int64)

        Q2 = Q + q_adj2
        DO2 = DO + do_adj2
        # TODO: This does not work if DQ is not the same layout as Q (for example,
        # if Q is broadcasted)
        DQ2 = DQ + dq_adj2
        LSE2 = LSE + off_chz2
        DELTA2 = DELTA + off_chz2

        dq = tl.zeros([BLOCK_M2, QK_HEAD_DIM], dtype=tl.float32)

        start_m2 = start_m2_block * BLOCK_M2
        offs_m2 = start_m2 + tl.arange(0, BLOCK_M2)

        # load Q and do: they stay in SRAM throughout the inner loop.
        if IS_DIVISIBLE:
            q = tl.load(Q2 + offs_m2[:, None] * stride_qm + offs_k[None, :] * stride_qd)
            do = tl.load(DO2 + offs_m2[:, None] * stride_dom + offs_v[None, :] * stride_dod)
        else:
            q = tl.load(Q2 + offs_m2[:, None] * stride_qm + offs_k[None, :] * stride_qd, mask=offs_m2[:, None] < Q_LEN)
            do = tl.load(DO2 + offs_m2[:, None] * stride_dom + offs_v[None, :] * stride_dod, mask=offs_m2[:, None] < Q_LEN)

        if PRESCALE_QK:
            q = (q * SM_SCALE * RCP_LN2).to(MATMUL_PRECISION)

        if IS_DIVISIBLE:
            Di = tl.load(DELTA2 + offs_m2)
            lse = tl.load(LSE2 + offs_m2)
        else:
            Di = tl.load(DELTA2 + offs_m2, mask=offs_m2 < Q_LEN)
            lse = tl.load(LSE2 + offs_m2, mask=offs_m2 < Q_LEN)
        lse = tl.where(lse == -float("inf"), 0.0, lse)
        lse = lse[:, None]

        # ~~~~~~~~~~~ fully unmasked blocks ~~~~~~~~~~~~~~~~~~~~~~~~~~~~~~
        # KV_IDX and KV_NUM_BLKS are always contiguous.
        kv_indices = KV_IDX + sparse_kv_idx_offset
        kv_start = tl.load(kv_indices) * SPARSE_KV_BLOCK_SIZE # first kv block we're loading
        sparse_kv_num_blocks = tl.load(KV_NUM_BLKS + sparse_kv_num_blks_offset)

        offs_n2 = kv_start + tl.arange(0, BLOCK_N2)
        dq = bwd_dq_inner(
            {{gen_argdefs()}},
            K, V,
            dq, q, do, Di, lse,
            off_zq, off_hq2, offs_m2, offs_n2,
            stride_kn, stride_kd, stride_vn, stride_vd,
            kv_indices, sparse_kv_num_blocks,
            MATMUL_PRECISION,
            IS_FULL_BLOCKS=False,
        )

        if HAS_FULL_BLOCKS:
            # ~~~~~~~~~~~ partial unmasked blocks ~~~~~~~~~~~~~~~~~~~~~~~~~~~~~~
            # FULL_KV_IDX and FULL_KV_NUM_BLKS are always contiguous.
            kv_indices = FULL_KV_IDX + sparse_kv_idx_offset
            kv_start = tl.load(kv_indices) * SPARSE_KV_BLOCK_SIZE # first kv block we're loading
            sparse_kv_num_blocks = tl.load(FULL_KV_NUM_BLKS + sparse_kv_num_blks_offset)

            offs_n2 = kv_start + tl.arange(0, BLOCK_N2)
            dq = bwd_dq_inner(
                {{gen_argdefs()}},
                K, V,
                dq, q, do, Di, lse,
                off_zq, off_hq2, offs_m2, offs_n2,
                stride_kn, stride_kd, stride_vn, stride_vd,
                kv_indices, sparse_kv_num_blocks,
                MATMUL_PRECISION,
                IS_FULL_BLOCKS=True,
            )

        # Write back dQ.
        dq_ptrs = DQ2 + offs_m2[:, None] * stride_dqm + offs_k[None, :] * stride_dqd
        dq *= SM_SCALE
        if IS_DIVISIBLE:
            tl.store(dq_ptrs, dq)
        else:
            tl.store(dq_ptrs, dq, mask=offs_m2[:, None] < Q_LEN)
    else:
        # THIS BLOCK DOES DK & DV
        SPARSE_Q_MULTIPLE = (SPARSE_Q_BLOCK_SIZE // BLOCK_M1)
        SPARSE_KV_MULTIPLE = (SPARSE_KV_BLOCK_SIZE // BLOCK_N1)

        pid_mask = pid // SPARSE_KV_MULTIPLE

        stride_q_num_blks_h = {{stride("Q_NUM_BLKS", 1)}}
        stride_q_idx_h = {{stride("Q_IDX", 1)}}
        stride_q_idx_n = {{stride("Q_IDX", 2)}}

        dv = tl.zeros([BLOCK_N1, V_HEAD_DIM], dtype=tl.float32)
        dk = tl.zeros([BLOCK_N1, QK_HEAD_DIM], dtype=tl.float32)

        start_n1 = pid * BLOCK_N1
        offs_n1 = start_n1 + tl.arange(0, BLOCK_N1)

        # load K and V: they stay in SRAM throughout the inner loop.
        if IS_DIVISIBLE:
            k = tl.load(K + offs_n1[:, None] * stride_kn + offs_k[None, :] * stride_kd)
            v = tl.load(V + offs_n1[:, None] * stride_vn + offs_v[None, :] * stride_vd)
        else:
            k = tl.load(K + offs_n1[:, None] * stride_kn + offs_k[None, :] * stride_kd, mask=offs_n1[:, None] < KV_LEN)
            v = tl.load(V + offs_n1[:, None] * stride_vn + offs_v[None, :] * stride_vd, mask=offs_n1[:, None] < KV_LEN)
        if PRESCALE_QK:
            k = (k * SM_SCALE * RCP_LN2).to(MATMUL_PRECISION)

        for off_g in range(0, GQA_SHARED_HEADS):
            off_hq1 = off_hkv * GQA_SHARED_HEADS + off_g

            # Offset Q, DQ, DO, DELTA & LSE. These inputs are offseted by query heads.
            q_adj1 = (stride_qh * off_hq1 + stride_qz * off_zq).to(tl.int64)
            do_adj1 = (stride_doh * off_hq1 + stride_doz * off_zq).to(tl.int64)
            dq_adj1 = (stride_dqh * off_hq1 + stride_dqz * off_zq).to(tl.int64)
            off_chz1 = ((off_zq * HQ + off_hq1) * Q_LEN).to(tl.int64)

            Q1 = Q + q_adj1
            DO1 = DO + do_adj1
            # TODO: This does not work if DQ is not the same layout as Q (for example,
            # if Q is broadcasted)
            LSE1 = LSE + off_chz1
            DELTA1 = DELTA + off_chz1

            sparse_idx_hq1 = off_hq1 % SPARSE_HQ
            sparse_hz_offset = sparse_idx_z * SPARSE_HQ + sparse_idx_hq1

            sparse_q_num_blks_offset = sparse_hz_offset * stride_q_num_blks_h + pid_mask
            sparse_q_idx_offset = sparse_hz_offset * stride_q_idx_h + pid_mask * stride_q_idx_n  # noqa: B950

            # ~~~~~~~~~~~~~~~ fully unmasked blocks ~~~~~~~~~~~~~~~~~~~~~~~~~~~~~~~~
            # Q_IDX and Q_NUM_BLKS are always contiguous.
            q_indices = Q_IDX + sparse_q_idx_offset
            q_start = tl.load(q_indices) * SPARSE_Q_BLOCK_SIZE # first q block we're loading
            sparse_q_num_blocks = tl.load(Q_NUM_BLKS + sparse_q_num_blks_offset)

            offs_m1 = q_start + tl.arange(0, BLOCK_M1)
            dk, dv = bwd_dkdv_inner(
                {{gen_argdefs()}},
                Q1, DO1, DELTA1, LSE1,
                dk, dv, k, v,
                off_zq, off_hq1, offs_n1, offs_m1,
                stride_qm, stride_qd, stride_dom, stride_dod,
                q_indices, sparse_q_num_blocks,
                MATMUL_PRECISION,
                IS_FULL_BLOCKS=False,
            )


            if HAS_FULL_BLOCKS:
                # ~~~~~~~~~~~~~~~ fully unmasked blocks ~~~~~~~~~~~~~~~~~~~~~~~~~~~~~~~~
                # FULL_Q_IDX and FULL_Q_NUM_BLKS are always contiguous.
                q_indices = FULL_Q_IDX + sparse_q_idx_offset
                q_start = tl.load(q_indices) * SPARSE_Q_BLOCK_SIZE # first q block we're loading
                sparse_q_num_blocks = tl.load(FULL_Q_NUM_BLKS + sparse_q_num_blks_offset)

                offs_m1 = q_start + tl.arange(0, BLOCK_M1)
                dk, dv = bwd_dkdv_inner(
                    {{gen_argdefs()}},
                    Q1, DO1, DELTA1, LSE1,
                    dk, dv, k, v,
                    off_zq, off_hq1, offs_n1, offs_m1,
                    stride_qm, stride_qd, stride_dom, stride_dod,
                    q_indices, sparse_q_num_blocks,
                    MATMUL_PRECISION,
                    IS_FULL_BLOCKS=True,
                )

        # Write back dV and dK.
        dv_ptrs = DV + offs_n1[:, None] * stride_dvm + offs_v[None, :] * stride_dvd

        index_n = offs_n1[:, None]
        index_k = offs_k[None, :]

        if IS_DIVISIBLE:
            tl.store(dv_ptrs, dv)
        else:
            tl.store(dv_ptrs, dv, mask=index_n < KV_LEN)

        dk *= SM_SCALE
        mask = index_n < KV_LEN

        # first compute broadcasted dk of shape [Bq, Hkv, KV_LEN, V_HEAD_DIM]
        # then reduce to dk of shape [Bkv, Hkv, KV_LEN, V_HEAD_DIM]
        {{store_output(("off_zq", "off_hkv", "index_n", "index_k"), "dk", "mask", indent_width=8)}}

@triton.jit
def bwd_dq_inner(
    {{gen_argdefs()}},
    K, V,  # pointers
    dq, q, do, Di, lse,
    off_z, off_hq, offs_m2, offs_n2,
    stride_kn, stride_kd, stride_vn, stride_vd,
    kv_indices, sparse_kv_num_blocks,
    MATMUL_PRECISION,
    IS_FULL_BLOCKS,
):
    {{gen_defines() | indent_except_first(1) }}
    SPARSE_KV_MULTIPLE: tl.constexpr = (SPARSE_KV_BLOCK_SIZE // BLOCK_N2)
    RCP_LN2: tl.constexpr = 1.44269504
    Q_LEN = {{size("Q", 2)}}
    KV_LEN = {{size("K", 2)}}

    offs_k = tl.arange(0, QK_HEAD_DIM)
    offs_v = tl.arange(0, V_HEAD_DIM)

    kT_ptrs = K + offs_n2[None, :] * stride_kn + offs_k[:, None] * stride_kd
    vT_ptrs = V + offs_n2[None, :] * stride_vn + offs_v[:, None] * stride_vd
    # BLOCK_M2 must be a multiple of BLOCK_N2, otherwise the code wouldn't work.
    tl.static_assert(BLOCK_M2 % BLOCK_N2 == 0)

    hi = tl.minimum(sparse_kv_num_blocks * SPARSE_KV_MULTIPLE, tl.maximum(tl.cdiv(KV_LEN, BLOCK_N2), 1))
    if not IS_DIVISIBLE:
        if hi >= 1:
            for start_n in range(0, hi - 1):
                dq = bwd_dq_block_mn(
                    {{gen_argdefs()}},
                    dq, q, kT_ptrs, vT_ptrs, do, Di, lse, Q_LEN, KV_LEN,
                    off_z, off_hq, offs_m2, offs_n2,
                    stride_kn, stride_kd, stride_vn, stride_vd,
                    kv_indices, sparse_kv_num_blocks,
                    MATMUL_PRECISION, RCP_LN2,
                    IS_FULL_BLOCKS,
                )

                # Increment pointers.
                offset = get_offset_for_next_block(
                    start_n, kv_indices, sparse_kv_num_blocks,
                    SPARSE_KV_BLOCK_SIZE, SPARSE_KV_MULTIPLE, BLOCK_N2, BLOCKS_ARE_CONTIGUOUS
                )

                kT_ptrs += offset * stride_kn
                vT_ptrs += offset * stride_vn

                offs_n2 += offset

            dq = bwd_dq_block_mn(
                {{gen_argdefs()}},
                dq, q, kT_ptrs, vT_ptrs, do, Di, lse, Q_LEN, KV_LEN,
                off_z, off_hq, offs_m2, offs_n2,
                stride_kn, stride_kd, stride_vn, stride_vd,
                kv_indices, sparse_kv_num_blocks,
                MATMUL_PRECISION, RCP_LN2,
                IS_FULL_BLOCKS, CHECK_BLOCK_BOUNDARY=True,
            )
    else:
        for start_n in range(0, hi):
            dq = bwd_dq_block_mn(
                {{gen_argdefs()}},
                dq, q, kT_ptrs, vT_ptrs, do, Di, lse, Q_LEN, KV_LEN,
                off_z, off_hq, offs_m2, offs_n2,
                stride_kn, stride_kd, stride_vn, stride_vd,
                kv_indices, sparse_kv_num_blocks,
                MATMUL_PRECISION, RCP_LN2,
                IS_FULL_BLOCKS,
            )

            # Increment pointers.
            offset = get_offset_for_next_block(
                start_n, kv_indices, sparse_kv_num_blocks,
                SPARSE_KV_BLOCK_SIZE, SPARSE_KV_MULTIPLE, BLOCK_N2, BLOCKS_ARE_CONTIGUOUS
            )

            kT_ptrs += offset * stride_kn
            vT_ptrs += offset * stride_vn

            offs_n2 += offset

    return dq


@triton.jit
def bwd_dq_block_mn(
    {{gen_argdefs()}},
    dq, q, kT_ptrs, vT_ptrs, do, Di, lse, Q_LEN, KV_LEN,
    off_z, off_hq, offs_m2, offs_n2,
    stride_kn, stride_kd, stride_vn, stride_vd,
    kv_indices, sparse_kv_num_blocks,
    MATMUL_PRECISION, RCP_LN2,
    IS_FULL_BLOCKS, CHECK_BLOCK_BOUNDARY=False,
):
    {{gen_defines() | indent_except_first(1)}}

    if IS_DIVISIBLE:
        kT = tl.load(kT_ptrs)
    else:
        kT = tl.load(kT_ptrs, mask=offs_n2[None, :] < KV_LEN)
    qk = tl.dot(q, kT, input_precision=FLOAT32_PRECISION)
    if not PRESCALE_QK:
        qk *= SM_SCALE
    # ~~~~~~~~~~~~~~~~~~~ Apply score modification  ~~~~~~~~~~~~~~~~~~~
    pre_mod_scores = qk
    n = get_bounded_indices(offs_n2[None, :], KV_LEN if CHECK_BLOCK_BOUNDARY else None)
    # The boundary check is done for the outer loop, but here it's possible since we're iterating across N dim
    # that the M reads out of bounds prior to the last loop
    m = get_bounded_indices(offs_m2[:, None], Q_LEN if (not IS_DIVISIBLE or CHECK_BLOCK_BOUNDARY) else None)

    {{ modification(
        subgraph_number=0,
        output_name="post_mod_scores",
        score="qk",
        b="off_z",
        h="off_hq",
        m="m",
        n="n",
        out="qk"
    ) | indent_except_first(1) }}

    if CHECK_BLOCK_BOUNDARY:
        # Mask out the elements that are out of the KV_LEN for non divisible seqlen.
        post_mod_scores = tl.where(offs_n2[None, :] < KV_LEN, post_mod_scores, float("-inf"))

    if not IS_FULL_BLOCKS:
        {{ modification(
            subgraph_number=2,
            output_name="mask_mod_output",
            score="qk",
            b="off_z",
            h="off_hq",
            m="m",
            n="n",
        ) | indent_except_first(2) }}

        if CHECK_BLOCK_BOUNDARY:
            mask_mod_output = tl.where(offs_n2[None, :] < KV_LEN, mask_mod_output, False)
        # apply mask for partial masked block
        post_mod_scores = tl.where(mask_mod_output, post_mod_scores, float("-inf"))
    # ~~~~~~~~~~~~~~~~~~~~~~~~~~~~~~~~~~~~~~~~~~~~~~~~~~~~~~~~~~~~~~~~
    if not PRESCALE_QK:
        post_mod_scores *= RCP_LN2
    p = tl.math.exp2(post_mod_scores - lse)
    # Compute dP and dS.
    if IS_DIVISIBLE:
        vT = tl.load(vT_ptrs)
    else:
        vT = tl.load(vT_ptrs, mask=offs_n2[None, :] < KV_LEN)
    dp = tl.dot(do, vT, input_precision=FLOAT32_PRECISION)
    ds = p * (dp - Di[:, None])
    # ~~~~~~~~~~~~~~~~~~~ Apply joint modification  ~~~~~~~~~~~~~~~~~~~
    {{ modification(
        subgraph_number=1,
        output_name = "grad_scores",
        score="pre_mod_scores",
        b="off_z",
        h="off_hq",
        m="m",
        n="n",
        grad_score_mod="ds"
    ) | indent_except_first(1) }}
    if CHECK_BLOCK_BOUNDARY:
        grad_scores = tl.where(offs_n2[None, :] < KV_LEN, grad_scores, 0.0)

    # ~~~~~~~~~~~~~~~~~~~ Apply other buffer grad writes ~~~~~~~~~~~~~
    if WRITE_DQ:
        scatter_mask = offs_m2[:, None] < Q_LEN and offs_n2[None, :] < KV_LEN
        {{ modification(
            subgraph_number=3,
            output_name=None,
            mask="scatter_mask",
            score="pre_mod_scores",
            b="off_z",
            h="off_hq",
            m="m",
            n="n",
            grad_score_mod="ds"
        ) | indent_except_first(2) }}
    # ~~~~~~~~~~~~~~~~~~~~~~~~~~~~~~~~~~~~~~~~~~~~~~~~~~~~~~~~~~~~~~~~
    ds = grad_scores

    if not IS_FULL_BLOCKS:
        if CHECK_BLOCK_BOUNDARY:
            mask_mod_output = tl.where(offs_n2[None, :] < KV_LEN, mask_mod_output, False)
        # (grads) apply mask for partially unmasked block
        ds = tl.where(mask_mod_output, ds, 0.0)
    # ~~~~~~~~~~~~~~~~~~~~~~~~~~~~~~~~~~~~~~~~~~~~~~~~~~~~~~~~~~~~~~~~
    ds = ds.to(MATMUL_PRECISION)
    # Compute dQ.
    dq += tl.dot(ds, tl.trans(kT), input_precision=FLOAT32_PRECISION)

    return dq


@triton.jit
def bwd_dkdv_inner(
    {{gen_argdefs()}},
    Q, DO, DELTA, LSE, # pointers
    dk, dv, k, v,
    off_z, off_hq, offs_n1, offs_m1,
    stride_qm, stride_qd, stride_dom, stride_dod,
    q_indices, sparse_q_num_blocks,
    MATMUL_PRECISION,
    IS_FULL_BLOCKS,
):
    {{gen_defines() | indent_except_first(1) }}
    SPARSE_Q_MULTIPLE: tl.constexpr = (SPARSE_Q_BLOCK_SIZE // BLOCK_M1)
    RCP_LN2: tl.constexpr = 1.44269504
    Q_LEN = {{size("Q", 2)}}
    KV_LEN = {{size("K", 2)}}

    offs_k = tl.arange(0, QK_HEAD_DIM)
    offs_v = tl.arange(0, V_HEAD_DIM)

    qT_ptrs = Q + offs_m1[None, :] * stride_qm + offs_k[:, None] * stride_qd
    do_ptrs = DO + offs_m1[:, None] * stride_dom + offs_v[None, :] * stride_dod
    # BLOCK_N1 must be a multiple of BLOCK_M1, otherwise the code wouldn't work.
    tl.static_assert(BLOCK_N1 % BLOCK_M1 == 0)
    hi = tl.minimum(sparse_q_num_blocks * SPARSE_Q_MULTIPLE, tl.maximum(tl.cdiv(Q_LEN, BLOCK_M1), 1))

    if not IS_DIVISIBLE:
        if hi >= 1:
            for start_m in range(0, hi - 1):
                dk, dv = bwd_dkdv_block_mn(
                    {{gen_argdefs()}},
                    dk, dv, qT_ptrs, k, v, do_ptrs, DELTA, LSE, Q_LEN, KV_LEN,
                    off_z, off_hq, offs_n1, offs_m1,
                    stride_qm, stride_qd, stride_dom, stride_dod,
                    q_indices, sparse_q_num_blocks,
                    MATMUL_PRECISION, RCP_LN2,
                    IS_FULL_BLOCKS,
                )
                # Increment pointers.
                offset = get_offset_for_next_block(
                    start_m, q_indices, sparse_q_num_blocks,
                    SPARSE_Q_BLOCK_SIZE, SPARSE_Q_MULTIPLE, BLOCK_M1, BLOCKS_ARE_CONTIGUOUS
                )

                qT_ptrs += offset * stride_qm
                do_ptrs += offset * stride_dom

                offs_m1 += offset

            dk, dv = bwd_dkdv_block_mn(
                {{gen_argdefs()}},
                dk, dv, qT_ptrs, k, v, do_ptrs, DELTA, LSE, Q_LEN, KV_LEN,
                off_z, off_hq, offs_n1, offs_m1,
                stride_qm, stride_qd, stride_dom, stride_dod,
                q_indices, sparse_q_num_blocks,
                MATMUL_PRECISION, RCP_LN2,
                IS_FULL_BLOCKS, CHECK_BLOCK_BOUNDARY=True,
            )
    else:
        for start_m in range(0, hi):
            dk, dv = bwd_dkdv_block_mn(
                {{gen_argdefs()}},
                dk, dv, qT_ptrs, k, v, do_ptrs, DELTA, LSE, Q_LEN, KV_LEN,
                off_z, off_hq, offs_n1, offs_m1,
                stride_qm, stride_qd, stride_dom, stride_dod,
                q_indices, sparse_q_num_blocks,
                MATMUL_PRECISION, RCP_LN2,
                IS_FULL_BLOCKS,
            )
            # Increment pointers.
            offset = get_offset_for_next_block(
                start_m, q_indices, sparse_q_num_blocks,
                SPARSE_Q_BLOCK_SIZE, SPARSE_Q_MULTIPLE, BLOCK_M1, BLOCKS_ARE_CONTIGUOUS
            )

            qT_ptrs += offset * stride_qm
            do_ptrs += offset * stride_dom

            offs_m1 += offset

    return dk, dv


@triton.jit
def bwd_dkdv_block_mn(
    {{gen_argdefs()}},
    dk, dv, qT_ptrs, k, v, do_ptrs, DELTA, LSE, Q_LEN, KV_LEN,
    off_z, off_hq, offs_n1, offs_m1,
    stride_qm, stride_qd, stride_dom, stride_dod,
    q_indices, sparse_q_num_blocks,
    MATMUL_PRECISION, RCP_LN2,
    IS_FULL_BLOCKS, CHECK_BLOCK_BOUNDARY=False,
):
    {{gen_defines() | indent_except_first(1) }}

    # Load LSE before computing qk to reduce pipeline stall.
    if IS_DIVISIBLE:
        qT = tl.load(qT_ptrs)
        lse = tl.load(LSE + offs_m1)
    else:
        qT = tl.load(qT_ptrs, mask=offs_m1[None, :] < Q_LEN)
        lse = tl.load(LSE + offs_m1, mask=offs_m1 < Q_LEN)
    lse = tl.where(lse == -float("inf"), 0.0, lse)
    qkT = tl.dot(k, qT, input_precision=FLOAT32_PRECISION)
    if not PRESCALE_QK:
        qkT *= SM_SCALE
    # ~~~~~~~~~~~~~~~~~~~ Apply score modification  ~~~~~~~~~~~~~~~~~~~
    m = get_bounded_indices(offs_m1[None, :], Q_LEN if CHECK_BLOCK_BOUNDARY else None)
    # The boundary check is done for the outer loop, but here it's possible since we're iterating across M dim
    # that the n reads out of bounds prior to the last loop
    n = get_bounded_indices(offs_n1[:, None], KV_LEN if (not IS_DIVISIBLE or CHECK_BLOCK_BOUNDARY) else None)

    pre_mod_scores = qkT
    {{ modification(
        subgraph_number=0,
        output_name="post_mod_scores",
        score="qkT",
        b="off_z",
        h="off_hq",
        m="m",
        n="n",
        out="qkT"
    ) | indent_except_first(1) }}

    if CHECK_BLOCK_BOUNDARY:
        # Mask out the elements that are out of the KV_LEN for non divisible seqlen.
        post_mod_scores = tl.where(offs_n1[:, None] < KV_LEN, post_mod_scores, float("-inf"))

    if not IS_FULL_BLOCKS:
        {{ modification(
            subgraph_number=2,
            output_name="mask_mod_output",
            score="qkT",
            b="off_z",
            h="off_hq",
            m="m",
            n="n",
        ) | indent_except_first(2) }}
        if CHECK_BLOCK_BOUNDARY:
            mask_mod_output = tl.where(offs_n1[:, None] < KV_LEN, mask_mod_output, False)
        # (grads) apply mask for fully masked block
        post_mod_scores = tl.where(mask_mod_output, post_mod_scores, float("-inf"))
    # ~~~~~~~~~~~~~~~~~~~~~~~~~~~~~~~~~~~~~~~~~~~~~~~~~~~~~~~~~~~~~~~~
    if not PRESCALE_QK:
        post_mod_scores *= RCP_LN2
    pT = tl.math.exp2(post_mod_scores - lse[None, :])
    if IS_DIVISIBLE:
        do = tl.load(do_ptrs)
    else:
        do = tl.load(do_ptrs, mask=offs_m1[:, None] < Q_LEN)
    # Compute dV.
    ppT = pT
    dv += tl.dot(ppT.to(MATMUL_PRECISION), do, input_precision=FLOAT32_PRECISION)
    if IS_DIVISIBLE:
        Di = tl.load(DELTA + offs_m1)
    else:
        Di = tl.load(DELTA + offs_m1, mask=offs_m1 < Q_LEN)
    # Compute dP and dS.
    dpT = tl.dot(v, tl.trans(do), input_precision=FLOAT32_PRECISION)
    dsT = pT * (dpT - Di[None, :])
    # ~~~~~~~~~~~~~~~~~~~ Apply joint modification  ~~~~~~~~~~~~~~~~~~~
    {{ modification(
        subgraph_number=1,
        output_name = "grad_scores",
        score="pre_mod_scores",
        b="off_z",
        h="off_hq",
        m="m",
        n="n",
        grad_score_mod="dsT"
    ) | indent_except_first(1) }}

    # ~~~~~~~~~~~~~~~~~~~ Apply other buffer grad writes ~~~~~~~~~~~~~
    if not WRITE_DQ:
        idx_b = off_z
        idx_h = off_hq
        idx_m = m
        idx_n = n
        scatter_mask = offs_m1[None, :] < Q_LEN and offs_n1[:, None] < KV_LEN
        {{ modification(
            subgraph_number=3,
            output_name=None,
            mask="scatter_mask",
            score="pre_mod_scores",
            b="idx_b",
            h="idx_h",
            m="idx_m",
            n="idx_n",
            grad_score_mod="dsT"
        ) | indent_except_first(2) }}
    # ~~~~~~~~~~~~~~~~~~~~~~~~~~~~~~~~~~~~~~~~~~~~~~~~~~~~~~~~~~~~~~~~

    if CHECK_BLOCK_BOUNDARY:
        grad_scores = tl.where(offs_n1[:, None] < KV_LEN, grad_scores, 0.0)

    dsT = grad_scores
    if not IS_FULL_BLOCKS:
        if CHECK_BLOCK_BOUNDARY:
            mask_mod_output = tl.where(offs_n1[:, None] < KV_LEN, mask_mod_output, False)
        # (grads) apply mask for partially unmasked block
        dsT = tl.where(mask_mod_output, dsT, 0.0)
    # ~~~~~~~~~~~~~~~~~~~~~~~~~~~~~~~~~~~~~~~~~~~~~~~~~~~~~~~~~~~~~~~~
    dk += tl.dot(dsT.to(MATMUL_PRECISION), tl.trans(qT), input_precision=FLOAT32_PRECISION)

    return dk, dv
 """
    + compute_next_offset_func
    + get_bounded_indices_func,
)


def validate_joint_graph(joint_graph: torch.fx.Graph):
    """We do some pre lowering graph checks in order to raise nicer error messages"""
    for node in joint_graph.nodes:
        if (
            node.op == "call_function"
            and node.target == torch.ops.flex_lib.zeros_and_scatter.default
        ):
            for user in node.users:
                if user.op != "output":
                    raise NotImplementedError(
                        "Using multiple indexing operations on the same tensor that requires gradients "
                        "in a score_mod function is not currently supported. "
                        "This typically happens when indexing the same tensor multiple times, like:\n\n"
                        "    def score_mod(score, b, h, q_idx, kv_idx):\n"
                        "        return score + bias[q_idx] + bias[kv_idx]  # bias used twice!\n\n"
                        "A valid workaround is to clone() the tensors that will be indexed multiple times. For example:\n\n"
                        "    bias1 = bias.clone()\n"
                        "    def score_mod(score, b, h, q_idx, kv_idx):\n"
                        "        return score + bias[q_idx] + bias1[kv_idx]\n\n"
                        "Note that this solution will use additional memory."
                    )
    return


@dataclass(frozen=True)
class JointOutputResult:
    """Results from processing joint outputs."""

    grad_input: ComputedBuffer
    captured_grads_compute: list[ComputedBuffer]
    captured_grads: list[Optional[TensorBox]]
    mutated_grads: list[TensorBox]


def process_joint_outputs(
    all_joint_outputs: SubgraphResults, num_placeholders: int
) -> JointOutputResult:
    """Process joint outputs and extract various buffers needed for lowering

    Args:
        all_joint_outputs: List of all the outputs from build_subgraphs
        num_placeholders: The number of placeholder inputs, used to skip over unused backward compute buffers

    Returns:
        JointOutputResult containing processed buffers and gradients
    """
    assert isinstance(all_joint_outputs, list)
    assert (
        all_joint_outputs[0] is not None
    ), "joint_subgraph_buffer is None this is a bug!"

    joint_buffer = all_joint_outputs[0]
    other_grads = all_joint_outputs[num_placeholders - 1 :]

    # outer_grads has the structure: Len(other_buffer_grads) if buffer doesn't require grad than it will be None
    # We only grab the buffers that require grad for inlining into kernel
    grads_compute = [buf for buf in other_grads if buf is not None]

    def get_out(buf):
        if buf is None:
            return None
        assert isinstance(buf, ComputedBuffer)
        assert buf.name is not None
        return TensorBox.create(V.graph.get_buffer(buf.name))

    grads_out = [get_out(x) for x in other_grads]
    mutated_grads = [buf for buf in grads_out if buf is not None]

    return JointOutputResult(
        grad_input=joint_buffer,
        captured_grads_compute=grads_compute,
        captured_grads=grads_out,
        mutated_grads=mutated_grads,
    )


# TODO: We probably also need a layout constraint?
@register_lowering(
    torch.ops.higher_order.flex_attention_backward, type_promotion_kind=None
)
def flex_attention_backward(*args, **kwargs):
    (
        query,
        key,
        value,
        out,
        logsumexp,
        grad_out,
        grad_logsumexp,
        fw_graph,
        joint_graph,
        block_mask,
        scale,
        kernel_options,
        score_mod_other_buffers,
        mask_mod_other_buffers,
    ) = args
    (
        _,  # q_length
        _,  # kv_length
        kv_num_blocks,
        kv_indices,
        full_kv_num_blocks,
        full_kv_indices,
        q_num_blocks,
        q_indices,
        full_q_num_blocks,
        full_q_indices,
        SPARSE_Q_BLOCK_SIZE,
        SPARSE_KV_BLOCK_SIZE,
        mask_graph,
    ) = block_mask

    (
        query,
        key,
        value,
        grad_out,
        kv_num_blocks,
        kv_indices,
        full_kv_num_blocks,
        full_kv_indices,
        q_num_blocks,
        q_indices,
        full_q_num_blocks,
        full_q_indices,
    ) = maybe_realize(
        [
            query,
            key,
            value,
            grad_out,
            kv_num_blocks,
            kv_indices,
            full_kv_num_blocks,
            full_kv_indices,
            q_num_blocks,
            q_indices,
            full_q_num_blocks,
            full_q_indices,
        ]
    )

    device = query.get_device()
    dtype = query.get_dtype()
    Bq, Hq, seq_len_q, qk_head_dim = query.get_size()
    Bkv, Hkv, seq_len_kv, v_head_dim = value.get_size()

    assert V.graph.sizevars.evaluate_expr(
        sympy.Eq(Bq, Bkv) | sympy.Eq(Bkv, 1)
    ), f"Bq and Bkv must broadcastable. Got Bq={Bq} and Bkv={Bkv}"

    kernel_options = dict(kernel_options)
    # Mark symbols in custom kernel options as static shapes and add guards.
    kernel_options = {
        k: V.graph.sizevars.evaluate_static_shape(v)
        if isinstance(v, sympy.Symbol)
        else v
        for k, v in kernel_options.items()
    }
    kernel_options.setdefault("FLOAT32_PRECISION", get_float32_precision())
    if seq_len_q % 128 != 0 or seq_len_kv % 128 != 0:
        kernel_options.setdefault("IS_DIVISIBLE", False)
    else:
        kernel_options.setdefault("IS_DIVISIBLE", True)

    fwd_placeholder_inps = [
        create_placeholder(name, dtype, device)
        for name, dtype in [
            ("score", dtype),
            ("b", torch.int32),
            ("h", torch.int32),
            ("m", torch.int32),
            ("n", torch.int32),
        ]
    ]
    fw_subgraph_buffer = build_subgraph_buffer(
        fwd_placeholder_inps + list(score_mod_other_buffers), fw_graph
    )

    joint_placeholder_inps = fwd_placeholder_inps + [
        create_placeholder("grad_score_mod", dtype, device)
    ]
    # Sometimes we have weird unused nodes here
    joint_graph.graph_module.graph.eliminate_dead_code()

    # It is hard to raise nice errors for some joint graphs during subgraph lowering
    # This lets us do some checks before attempting to lower
    validate_joint_graph(joint_graph.graph_module.graph)

    all_joint_outputs = build_subgraph_buffer(
        joint_placeholder_inps + list(score_mod_other_buffers),
        joint_graph,
    )

    joint_outputs = process_joint_outputs(
        all_joint_outputs, len(joint_placeholder_inps)
    )

    mask_graph_placeholder_inps = [
        create_placeholder(name, dtype, query.get_device())
        for name, dtype in [
            ("b", torch.int32),
            ("h", torch.int32),
            ("m", torch.int32),
            ("n", torch.int32),
        ]
    ]
    mask_graph_buffer = build_subgraph_buffer(
        mask_graph_placeholder_inps + list(mask_mod_other_buffers), mask_graph
    )

    mask_graph_buffer = mask_graph_buffer

    layout_broadcasted_k = FixedLayout(
        key.get_device(),
        key.get_dtype(),
        [Bq, Hkv, seq_len_kv, qk_head_dim],
        key.get_stride(),
    )

    # Create delta which will is needed for the bwd's kernel
    grad_lse_exp2 = lowerings[aten.mul](grad_logsumexp, 1 / math.log(2))
    mul_delta = lowerings[aten.mul](out, grad_out)
    delta = lowerings[aten.sum](mul_delta, axis=-1)
    delta = lowerings[aten.sub](delta, grad_lse_exp2)
    delta = ExternKernel.require_contiguous(delta)

    grad_lse_exp2, delta = maybe_realize([grad_lse_exp2, delta])

    # see NOTE:[TritonTemplates with multiple outputs]
    grad_query = empty_strided(
        query.get_size(), query.get_stride(), dtype=dtype, device=device
    )
    broadcasted_grad_value = empty_strided(
        (Bq, *value.get_size()[1:]),
        value.get_stride(),
        dtype=dtype,
        device=device,
    )

    kernel_options.setdefault("SM_SCALE", scale)

    # Determine GQA factor
    gqa_shared_heads = Hq // Hkv
    kernel_options.setdefault("GQA_SHARED_HEADS", gqa_shared_heads)

    # Inside of Triton kernel, only apply partial masking if partial blocks are computed.
    # full_kv_num_blocks is torch.zeros([1, 1, 1]) if partial blocks are not computed.
    has_full_blocks = full_kv_num_blocks is not None
    kernel_options.setdefault("HAS_FULL_BLOCKS", has_full_blocks)
    if not has_full_blocks:
        full_kv_num_blocks, full_kv_indices, full_q_num_blocks, full_q_indices = (
            empty(0, device=query.get_device()) for _ in range(4)
        )
    kernel_options.setdefault(
        "QK_HEAD_DIM", V.graph.sizevars.evaluate_static_shape(qk_head_dim)
    )
    kernel_options.setdefault(
        "V_HEAD_DIM", V.graph.sizevars.evaluate_static_shape(v_head_dim)
    )

    SPARSE_Q_BLOCK_SIZE = V.graph.sizevars.evaluate_static_shape(SPARSE_Q_BLOCK_SIZE)
    SPARSE_KV_BLOCK_SIZE = V.graph.sizevars.evaluate_static_shape(SPARSE_KV_BLOCK_SIZE)

    choices: list[Any] = []
    configs: list[tuple[int, int, int, int]] = []
    configs.append(_get_default_config_bwd(query))
    if config.max_autotune:
        num_stages_list = [1, 3, 4, 5] if torch.version.hip is None else [1]
        configs.extend(
            [
                (BLOCK1, BLOCK2, w, s)
                for BLOCK1 in [32, 64]
                for BLOCK2 in [32, 64, 128]
                for w in ([4, 8] if BLOCK1 >= 128 or BLOCK2 >= 128 else [4])
                for s in num_stages_list
                if BLOCK2 % BLOCK1 == 0
            ]
        )
    original_kernel_options = kernel_options.copy()
    for BLOCK1, BLOCK2, num_warps, num_stages in configs:
        if (
            SPARSE_KV_BLOCK_SIZE % BLOCK1 != 0
            or SPARSE_Q_BLOCK_SIZE % BLOCK1 != 0
            or SPARSE_KV_BLOCK_SIZE % BLOCK2 != 0
            or SPARSE_Q_BLOCK_SIZE % BLOCK2 != 0
        ):
            continue

        # Performance tuning
        # Triton heuristics
        cur_kernel_options = original_kernel_options.copy()
        # Remove prefix for backward kernels options and delete forward kernel options.
        for k in list(cur_kernel_options.keys()):
            if k.startswith("bwd_"):
                v = cur_kernel_options.pop(k)
                cur_kernel_options[k[4:]] = v
            if k.startswith("fwd_"):
                cur_kernel_options.pop(k)
        cur_kernel_options.setdefault("num_warps", num_warps)
        cur_kernel_options.setdefault("num_stages", num_stages)

        cur_kernel_options.setdefault("BLOCK_M1", BLOCK1)
        cur_kernel_options.setdefault("BLOCK_N1", BLOCK2)
        cur_kernel_options.setdefault("BLOCK_M2", BLOCK2)
        cur_kernel_options.setdefault("BLOCK_N2", BLOCK1)
        # Blocksparse options
        cur_kernel_options.setdefault("SPARSE_Q_BLOCK_SIZE", SPARSE_Q_BLOCK_SIZE)
        cur_kernel_options.setdefault("SPARSE_KV_BLOCK_SIZE", SPARSE_KV_BLOCK_SIZE)

        flex_attention_backward_template.maybe_append_choice(
            choices=choices,
            input_nodes=[
                query,
                key,
                value,
                logsumexp,
                delta,
                grad_out,
                grad_query,
                broadcasted_grad_value,
                kv_num_blocks,
                kv_indices,
                q_num_blocks,
                q_indices,
                full_kv_num_blocks,
                full_kv_indices,
                full_q_num_blocks,
                full_q_indices,
            ],
            layout=layout_broadcasted_k,  # We use store_output only for grad_key
            subgraphs=[
                fw_subgraph_buffer,
                joint_outputs.grad_input,
                mask_graph_buffer,
                joint_outputs.captured_grads_compute,
            ],
            mutated_inputs=[
                grad_query,
                broadcasted_grad_value,
                *joint_outputs.mutated_grads,
            ],
            call_sizes=query.get_size() + key.get_size()[1:3],
            **cur_kernel_options,
        )
    inputs_for_autotuning = (
        [
            query,
            key,
            value,
            logsumexp,
            delta,
            grad_out,
            grad_query,
            broadcasted_grad_value,
            kv_num_blocks,
            kv_indices,
            q_num_blocks,
            q_indices,
            full_kv_num_blocks,
            full_kv_indices,
            full_q_num_blocks,
            full_q_indices,
        ]
        + list(score_mod_other_buffers)
        + list(mask_mod_other_buffers)
        + joint_outputs.mutated_grads
    )
    input_gen_fns = {
        8: create_num_blocks_fake_generator(kv_indices),  # kv_num_blocks
        9: create_indices_fake,
        10: create_num_blocks_fake_generator(q_indices),  # q_num_blocks
        11: create_indices_fake,
        12: create_num_blocks_fake_generator(full_kv_indices),  # full_kv_num_blocks
        13: create_indices_fake,
        14: create_num_blocks_fake_generator(full_q_indices),  # full_q_num_blocks
        15: create_indices_fake,
    }

    broadcasted_grad_key = autotune_select_algorithm(
        "flex_attention_backward",
        choices,
        inputs_for_autotuning,
        layout_broadcasted_k,
        input_gen_fns=input_gen_fns,
    )  # [Bq, Hkv, seq_len_kv, k_head_dim]

    if V.graph.sizevars.evaluate_expr(sympy.Eq(Bq, Bkv)):
        grad_key = broadcasted_grad_key
        grad_value = broadcasted_grad_value
    else:
        assert V.graph.sizevars.evaluate_expr(
            sympy.Gt(Bq, 1) & sympy.Eq(Bkv, 1)
        ), f"Bq and Bkv must broadcastable. Got Bq={V.graph.sizevars.evaluate_expr(Bq)} and Bkv={V.graph.sizevars.evaluate_expr(Bkv)}"  # noqa: B950
        grad_key = lowerings[aten.sum](broadcasted_grad_key, axis=0, keepdims=True)
        grad_value = lowerings[aten.sum](broadcasted_grad_value, axis=0, keepdims=True)

    return (grad_query, grad_key, grad_value, tuple(joint_outputs.captured_grads))<|MERGE_RESOLUTION|>--- conflicted
+++ resolved
@@ -871,10 +871,6 @@
             "torch.compile on current platform is not supported for CPU."
         )
 
-<<<<<<< HEAD
-=======
-    fake_buffers: list[Buffer] = []  # noqa: F821
->>>>>>> 768ad088
     placeholder_inps = [
         create_placeholder(name, dtype, query.get_device())
         for name, dtype in [
@@ -914,7 +910,7 @@
         + mask_graph_placeholder_inps
         + list(mask_mod_other_buffers)
     )
-    fake_buffers: List[Buffer] = [item.data.data for item in buffer_list if isinstance(item, TensorBox)]  # type: ignore[attr-defined]
+    fake_buffers: list[Buffer] = [item.data.data for item in buffer_list if isinstance(item, TensorBox)]  # type: ignore[attr-defined]
 
     (
         query,
