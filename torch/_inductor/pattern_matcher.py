from __future__ import annotations

import dataclasses
import functools
import importlib
import inspect
import itertools
import logging
import operator
import os
import re
import textwrap
import typing
from collections import defaultdict
from pathlib import Path
from typing import (
    Any,
    Callable,
    DefaultDict,
    Dict,
    Iterable,
    List,
    NoReturn,
    Optional,
    Set,
    Tuple,
    Union,
)

from typing_extensions import Self, TypeGuard

import torch
import torch._guards
import torch.fx
import torch.utils._pytree as pytree
from torch._dispatch.python import enable_python_dispatcher
from torch._dynamo.utils import counters
from torch._prims_common import is_integer_dtype
from torch.fx import Node
from torch.fx.experimental.proxy_tensor import make_fx, maybe_disable_fake_tensor_mode
from torch.fx.experimental.symbolic_shapes import guard_size_oblivious
from torch.fx.immutable_collections import immutable_dict, immutable_list

from .._functorch import config as functorch_config
from .._functorch.aot_autograd import aot_function, make_boxed_func
from .._functorch.partitioners import default_partition
from .._subclasses import FakeTensorMode
from ..fx import Transformer
from . import config
from .decomposition import select_decomp_table
from .lowering import fallback_node_due_to_unsupported_type

log = logging.getLogger(__name__)
aten = torch.ops.aten
prims = torch.ops.prims

Constant = Any
NodeOrConstant = Union[Constant, torch.fx.Node]


class Multiple:
    def __init__(self):
        # Ensure we're really a singleton.
        assert "MULTIPLE" not in globals() or self is MULTIPLE


# Sentinel indicating multiple quantities can be matched
MULTIPLE = Multiple()


class Match:
    """
    Represents a successfully matched pattern.
    """

    def __init__(self, pattern: PatternExpr, args=None, kwargs=None):
        super().__init__()
        self.pattern = pattern
        # The input nodes that must be passed in to the result
        self.args = args or []
        self.kwargs = kwargs or {}
        # The nodes matched in this expression
        self.nodes: List[torch.fx.Node] = []
        # Mapping CallFunction to the node.target
        self.targets: Dict[_TargetExpr, torch.fx.node.Target] = {}
        self.ctx: Optional[MatchContext] = None
        self.replacement_graph: Optional[torch.fx.Graph] = None

    @property
    def graph(self) -> torch.fx.Graph:
        assert self.ctx
        return self.ctx.graph

    def extend(self, other: Match):
        if self.kwargs:
            for key in set(self.kwargs.keys()) & set(other.kwargs.keys()):
                if self.kwargs[key] != other.kwargs[key]:
                    raise FailedMatch("kwarg mismatch: {}", key)
        self.args.extend(other.args)
        self.nodes.extend(other.nodes)
        self.kwargs.update(other.kwargs)
        self.targets.update(other.targets)

    def bundle(self) -> Match:
        # Wrap args in an extra list
        self.args = [tuple(self.args)] if self.args else []
        return self

    def __repr__(self):
        return f"Match(..., {self.args}, {self.kwargs})"

    def erase_nodes(self, graph: torch.fx.Graph):
        for n in reversed(self.nodes):
            if not n._erased:
                graph.erase_node(n)

    def output_nodes(self) -> List[Optional[torch.fx.Node]]:
        assert self.ctx
        return [
            (self.ctx.pattern_to_node[p] if p is not None else None)
            for p in self.ctx.outputs
        ]

    def output_node(self) -> torch.fx.Node:
        return next(p for p in self.output_nodes() if p)

    def replace_with_graph(self, replacement_graph, args):
        assert self.ctx
        ReplacementPatternEntry.replace_with_graph(
            self, self.ctx.graph, replacement_graph, args
        )

    def replace_by_example(self, replacement_fn, args, trace_fn=None, run_dce=True):
        assert self.ctx
        if trace_fn is None:
            trace_fn = functools.partial(fwd_only, run_dce=run_dce)
        replacement = trace_fn(
            replacement_fn, torch.fx.map_arg(args, lambda arg: arg.meta["val"])
        )
        ReplacementPatternEntry.replace_with_graph(
            self,
            self.ctx.graph,
            replacement,
            args,
        )


class FailedMatch(RuntimeError):
    def __init__(self, format_string, *args, **kwargs):
        self.format_string = format_string
        # We want to construct error messages lazily instead of eagerly, as
        # constructing them eagerly can significantly worsen compile times.
        if len(format_string) > 200:
            raise RuntimeError(
                f"Format string too long - use lazy construction of strings instead. Format string is\n {format_string}"
            )
        self.args = args
        self.kwargs = kwargs

    def __str__(self):
        return self.format_string.format(*self.args, **self.kwargs)

    def __bool__(self):
        return False


def is_match(m: Union[Match, FailedMatch]) -> TypeGuard[Match]:
    """
    TypeGuards cannot act on `self`. Thus this function exists to let mypy
    recognize FailedMatch.__bool__ as a TypeGuard.
    """
    return bool(m)


class MatchContext:
    """
    State needed while running PatternExpr._match().
    """

    def __init__(
        self,
        outputs: List[Optional[PatternExpr]],
        pattern_to_node: Optional[Dict[PatternExpr, Node]] = None,
        *,
        graph: torch.fx.Graph,
    ):
        self.outputs = outputs
        self.pattern_to_node = {} if pattern_to_node is None else pattern_to_node
        self.graph = graph
        self.exclusive_node_set: List[NodeOrConstant] = []

    def match(self, pattern, node):
        """wrapper to check reused nodes in patterns"""
        if pattern in self.pattern_to_node:
            if self.pattern_to_node[pattern] == node:
                return Match(pattern)  # already checked this node
            else:
                return FailedMatch("repeated pattern differs")
        m = pattern._match(node, self)
        assert pattern not in self.pattern_to_node
        self.pattern_to_node[pattern] = node if m else None
        m.ctx = self
        return m

    def filter_multi_user_patterns(self):
        return {
            pattern: node
            for pattern, node in self.pattern_to_node.items()
            if pattern.has_multiple_users() and node is not None
        }


class PatternExpr:
    """
    Base class for types of patterns
    """

    def _match(
        self, node: torch.fx.Node, ctx: MatchContext
    ) -> Union[Match, FailedMatch]:
        raise NotImplementedError

    def match(self, node: torch.fx.Node) -> Union[Match, FailedMatch]:
        try:
            return MatchContext([self], graph=node.graph).match(self, node)
        except FailedMatch as e:
            return e

    def has_multiple_users(self) -> bool:
        return False

    def __repr__(self):
        return self.__class__.__name__ + "()"

    def find_anchor_nodes(self, ctx: MatchContext, searched):
        if self in ctx.pattern_to_node:
            yield ctx.pattern_to_node[self]

    def pattern_eq(self, other: Any) -> bool:
        """
        Compare two `PatternExpr`s and return true if they are the
        same. Note this is NOT matching a pattern - it is comparing the pattern
        structures (for debugging).
        """
        return isinstance(other, self.__class__)


class Arg(PatternExpr):
    """
    Capture an arg which will become an input to the handler.  Args are
    passed in depth first order.
    """

    def _match(self, node: NodeOrConstant, ctx: MatchContext):
        return Match(self, args=[node])  # matches anything


class Ignored(PatternExpr):
    """
    Match an arg, but don't pass it to handler
    """

    def _match(self, node: NodeOrConstant, ctx: MatchContext):
        return Match(self)  # matches anything

    def __repr__(self):
        return "*"

    def pretty_print(self, pp: PatternPrettyPrinter):
        return "Ignored()"


class KeywordArg(PatternExpr):
    """
    Capture a kwarg which will become an input to the handler.
    """

    def __init__(self, name: str):
        super().__init__()
        self.name = name

    def __repr__(self):
        return f"KeywordArg({self.name!r})"

    def _match(self, node: NodeOrConstant, ctx: MatchContext):
        return Match(self, kwargs={self.name: node})  # matches anything

    def pattern_eq(self, other: Any) -> bool:
        other = typing.cast(Self, other)  # super makes sure this is true
        return super().pattern_eq(other) and self.name == other.name


class ExclusiveKeywordArg(PatternExpr):
    """
    Capture a kwarg which will become an input to the handler.
    """

    def __init__(self, name):
        super().__init__()
        self.name = name

    def __repr__(self):
        return f"ExclusiveKeywordArg({self.name!r})"

    def _match(self, node: NodeOrConstant, ctx: MatchContext):
        if node in ctx.exclusive_node_set:
            return FailedMatch("exclusive arg appears twice")

        ctx.exclusive_node_set.append(node)
        return Match(self, kwargs={self.name: node})  # matches anything

    def pattern_eq(self, other: Any) -> bool:
        other = typing.cast(Self, other)  # super makes sure this is true
        return super().pattern_eq(other) and self.name == other.name


class _TargetExpr(PatternExpr):
    """
    Base class for filtering match by node.target
    """

    op: Optional[str] = None

    def __init__(self, fns, users: Union[Multiple, int] = 1):
        if not self.op:
            raise NotImplementedError("Shouldn't directly use _BaseNodeMatch")
        super().__init__()
        fns = [fns] if callable(fns) or isinstance(fns, str) else list(fns)
        for fn in list(fns):
            if isinstance(fn, torch._ops.OpOverloadPacket):
                fns.extend([getattr(fn, overload) for overload in fn.overloads()])

        self.fns: List[Union[Callable[..., Any], str]] = fns
        self.fns_set: Set[Union[Callable[..., Any], str]] = set(fns)
        self.users = users

    def fns_repr(self) -> str:
        first_repr = self.fns[0]
        if not isinstance(first_repr, str):
            first_repr = first_repr.__name__

        if len(self.fns) > 1:
            return f"[{first_repr}, ...]"
        elif self.fns[0] is getattr(torch, first_repr, None):
            return f"torch.{first_repr}"
        elif isinstance(self.fns[0], torch._ops.OpOverload):
            return str(self.fns[0])
        else:
            return first_repr

    def __repr__(self):
        if self.users is MULTIPLE:
            comma_users = ", MULTIPLE"
        elif self.users != 1:
            comma_users = f", {self.users})"
        else:
            comma_users = ""
        return f"{self.__class__.__name__}({self.fns_repr()}{comma_users})"

    def has_multiple_users(self) -> bool:
        return isinstance(self.users, Multiple) or self.users > 1

    def find_anchor_nodes(self, ctx: MatchContext, searched):
        raise NotImplementedError

    def _match_fns(self, node: torch.fx.Node):
        return (
            isinstance(node, torch.fx.Node)
            and node.op == self.op
            and extract_target(node) in self.fns_set
        )

    def _match_users(self, node: torch.fx.Node, ctx: MatchContext):
        return (
            self in ctx.outputs
            or self.users is MULTIPLE
            or len(node.users) == self.users
        )

    def pattern_eq(self, other: Any) -> bool:
        other = typing.cast(Self, other)  # super makes sure this is true
        return (
            super().pattern_eq(other)
            and self.op == other.op
            and self.fns == other.fns
            and self.users == other.users
        )


class _TargetArgsExpr(_TargetExpr):
    """
    Base class for filtering match by node.{target,args,kwargs}
    """

    def __init__(self, fns, *args, _users=1, **kwargs):
        super().__init__(fns, _users)
        self.args = tuple(args)
        self.kwargs = dict(kwargs)
        if any(
            isinstance(x, (dict, list, tuple))
            for x in itertools.chain(args, kwargs.values())
        ):
            self.flatten = self.pytree_flatten
        else:
            self.flatten = self.simple_flatten
        self.flat_args_kwargs = self.flatten(self.args, self.kwargs)

    @staticmethod
    def simple_flatten(args, kwargs: Dict[Any, Any]):
        return (*args, *kwargs.values()), (len(args), *kwargs.keys())

    @staticmethod
    def pytree_flatten(args, kwargs: Dict[Any, Any]):
        def norm_spec(s: pytree.TreeSpec):
            if s.type is None:
                return s
            mapping = {immutable_list: list, tuple: list, immutable_dict: dict}
            return pytree.TreeSpec(
                mapping.get(s.type, s.type),
                s.context,
                list(map(norm_spec, s.children_specs)),
            )

        flat, spec = pytree.tree_flatten([args, kwargs])
        spec = norm_spec(spec)
        return flat, spec

    def __repr__(self):
        args = [
            self.fns_repr(),
            *map(repr, self.args),
            *[f"{k}={v}" for k, v in self.kwargs.items()],
        ]
        if self.users is MULTIPLE:
            args.append("_users=MULTIPLE")
        elif self.users != 1:
            args.append(f"_users={self.users}")
        return f"{self.__class__.__name__}({', '.join(args)})"

    def pretty_print(self, pp: PatternPrettyPrinter):
        args = [
            self.fns_repr(),
            *(pp.pretty_print(x) for x in self.args),
            *[f"{k}={pp.pretty_print(v)}" for k, v in self.kwargs.items()],
        ]
        if self.users is MULTIPLE:
            args.append("_users=MULTIPLE")
        elif self.users != 1:
            args.append(f"_users={self.users}")

        joiner_str = ", "
        return f"{self.__class__.__name__}({joiner_str.join(args)})"

    def _match(self, node: torch.fx.Node, ctx: MatchContext):
        if not self._match_fns(node) or len(node.args) != len(self.args):
            return FailedMatch("function_mismatch: node={}, pattern={}", node, self)

        if not self._match_users(node, ctx):
            return FailedMatch("multiple_users {}", self)

        _args = node.args
        _kwargs = node.kwargs
        if len(_kwargs) < len(self.kwargs):
            from torch.fx.operator_schemas import normalize_function

            normalized_args_and_kwargs = normalize_function(
                node.target, node.args, node.kwargs
            )

            if normalized_args_and_kwargs is None:
                return FailedMatch("function_mismatch: node={}, pattern={}", node, self)
            else:
                _args, _kwargs = normalized_args_and_kwargs
                if len(_args) == len(self.args) and len(_kwargs) >= len(self.kwargs):
                    _kwargs = {i: _kwargs[i] for i in _kwargs if i in self.kwargs}
                else:
                    return FailedMatch(
                        "function_mismatch: node={}, pattern={}", node, self
                    )
        else:
            _kwargs = {i: _kwargs[i] for i in _kwargs if i in self.kwargs}

        node_items, node_spec = self.flatten(_args, _kwargs)
        self_items, self_spec = self.flat_args_kwargs
        if node_spec != self_spec:
            return FailedMatch("args_structure {} {}", node_spec, self_spec)
        assert len(node_items) == len(self_items)

        m = Match(self)
        for i, pattern, child_node in zip(itertools.count(), self_items, node_items):
            if isinstance(pattern, PatternExpr):
                child_match = ctx.match(pattern, child_node)
                if not child_match:
                    return child_match
                m.extend(child_match)
            elif isinstance(child_node, torch.fx.Node) or child_node != pattern:
                return FailedMatch(
                    "constant_args: {} {!r}!={pattern!r}", node, child_node
                )
        m.nodes.append(node)
        m.targets[self] = node.target
        return m

    def find_anchor_nodes(self, ctx: MatchContext, searched):
        """
        This is used when we are matching a pattern with multiple outputs.
        There is a partial match (stored in ctx) and we want to walk
        this pattern to find a connection to an already-matched node.

        Yields candidate nodes that `self._match` might like.
        """
        if self in ctx.pattern_to_node:
            yield ctx.pattern_to_node[self]
            return

        for pattern in self.flat_args_kwargs[0]:
            if isinstance(pattern, PatternExpr):
                for other_node in pattern.find_anchor_nodes(ctx, searched):
                    if not isinstance(other_node, torch.fx.Node):
                        continue
                    for node in other_node.users:
                        if node not in searched:
                            if self._match_fns(node):
                                yield node
                                searched.add(node)

    def pattern_eq(self, other: Any) -> bool:
        other = typing.cast(Self, other)  # super makes sure this is true
        return (
            super().pattern_eq(other)
            and self.flat_args_kwargs[1] == other.flat_args_kwargs[1]
            and all(
                a.pattern_eq(b) if isinstance(a, PatternExpr) else a == b
                for a, b in zip(self.flat_args_kwargs[0], other.flat_args_kwargs[0])
            )
        )


class CallFunction(_TargetArgsExpr):
    """
    Matches a call_function node in the FX graphs: `fns[i](*args, **kwargs)`
    """

    op = "call_function"


class CallMethod(_TargetArgsExpr):
    """
    Matches a call_method node in the FX graphs: `fns[i].method(*args, **kwargs)`
    """

    op = "call_method"


class CallModule(_TargetArgsExpr):
    """
    Matches a call_module node in the FX graphs: `module(*args, **kwargs)`
    """

    op = "call_module"


class _TargetExprVarArgs(_TargetExpr):
    """
    Matches a call_function node with any arguments which are passed into the pattern
    """

    def _match(self, node: torch.fx.Node, ctx: MatchContext):
        if not self._match_fns(node):
            return FailedMatch("function_mismatch")

        if not self._match_users(node, ctx):
            return FailedMatch("multiple_users")

        m = Match(self)
        m.nodes.append(node)
        m.targets[self] = node.target
        m.args.extend(node.args)
        m.kwargs.update(node.kwargs)
        return m


class CallFunctionVarArgs(_TargetExprVarArgs):
    op = "call_function"


class CallMethodVarArgs(_TargetExprVarArgs):
    op = "call_method"


class CallModuleVarArgs(_TargetExprVarArgs):
    op = "call_module"


class ListOf(PatternExpr):
    """
    Matches a repeated pattern
    """

    def __init__(self, pattern: PatternExpr, partial=False):
        super().__init__()
        assert isinstance(pattern, PatternExpr)
        self.pattern = pattern
        self.partial = partial

    def __repr__(self):
        return f"{self.__class__.__name__}({self.pattern})"

    def _match(self, node: List[torch.fx.Node], ctx: MatchContext):  # type: ignore[override]
        if not isinstance(node, (list, tuple)) or len(node) == 0:
            return FailedMatch("non_list")
        m = Match(self)
        # Propagating patterns with multiple users will ensure we don't revisit
        # the same nodes
        pattern_to_node = ctx.filter_multi_user_patterns()
        matched = False
        for i, child_node in enumerate(node):
            child_ctx = MatchContext(
                ctx.outputs, pattern_to_node, graph=child_node.graph
            )
            child_match = child_ctx.match(self.pattern, child_node)
            pattern_to_node = child_ctx.filter_multi_user_patterns()
            if not child_match:
                if not self.partial:
                    return FailedMatch("list[{}]: {}", i, child_match)
                continue
            matched = True
            m.extend(child_match.bundle())
        if not matched:
            return FailedMatch("list: no_match")
        return m.bundle()

    def pattern_eq(self, other: Any) -> bool:
        other = typing.cast(Self, other)  # super makes sure this is true
        return (
            super().pattern_eq(other)
            and self.pattern.pattern_eq(other.pattern)
            and self.partial == other.partial
        )


class MultiOutputPattern(PatternExpr):
    def __init__(self, outputs):
        super().__init__()
        assert all(isinstance(x, (PatternExpr, type(None))) for x in outputs), outputs
        self.outputs: List[Optional[PatternExpr]] = outputs
        self.op = outputs[0].op

    @property
    def fns(self):
        assert self.outputs[0] and hasattr(self.outputs[0], "fns")
        return self.outputs[0].fns

    def __repr__(self):
        return f"{self.__class__.__name__}({self.outputs})"

    def pretty_print(self, pp: PatternPrettyPrinter):
        args = [pp.pretty_print(x) for x in self.outputs]
        joiner_str = f",\n{'  '}"
        str_out = f"{self.__class__.__name__}([{joiner_str.join(args)}"
        str_out = f"{str_out}\n])"
        return str_out

    def _match(self, node: torch.fx.Node, ctx: MatchContext):
        m = ctx.match(self.outputs[0], node)
        if not m:
            return m

        for pattern in self.outputs[1:]:
            if pattern is None:
                continue
            child_match = self._match_from_anchors(pattern, ctx)
            if not child_match:
                return child_match
            m.extend(child_match)

        return m

    def _match_from_anchors(self, pattern, ctx):
        prior = dict(ctx.pattern_to_node)
        m = FailedMatch("no anchor found")
        for node in pattern.find_anchor_nodes(ctx, set()):
            m = ctx.match(pattern, node)
            if m:
                return m
            # revert any partial matches
            ctx.pattern_to_node = dict(prior)
        return m

    def match(self, node: torch.fx.Node) -> Union[Match, FailedMatch]:
        try:
            return MatchContext(self.outputs, graph=node.graph).match(self, node)
        except FailedMatch as e:
            return e

    def pattern_eq(self, other: Any) -> bool:
        other = typing.cast(Self, other)  # super makes sure this is true
        return (
            super().pattern_eq(other)
            and len(self.outputs) == len(other.outputs)
            and all(
                a.pattern_eq(b) if isinstance(a, PatternExpr) else a == b
                for a, b in zip(self.outputs, other.outputs)
            )
        )


class RepeatedExpr(PatternExpr):
    """
    Checks for a repeated pattern. Useful for repeated operations after a node such as `split` or `unbind`
    """

    def __init__(self, inner_pattern: PatternExpr):
        super().__init__()
        assert hasattr(inner_pattern, "fns")
        self.inner_pattern = inner_pattern
        self.op = inner_pattern.op  # type: ignore[attr-defined]

    @property
    def fns(self):
        return self.inner_pattern.fns

    def _match(self, node: torch.fx.Node, ctx: MatchContext):
        m = ctx.match(self.inner_pattern, node)
        if not m:
            return m
        ctx.pattern_to_node.pop(
            self.inner_pattern,
        )
        # Check all anchor nodes match the pattern
        for anchor_node in self.inner_pattern.find_anchor_nodes(ctx, set()):
            anchor_m = MatchContext([self], graph=node.graph).match(
                self.inner_pattern, anchor_node
            )
            if not anchor_m:
                return anchor_m
            m.extend(anchor_m)
        return m

    def pattern_eq(self, other: Any) -> bool:
        other = typing.cast(Self, other)  # super makes sure this is true
        return super().pattern_eq(other) and self.inner_pattern.pattern_eq(
            other.inner_pattern
        )


class PatternPrettyPrinter:
    """
    Serializes Patterns to executable python.
    XXX: currently only used and tested for fuse attention patterns. May not cover
    all patterns.
    """

    def __init__(self):
        self.namespace = torch.fx.graph._Namespace()
        self.memoized_objs_names: Dict[PatternExpr, str] = {}
        self.memoized_objs_pp: Dict[PatternExpr, str] = {}

    @staticmethod
    def run(obj: PatternExpr, output_name="output"):
        """
        Serializes obj to python code with obj written out to `output_name`
        """

        pp = PatternPrettyPrinter()
        assert hasattr(obj, "pretty_print")
        out_str = obj.pretty_print(pp=pp)

        output = []
        for key in pp.memoized_objs_names:
            output.append(f"{pp.memoized_objs_names[key]} = {pp.memoized_objs_pp[key]}")

        output.append(f"{output_name} = {out_str}")

        return "\n".join(output)

    def pretty_print(self, obj):
        if isinstance(obj, _TargetArgsExpr):
            if memoized_name := self.memoized_objs_names.get(obj):
                return memoized_name
            else:
                return self.memoize(obj)
        if hasattr(obj, "pretty_print"):
            return obj.pretty_print(self)

        return repr(obj)

    def memoize(self, obj):
        obj_str = obj.pretty_print(self)
        obj_name = obj.fns_repr()
        for prefix in ("aten.", "torch.", "prims."):
            obj_name = obj_name.replace(prefix, "")

        tmp_name = self.namespace.create_name(obj_name, None)
        self.memoized_objs_names[obj] = tmp_name
        self.memoized_objs_pp[obj] = obj_str
        return tmp_name


@dataclasses.dataclass
class PatternEntry:
    pattern: PatternExpr
    extra_check: Callable[[Match], bool]

    def apply(self, match: Match, graph: torch.fx.Graph, node: torch.fx.Node):
        raise NotImplementedError

    def register(self, pass_dicts, target=None, prepend=False):
        if target is None:
            assert hasattr(self.pattern, "fns")
            for fn in self.pattern.fns:
                self.register(pass_dicts, fn, prepend=prepend)
        elif isinstance(pass_dicts, (dict, PatternMatcherPass)):
            assert hasattr(self.pattern, "op")
            if prepend:
                pass_dicts[(self.pattern.op, target)].insert(0, self)
            else:
                pass_dicts[(self.pattern.op, target)].append(self)
        else:
            for x in pass_dicts:
                self.register(x, target, prepend=prepend)


@dataclasses.dataclass
class LoweringPatternEntry(PatternEntry):
    handler: Callable[..., Any]

    def apply(self, match: Match, graph: torch.fx.Graph, node: torch.fx.Node):
        handler = functools.wraps(self.handler)(functools.partial(self.handler, match))
        with graph.inserting_before(node):
            replacement = graph.call_function(handler, tuple(match.args), match.kwargs)
            replacement.meta.update(node.meta)
            node.replace_all_uses_with(replacement)
        assert match.nodes[-1] is node
        match.erase_nodes(graph)


@dataclasses.dataclass
class GraphPatternEntry(PatternEntry):
    """
    A pattern that runs a function on the FX graph
    """

    handler: Callable[..., Any]

    def apply(self, match: Match, graph: torch.fx.Graph, node: torch.fx.Node):
        with graph.inserting_before(node):
            self.handler(match, *match.args, **match.kwargs)


@dataclasses.dataclass
class ReplacementPatternEntry(PatternEntry):
    normalize_args: Callable[..., List[Any]]

    @staticmethod
    def replace_with_graph(
        match: Match,
        graph: torch.fx.Graph,
        replacement_graph: torch.fx.Graph,
        args: List[Any],
    ):
        output_nodes = match.output_nodes()
        first_node = output_nodes[0]

        class Replacer(torch.fx.Interpreter):
            call_method = None  # type: ignore[assignment]
            call_module = None  # type: ignore[assignment]
            get_attr = None  # type: ignore[assignment]

            def run_node(self, node) -> Any:
                if node.op in ("placeholder", "output"):
                    return super().run_node(node)
                if node.op == "call_function":
                    target = node.target
                    args, kwargs = self.fetch_args_kwargs_from_env(node)
                    result = graph.call_function(target, args, kwargs)
                    if "val" in node.meta and "val" not in result.meta:
                        result.meta["val"] = node.meta["val"]
                        if isinstance(node.meta["val"], torch.Tensor):
                            assert "tensor_meta" in node.meta
                            result.meta["tensor_meta"] = node.meta["tensor_meta"]
                    return result
                raise NotImplementedError(f"unhandled {node}")

        output_nodes = match.output_nodes()

        if len(output_nodes) == 1:
            last_node = output_nodes[0]
        else:
            assert output_nodes[0]
            nodes = list(output_nodes[0].graph.nodes)
            indices = [
                (nodes.index(n), n)
                for n in output_nodes
                if isinstance(n, torch.fx.Node)
            ]
            last_node = min(indices, key=lambda tup: tup[0])[1]

        def percolate_tags(node, recompute_tag, input_stops):
            queue = [node]
            visited = set()

            while queue:
                arg = queue.pop()
                if (
                    arg not in visited
                    and arg not in input_stops
                    and hasattr(arg, "meta")
                ):
                    visited.add(arg)
                    arg.meta["recompute"] = recompute_tag
                    queue.extend(arg.all_input_nodes)

        with graph.inserting_before(last_node):
            replacement = Replacer(replacement_graph).run(*args)
            if isinstance(replacement, torch.fx.Node):
                replacement = [replacement]

            def maybe_getitem(node):
                if node.op != "call_function":
                    return None
                if node.target != operator.getitem:
                    return None
                assert len(node.args) == 2
                return node.args[1]

            def replace(old, new):
                if old is None:
                    assert new is None
                    return
                assert isinstance(old, torch.fx.Node)
                if new is None:
                    old.replace_all_uses_with(None)
                    graph.erase_node(old)
                    return
                if isinstance(new, torch.fx.Node):
                    if "val" not in new.meta:
                        new.meta.update(old.meta)

                    # Preserve the recompute tags in the replacement graph. We
                    # look at the recompute tags of the original output node to
                    # propagate the tag from the output all the way to the input
                    # args (named as args in the replace_with_graph).
                    # Note that this is best effort. Since patterns are from
                    # many to many, there is no easy way to correctly map the
                    # recomputable tags. It is possible in some scenarios that we
                    # incorrectly tag some nodes as recomputables.
                    if "recompute" in old.meta:
                        percolate_tags(new, old.meta["recompute"], args)

                    old.replace_all_uses_with(new)
                    graph.erase_node(old)
                    return

                # `new` is not a node: it's a list of nodes.
                #
                # This happens when we want to replace a node that has a single
                # packed return with multiple unpacked returns. We need to do
                # some graph surgery here.
                #
                # Example:
                #   def original_graph(x):
                #      a = op(x)
                #      b = a[0]
                #      c = a[1]
                #      ...
                #
                # Assume that we want to replace op(x) with the graph
                #   def new_op(x):
                #      w = x + 1
                #      z = x + 2
                #      return (w, z)
                #
                # We need to replace `op` with the contents of `new_op`,
                # and then rewrite a[0] to be w and a[1] to be z, as so:
                #   def new_graph(x):
                #     w = x + 1
                #     z = x + 2
                #     b = w
                #     c = z
                #     ...
                old_uses = list(old.users.keys())
                for user in old_uses:
                    idx = maybe_getitem(user)
                    if idx is None:
                        raise AssertionError("can't handle")
                    replace(user, new[idx])
                graph.erase_node(old)

            if len(output_nodes) == len(replacement):
                for old, new in zip(output_nodes, replacement):
                    replace(old, new)
            else:
                assert len(output_nodes) == 1
                replace(output_nodes[0], replacement)

        match.erase_nodes(graph)

    def apply(self, match: Match, graph: torch.fx.Graph, node: torch.fx.Node):
        self.replace_with_graph(
            match,
            graph,
            match.replacement_graph,  # type: ignore[arg-type]
            self.normalize_args(*match.args, **match.kwargs),
        )


def _return_true(match):
    return True


def log_trace_failure(search_fn, e):
    log.info(
        "Replacement pattern %s failed to apply due to shape mismatch: %s",
        search_fn.__name__,
        e,
    )


def register_replacement(
    search_fn,
    replace_fn,
    example_inputs: Iterable[Any],
    trace_fn: Callable[[Callable[..., Any], Iterable[Any]], torch.fx.GraphModule],
    pass_dicts,
    extra_check=_return_true,
    scalar_workaround=(),
    exclusive_arg_names=(),
    search_fn_pattern=None,
):
    """
    Create a replacement rule based on example functions that get traced
    to create patterns.  This supports both training and inference when
    run on a joint forward+backward graph.

    Args:
        search_fn: traced to give original pattern
        replace_fn: traced to give replacement graph
        example_inputs: example inputs for initial trace
        trace_fn: fwd_only or joint_fwd_bwd
        pass_dict: dict of passes to register to
        extra_check: additional check to run on match(using real shapes)
    """
    argnames_static = [*inspect.signature(search_fn).parameters.keys()]

    def check_fn(match: Match):
        """
        Often shapes get burned into the pattern, so our initial match ran with
        `ignore_types=(int, ...)`.

        Recheck the match with the correct shapes.
        """
        argnames = list(argnames_static)
        for name in argnames:
            if name not in match.kwargs:
                raise RuntimeError(
                    f"Not all inputs to pattern found in match.kwargs. Perhaps one "
                    f"of the inputs is unused? argnames={argnames}, match.kwargs={match.kwargs}"
                )

        args = list(
            torch.fx.map_arg(
                [match.kwargs[name] for name in argnames], lambda n: n.meta["val"]
            )
        )
        sym_args: List[torch.SymInt] = []
        with torch._dynamo.utils.detect_fake_mode(args):
            for i, grad in enumerate(requires_grad):
                if isinstance(args[i], torch.Tensor):
                    if grad and is_integer_dtype(args[i].dtype):
                        return False

                    args[i] = torch.empty_strided(
                        args[i].size(),
                        args[i].stride(),
                        dtype=args[i].dtype,
                        device=args[i].device,
                        requires_grad=grad,
                    )
                    for v in itertools.chain(args[i].shape, args[i].stride()):
                        if isinstance(v, torch.SymInt) and all(
                            guard_size_oblivious(v != a) for a in sym_args
                        ):
                            sym_args.append(v)

<<<<<<< HEAD
            if sym_args:
                # AOT Autograd and make fx will dedupe symbolic shape size
                # accesses of sym ints that appear as inputs
                # We don't want the sym_size uses to interfere with pattern matching
                # so we provide them as inputs.
                # Later, when we actually do the replacement, the symbolic shape
                # sizes will get re-traced and added to the graph.

                def search_fn_new(*args_new):
                    return search_fn(*args_new[len(args_new) - len(args) :])

                try:
                    specific_graph = trace_fn(search_fn_new, sym_args + args)
                except RuntimeError as e:
                    log_trace_failure(search_fn, e)
                    return False

                # correct argnames in the graph
                sym_arg_names = []
                for i, placeholder in zip(
                    range(len(sym_args) + len(args)),
                    specific_graph.graph.nodes,
                ):
                    if i < len(sym_args):
                        sym_arg_names.append(placeholder.target)
                        continue
=======
            # If we were given a pre-traced pattern then use that instead of
            # retracing. Note that this means the pattern has to be independent
            # of its args.
            specific_pattern = search_fn_pattern

            if not specific_pattern:
                if sym_args:
                    # AOT Autograd and make fx will dedupe symbolic shape size
                    # accesses of sym ints that appear as inputs
                    # We don't want the sym_size uses to interfere with pattern matching
                    # so we provide them as inputs.
                    # Later, when we actually do the replacement, the symbolic shape
                    # sizes will get re-traced and added to the graph.

                    def search_fn_new(*args_new):
                        return search_fn(*args_new[len(args_new) - len(args) :])

                    try:
                        specific_graph = trace_fn(search_fn_new, sym_args + args)
                    except RuntimeError as e:
                        log_trace_failure(search_fn, e)
                        return False
>>>>>>> f34905f6

                    # correct argnames in the graph
                    sym_arg_names = []
                    for i, placeholder in zip(
                        range(len(sym_args) + len(args)),
                        specific_graph.graph.nodes,
                    ):
                        if i < len(sym_args):
                            sym_arg_names.append(placeholder.target)
                            continue

                        with specific_graph.graph.inserting_after(placeholder):
                            new_node = specific_graph.graph.placeholder(
                                argnames[i - len(sym_args)]
                            )
                            new_node.target = new_node.name
                            placeholder.replace_all_uses_with(new_node)
                            specific_graph.graph.erase_node(placeholder)

                    argnames = sym_arg_names + argnames
                else:
                    try:
                        specific_graph = trace_fn(search_fn, args)
                    except RuntimeError as e:
                        log_trace_failure(search_fn, e)
                        return False

                specific_pattern = fx_to_pattern(
                    specific_graph,
                    argnames=argnames,
                    exclusive_arg_names=exclusive_arg_names,
                    scalar_workaround=scalar_workaround,
                )

            specific_pattern_match = specific_pattern.match(match.output_nodes()[0])  # type: ignore[arg-type]

<<<<<<< HEAD
                argnames = sym_arg_names + argnames
            else:
                try:
                    specific_graph = trace_fn(search_fn, args)
                except RuntimeError as e:
                    log_trace_failure(search_fn, e)
                    return False

            specific_pattern = fx_to_pattern(
                specific_graph,
                argnames=argnames,
                exclusive_arg_names=exclusive_arg_names,
                scalar_workaround=scalar_workaround,
            )
            specific_pattern_match = specific_pattern.match(match.output_nodes()[0])  # type: ignore[arg-type]
=======
>>>>>>> f34905f6
            if specific_pattern_match and extra_check(specific_pattern_match):
                # trace the pattern using the shapes from the user program
                match.replacement_graph = trace_fn(replace_fn, args)  # type: ignore[assignment]
                return True
            return False

    def normalize_args(**kwargs):
        args = []
        for name in argnames_static:
            args.append(kwargs.pop(name))
        for i in range(1, len(kwargs) + 1):
            if f"tangents_{i}" not in kwargs:
                break
            args.append(kwargs.pop(f"tangents_{i}"))
        assert not kwargs, f"leftover kwargs: {kwargs!r}"
        return args

    if trace_fn is joint_fwd_bwd:
        # If inference mode is enabled during compilation, assume that we don't
        # want to match on any training graph patterns
        if torch.is_inference_mode_enabled():
            return False

    # TODO: Revisit the functionalize_rng_ops for lowmem dropout
    with functorch_config.patch(functionalize_rng_ops=False):
        requires_grad: List[bool] = [
            isinstance(x, torch.Tensor) and x.requires_grad for x in example_inputs
        ]
        if search_fn_pattern is None:
            pattern = gen_pattern(
                search_fn,
                example_inputs,
                trace_fn,
                scalar_workaround,
                exclusive_arg_names,
            )
        else:
            pattern = search_fn_pattern

        pattern_repr = PatternPrettyPrinter.run(pattern)
        assert pattern_repr not in _seen_patterns
        _seen_patterns.add(pattern_repr)
        pattern = ReplacementPatternEntry(
            pattern=pattern,
            extra_check=check_fn,
            normalize_args=normalize_args,
        )
        pattern.register(pass_dicts)
        return pattern.pattern


_serialized_patterns: Set[str] = set()


def _serialize_pattern(
    unique_name: str,
    search_fn,
    example_inputs: Iterable[Any],
    trace_fn: Callable[[Callable[..., Any], Iterable[Any]], torch.fx.GraphModule],
    scalar_workaround,
):
    def get_file_template() -> str:
        auto_generated_msg = textwrap.dedent(
            """\
            # This is an auto-generated file. Please do not modify it by hand.
            # To re-generate, run:
            # cd ~/pytorch && python torchgen/fuse/gen_patterns.py
            """
        )

        file_template = textwrap.dedent(
            """\
            # mypy: ignore-errors

            # noqa: F401, E501
            {msg}
            import torch
            import torch._inductor

            aten = torch.ops.aten
            prims = torch.ops.prims

            """
        ).format(msg=auto_generated_msg)

        pattern_matcher_imports = []
        for name in dir(torch._inductor.pattern_matcher):
            attr = getattr(torch._inductor.pattern_matcher, name)
            if isinstance(attr, type) and issubclass(attr, (PatternExpr, _TargetExpr)):
                pattern_matcher_imports.append(name)

        formatted_imports = ",\n   ".join(pattern_matcher_imports)
        formatted_imports = f"from torch._inductor.pattern_matcher import (\n   {formatted_imports},\n)\n"
        return f"{file_template}{formatted_imports}"

    if not SERIALIZED_PATTERN_PATH.is_dir():
        raise Exception(
            f"Could not find serialized patterns directory at {SERIALIZED_PATTERN_PATH}"
        )

    pattern_name = search_fn.__name__

    from torch._functorch import config as functorch_config

    with functorch_config.patch(functionalize_rng_ops=False):
        pattern = gen_pattern(search_fn, example_inputs, trace_fn, scalar_workaround)

    serialized_pattern = PatternPrettyPrinter.run(pattern, output_name=unique_name)
    if pattern_name not in _serialized_patterns:
        write_mode = "w"
        _serialized_patterns.add(pattern_name)
    else:
        write_mode = "a"

    file_template = get_file_template()

    with open(SERIALIZED_PATTERN_PATH / f"{pattern_name}.py", write_mode) as f:
        if write_mode == "w":
            f.write(file_template)
        else:
            f.write("\n\n")
        f.write(serialized_pattern)
        f.write("\n")


SERIALIZED_PATTERN_PATH = Path(__file__).parent / "fx_passes" / "serialized_patterns"

# This is the set of serialized patterns that we've registered.  Used by
# test_serialized_patterns_up_to_date() to ensure the patterns are up
# to date.
_known_precompiled_patterns: List[
    Tuple[
        Any,
        Iterable[Any],
        Callable[[Callable[..., Any], Iterable[Any]], torch.fx.GraphModule],
        Any,
        str,
    ]
] = []


def gen_register_replacement(
    unique_name: str,
    search_fn,
    replace_fn,
    example_inputs: Iterable[Any],
    trace_fn: Callable[[Callable[..., Any], Iterable[Any]], torch.fx.GraphModule],
    pass_dicts,
    extra_check=_return_true,
    scalar_workaround=(),
    exclusive_arg_names=(),
):
    # Make sure the example_inputs is materialized.
    example_inputs = tuple(example_inputs)

    if "PYTORCH_GEN_PATTERNS" in os.environ:
        pat = _serialize_pattern(
            unique_name, search_fn, example_inputs, trace_fn, scalar_workaround
        )
    else:
        pattern_name = search_fn.__name__
        m = importlib.import_module(
            f"torch._inductor.fx_passes.serialized_patterns.{pattern_name}"
        )
        if not m or not hasattr(m, unique_name):
            log.warning(
                "Precompiled pattern %r not found. Run torchen/fuse/gen_patterns.py.",
                unique_name,
            )
        pat = getattr(m, unique_name)

    for arg in pytree.tree_iter(example_inputs):
        if torch._subclasses.fake_tensor.is_fake(arg) and arg.constant is not None:
            # This can be a problem - small fake tensors (e.g. `tensor(2)`) will
            # hold onto their original constant value - and by stashing it here
            # will cause a memory leak if the constant value is on GPU.
            # Since this is just an optimization we can clear it out.
            arg.constant = None

    _known_precompiled_patterns.append(
        (search_fn, example_inputs, trace_fn, scalar_workaround, pat)
    )
    register_replacement(
        search_fn,
        replace_fn,
        example_inputs,
        trace_fn,
        pass_dicts,
        extra_check,
        scalar_workaround,
        exclusive_arg_names,
        search_fn_pattern=pat,
    )


@functorch_config.patch(functionalize_rng_ops=False)
def gen_pattern(
    search_fn, example_inputs, trace_fn, scalar_workaround=(), exclusive_arg_names=()
) -> PatternExpr:
    argnames = [*inspect.signature(search_fn).parameters.keys()]

    if scalar_workaround == ():
        scalar_workaround = {}
    flat_inputs = []
    input_idx = 0  # Positional arguments index

    for argname in argnames:
        if argname in scalar_workaround:
            flat_inputs.append(scalar_workaround[argname])
        else:
            flat_inputs.append(example_inputs[input_idx])
            input_idx += 1

    search_gm = trace_fn(search_fn, flat_inputs)
    return fx_to_pattern(
        search_gm,
        ignore_types=(int, float, list, torch.device, torch.dtype),
        argnames=argnames,
        scalar_workaround=scalar_workaround,
        exclusive_arg_names=exclusive_arg_names,
    )


def register_lowering_pattern(
    pattern: PatternExpr, extra_check=_return_true, *, pass_dict, prepend=False
):
    """
    Register an aten to inductor IR replacement pattern.  The decorated
    function is saved and then called a lowering time allowing direct
    pattern to inductor IR conversion.
    """

    def decorator(handler):
        assert callable(handler)
        LoweringPatternEntry(
            pattern=pattern, extra_check=extra_check, handler=handler
        ).register(pass_dict, prepend=prepend)
        handler._inductor_lowering_function = True
        return handler

    return decorator


def register_graph_pattern(
    pattern: PatternExpr, extra_check=_return_true, *, pass_dict, prepend=False
):
    """
    Register a pattern that runs a function on the FX graph, allowing
    custom transformation code.
    """

    def decorator(handler):
        assert callable(handler)
        GraphPatternEntry(
            pattern=pattern, extra_check=extra_check, handler=handler
        ).register(pass_dict, prepend=prepend)
        return handler

    return decorator


def is_start_of_fx_graph(graph: torch.fx.Graph, node: torch.fx.Node) -> bool:
    # first node in the graph
    return node is next(iter(graph.nodes))


# match: copy_, relu_, _set_grad_enabled, manual_seed, enter_functional_autocast, etc
_mutation_op_re = re.compile(r"_$|_[.]|(\b|_)(set|enter|exit|seed)(\b|_)")


def is_mutation_op(node: torch.fx.Node) -> bool:
    if node.op == "call_function":
        if _mutation_op_re.search(node.target.__name__):  # type: ignore[union-attr]
            return True
    elif node.op == "call_method":
        if _mutation_op_re.search(node.target):  # type: ignore[union-attr, arg-type]
            return True
    return node.kwargs.get("out") is not None


def get_mutation_region_id(graph: torch.fx.Graph, node: torch.fx.Node) -> int:
    n = node
    while "mutation_region_id" not in n.meta and not is_start_of_fx_graph(graph, n):
        n = n.prev
    mutation_region_id = n.meta.get("mutation_region_id", 0)
    while n is not node:
        n = n.next
        if is_mutation_op(n):
            mutation_region_id += 1
        n.meta["mutation_region_id"] = mutation_region_id
    return mutation_region_id


def should_compute_mutation_region_ids(graph: torch.fx.GraphModule) -> bool:
    return "mutation_region_id" not in next(iter(graph.nodes)).meta


def compute_mutation_region_ids(graph: torch.fx.GraphModule):
    mutation_region_id = 0
    for nd in graph.nodes:
        if is_mutation_op(nd):
            mutation_region_id += 1
        nd.meta["mutation_region_id"] = mutation_region_id


class PatternMatcherPass:
    def __init__(
        self, prevent_match_across_mutations=False, pass_name: Optional[str] = None
    ):
        super().__init__()
        self.patterns: DefaultDict[
            Tuple[str, torch.fx.node.Target], List[PatternEntry]
        ] = defaultdict(list)
        self.prevent_match_across_mutations = prevent_match_across_mutations
        self.pass_name = pass_name

    def __getitem__(self, item: Tuple[str, torch.fx.node.Target]) -> List[PatternEntry]:
        return self.patterns[item]

    def apply(self, graph: torch.fx.GraphModule) -> int:
        if not self.patterns:
            return 0
        if isinstance(graph, torch.fx.GraphModule):
            graph = graph.graph
        if self.prevent_match_across_mutations:
            if should_compute_mutation_region_ids(graph):
                compute_mutation_region_ids(graph)
            get_mutation_region_id_partial = functools.partial(
                get_mutation_region_id, graph
            )
        count = 0
        nodes = []
        has_call_module = False
        for op, target in self.patterns:
            if op == "call_module":
                has_call_module = True
            else:
                nodes.append(graph.find_nodes(op=op, target=target, sort=False))
        if has_call_module:
            nodes.append(graph.find_nodes(op="call_module", sort=False))
        for node in sorted(itertools.chain.from_iterable(nodes), reverse=True):
            target = extract_target(node)
            if node.op == "call_module":
                if (node.op, target) not in self.patterns:
                    continue

<<<<<<< HEAD
                for entry in self.patterns[target]:
                    if node._erased:
                        break
                    m = entry.pattern.match(node)
                    # pattern match crosses mutation barrier - discard
                    if (
                        self.prevent_match_across_mutations
                        and is_match(m)
                        and len(set(map(get_mutation_region_id_partial, m.nodes))) != 1  # type: ignore[possibly-undefined]
                    ):
                        continue
                    if os.environ.get("TORCHINDUCTOR_PATTERN_MATCH_DEBUG") == node.name:
                        log.warning("%s%s %s %s", node, node.args, m, entry.pattern)
                    if is_match(m) and entry.extra_check(m):
                        count += 1
                        entry.apply(m, graph, node)  # type: ignore[arg-type]
                        counters["inductor"]["pattern_matcher_count"] += 1
                        counters["inductor"]["pattern_matcher_nodes"] += len(m.nodes)
=======
            # conservatively not applying pattern for cpu input,
            # since some of the patterns induce codegen and split nodes.
            # Note: we will only skip cpu compute if disable_cpp_codegen=True
            if fallback_node_due_to_unsupported_type(node, allow_cpu_inputs=False):
                continue

            for entry in self.patterns[(node.op, target)]:
                if node._erased:
                    break
                m = entry.pattern.match(node)
                # pattern match crosses mutation barrier - discard
                if (
                    self.prevent_match_across_mutations
                    and is_match(m)
                    and len(set(map(get_mutation_region_id_partial, m.nodes))) != 1  # type: ignore[possibly-undefined]
                ):
                    continue
                if os.environ.get("TORCHINDUCTOR_PATTERN_MATCH_DEBUG") == node.name:
                    log.warning("%s%s %s %s", node, node.args, m, entry.pattern)
                if is_match(m) and entry.extra_check(m):
                    count += 1
                    entry.apply(m, graph, node)  # type: ignore[arg-type]
                    counters["inductor"]["pattern_matcher_count"] += 1
                    counters["inductor"]["pattern_matcher_nodes"] += len(m.nodes)
>>>>>>> f34905f6
        return count

    def clear(self):
        self.patterns.clear()


def _not_implemented(*args, **kwargs) -> NoReturn:
    raise NotImplementedError


def fx_to_pattern(
    gm,
    ignore_types=(),
    argnames=(),
    scalar_workaround=(),
    exclusive_arg_names=(),
) -> PatternExpr:
    """
    Convert an FX graph into a PatternExpr.  This is useful for simple
    patterns that can only match single functions and fixed-length lists.
    """
    # scalar_workaround is a hack to capture dropout_p
    # see https://github.com/pytorch/pytorch/issues/97894
    scalar_workaround = scalar_workaround or {}
    inv_scalar_workaround = {v: k for k, v in scalar_workaround.items()}
    assert len(inv_scalar_workaround) == len(scalar_workaround)

    def process_arg(x):
        if isinstance(x, (float, int)) and x in inv_scalar_workaround:
            return KeywordArg(inv_scalar_workaround[x])
        if type(x) in ignore_types:
            return Ignored()
        if isinstance(x, list) and all(isinstance(y, Ignored) for y in x) and x:
            return Ignored()
        return x

    argnum = itertools.count()

    class Converter(torch.fx.Interpreter):
        call_method = _not_implemented
        call_module = _not_implemented
        get_attr = _not_implemented

        def placeholder(self, target, args, kwargs):
            n = next(argnum)
            if n < len(argnames):
                name = argnames[n]
            elif argnames:
                assert target.startswith("tangent")
                name = target
            else:
                target = re.sub(r"_\d+$", "", target)  # de-mangle arg name
                name = target
            if name in exclusive_arg_names:
                return ExclusiveKeywordArg(name)
            else:
                return KeywordArg(name)

        def call_function(self, target, args, kwargs):
            args, kwargs = pytree.tree_map(process_arg, (args, kwargs))
            if list in ignore_types:
                # Handle a burned in tensor size which are now [Ignored(), Ignored(), ...]
                args = [process_arg(a) for a in args]
                kwargs = {k: process_arg(a) for k, a in kwargs.items()}
            return CallFunction(target, *args, **kwargs)

        def run_node(self, n):
            rv = super().run_node(n)
            if n.op == "output" and isinstance(rv, tuple):
                assert len(rv) == len(n.args[0])
                for r, arg in zip(rv, n.args[0]):
                    r.users = len(arg.users)
            else:
                rv.users = len(n.users)
            return rv

    pattern = Converter(gm).run()
    if not isinstance(pattern, PatternExpr):
        return MultiOutputPattern(pytree.tree_leaves(pattern))
    return pattern


@torch.no_grad()
def fwd_only(fn, args, *, run_dce=True) -> torch.fx.GraphModule:
    """Build a normalized inference graph, for use with fx_to_pattern"""
    # TODO - look into using aot autograd, asserting no mutating ops here
    with enable_python_dispatcher():
<<<<<<< HEAD
        mode = (
            "real" if not torch._inductor.utils.any_is_symbolic(*args) else "symbolic"
        )
        gm = make_fx(fn, select_decomp_table(), tracing_mode=mode)(*args)
=======
        gm = make_fx(fn, select_decomp_table(), tracing_mode="real")(*args)
>>>>>>> f34905f6
    if run_dce:
        gm.graph.eliminate_dead_code()
    gm.recompile()
    return gm


@torch.enable_grad()
def joint_fwd_bwd(fn, args) -> torch.fx.GraphModule:
    """Build a normalized training graph, for use with fx_to_pattern"""
    gm: Optional[torch.fx.GraphModule] = None

    def record_joint_graph(joint_graph, inputs, **kwargs):
        nonlocal gm
        assert not gm
        gm = clone_graph(joint_graph)
        return default_partition(joint_graph, inputs, **kwargs)

    with torch._guards.tracing(None):
        aot_function(
            fn,
            lambda g, i: make_boxed_func(g),
            partition_fn=record_joint_graph,
            decompositions=select_decomp_table(),
            keep_inference_input_mutations=True,
            enable_log=False,
        )(*args)
    assert gm

    from .fx_passes.joint_graph import pointless_view

    matcher_pass = PatternMatcherPass()

    pattern = CallFunction(
        torch.ops.aten.view.default, KeywordArg("arg"), KeywordArg("size")
    )
    GraphPatternEntry(
        pattern=pattern, handler=pointless_view, extra_check=_return_true
    ).register(matcher_pass.patterns)
    matcher_pass.apply(gm.graph)  # type: ignore[arg-type]

    # remove in/out specs
    gm.graph._codegen = torch.fx.graph.CodeGen()
    gm.graph.eliminate_dead_code()
    gm.recompile()
    return gm


def _args(n: torch.fx.Node) -> List[torch.fx.node.Argument]:
    args: List[torch.fx.node.Argument] = list()
    torch.fx.map_arg((n.args, n.kwargs), args.append)
    return args


def stable_topological_sort(graph: torch.fx.Graph):
    # Nodes are in exactly one of these three collections:

    # - Nodes in `pending` are waiting to be processed (in reverse order):
    pending = list(reversed(graph.nodes))

    # - Nodes in `ready` have been processed and are already in the correct
    #   order.
    ready = set()

    # - `waiting` is a mapping from a dependency to nodes which depend on that
    #   dependency.
    waiting = defaultdict(list)

    # The cursor indicates the last processed node so we can add new nodes
    # after it.
    cursor = None
    while pending:
        node = pending.pop()
        waiting_for = [x for x in _args(node) if x not in ready]
        if waiting_for:
            # We have unprocessed input nodes. Might as well wait for the last
            # arg so an already sorted list will only recheck this node once.
            waiting[waiting_for[-1]].append(node)
        else:
            ready.add(node)
            if cursor and cursor.next is not node:
                cursor.append(node)
            cursor = node
            # Mark the nodes that have been waiting for this node to finish as
            # ready to check again.
            pending.extend(reversed(waiting.pop(node, ())))

    assert not waiting and len(ready) == len(graph.nodes)


def init_once_fakemode(fn: Callable[..., Any]):
    """Wrapper around lazy init functions in fx_passes/"""

    @functools.lru_cache(None)
    @functools.wraps(fn)
    def lazy_init():
        counters_ref = counters["inductor"].copy()

        with torch._guards.tracing(
            None
        ), maybe_disable_fake_tensor_mode(), FakeTensorMode():
            result = fn()

        # clear view matches encountered during tracing
        counters["inductor"] = counters_ref

        return result

    return lazy_init


def config_flag(name):
    """Function for extra_check to put pass behind a flag"""

    def flag_check(match):
        return getattr(config, name)

    return flag_check


def clone_graph(input_graph: torch.fx.GraphModule) -> torch.fx.GraphModule:
    class CopyGraph(Transformer):
        def run_node(self, old_node):
            new_node = super().run_node(old_node)
            if isinstance(new_node, torch.fx.Proxy):
                new_node.node.meta.update(old_node.meta)
                new_node.node.name = self.new_graph._graph_namespace.create_name(
                    old_node.name, None
                )
            return new_node

    return CopyGraph(input_graph).transform()


_seen_patterns: Set[str] = set()


def get_arg_value(
    node: torch.fx.Node, arg_number: int, kwarg_name: Optional[str] = None
):
    return (
        node.args[arg_number]
        if len(node.args) > arg_number
        else node.kwargs.get(kwarg_name)  # type: ignore[arg-type]
    )


def filter_nodes(nodes: Iterable[torch.fx.Node], fn) -> List[torch.fx.Node]:
    fns = [fn]
    if isinstance(fn, torch._ops.OpOverloadPacket):
        fns.extend([getattr(fn, overload) for overload in fn.overloads()])

    return [node for node in nodes if node.target in fns]


def extract_target(node: Node):
    """For call_function and call_method, we directly use the target function;
    For call_module, the target is string, and we treat the module class
     as a function.
    """
    if node.op == "call_module":
        return getattr(node.graph.owning_module, node.target).__class__  # type: ignore[arg-type]
    return node.target<|MERGE_RESOLUTION|>--- conflicted
+++ resolved
@@ -1083,34 +1083,6 @@
                         ):
                             sym_args.append(v)
 
-<<<<<<< HEAD
-            if sym_args:
-                # AOT Autograd and make fx will dedupe symbolic shape size
-                # accesses of sym ints that appear as inputs
-                # We don't want the sym_size uses to interfere with pattern matching
-                # so we provide them as inputs.
-                # Later, when we actually do the replacement, the symbolic shape
-                # sizes will get re-traced and added to the graph.
-
-                def search_fn_new(*args_new):
-                    return search_fn(*args_new[len(args_new) - len(args) :])
-
-                try:
-                    specific_graph = trace_fn(search_fn_new, sym_args + args)
-                except RuntimeError as e:
-                    log_trace_failure(search_fn, e)
-                    return False
-
-                # correct argnames in the graph
-                sym_arg_names = []
-                for i, placeholder in zip(
-                    range(len(sym_args) + len(args)),
-                    specific_graph.graph.nodes,
-                ):
-                    if i < len(sym_args):
-                        sym_arg_names.append(placeholder.target)
-                        continue
-=======
             # If we were given a pre-traced pattern then use that instead of
             # retracing. Note that this means the pattern has to be independent
             # of its args.
@@ -1133,7 +1105,6 @@
                     except RuntimeError as e:
                         log_trace_failure(search_fn, e)
                         return False
->>>>>>> f34905f6
 
                     # correct argnames in the graph
                     sym_arg_names = []
@@ -1170,24 +1141,6 @@
 
             specific_pattern_match = specific_pattern.match(match.output_nodes()[0])  # type: ignore[arg-type]
 
-<<<<<<< HEAD
-                argnames = sym_arg_names + argnames
-            else:
-                try:
-                    specific_graph = trace_fn(search_fn, args)
-                except RuntimeError as e:
-                    log_trace_failure(search_fn, e)
-                    return False
-
-            specific_pattern = fx_to_pattern(
-                specific_graph,
-                argnames=argnames,
-                exclusive_arg_names=exclusive_arg_names,
-                scalar_workaround=scalar_workaround,
-            )
-            specific_pattern_match = specific_pattern.match(match.output_nodes()[0])  # type: ignore[arg-type]
-=======
->>>>>>> f34905f6
             if specific_pattern_match and extra_check(specific_pattern_match):
                 # trace the pattern using the shapes from the user program
                 match.replacement_graph = trace_fn(replace_fn, args)  # type: ignore[assignment]
@@ -1534,26 +1487,6 @@
                 if (node.op, target) not in self.patterns:
                     continue
 
-<<<<<<< HEAD
-                for entry in self.patterns[target]:
-                    if node._erased:
-                        break
-                    m = entry.pattern.match(node)
-                    # pattern match crosses mutation barrier - discard
-                    if (
-                        self.prevent_match_across_mutations
-                        and is_match(m)
-                        and len(set(map(get_mutation_region_id_partial, m.nodes))) != 1  # type: ignore[possibly-undefined]
-                    ):
-                        continue
-                    if os.environ.get("TORCHINDUCTOR_PATTERN_MATCH_DEBUG") == node.name:
-                        log.warning("%s%s %s %s", node, node.args, m, entry.pattern)
-                    if is_match(m) and entry.extra_check(m):
-                        count += 1
-                        entry.apply(m, graph, node)  # type: ignore[arg-type]
-                        counters["inductor"]["pattern_matcher_count"] += 1
-                        counters["inductor"]["pattern_matcher_nodes"] += len(m.nodes)
-=======
             # conservatively not applying pattern for cpu input,
             # since some of the patterns induce codegen and split nodes.
             # Note: we will only skip cpu compute if disable_cpp_codegen=True
@@ -1578,7 +1511,6 @@
                     entry.apply(m, graph, node)  # type: ignore[arg-type]
                     counters["inductor"]["pattern_matcher_count"] += 1
                     counters["inductor"]["pattern_matcher_nodes"] += len(m.nodes)
->>>>>>> f34905f6
         return count
 
     def clear(self):
@@ -1666,14 +1598,7 @@
     """Build a normalized inference graph, for use with fx_to_pattern"""
     # TODO - look into using aot autograd, asserting no mutating ops here
     with enable_python_dispatcher():
-<<<<<<< HEAD
-        mode = (
-            "real" if not torch._inductor.utils.any_is_symbolic(*args) else "symbolic"
-        )
-        gm = make_fx(fn, select_decomp_table(), tracing_mode=mode)(*args)
-=======
         gm = make_fx(fn, select_decomp_table(), tracing_mode="real")(*args)
->>>>>>> f34905f6
     if run_dce:
         gm.graph.eliminate_dead_code()
     gm.recompile()
