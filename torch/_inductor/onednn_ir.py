--- conflicted
+++ resolved
@@ -284,15 +284,8 @@
             inputs,
             constant_args,
             None,
-<<<<<<< HEAD
             op_overload=torch.ops.onednn._convolution_pointwise.default,
-            cpp_kernel_name="aoti_torch_cpu_mkldnn__convolution_pointwise"
-            if config.abi_compatible
-            else None,
-=======
-            op_overload=torch.ops.mkldnn._convolution_pointwise.default,
-            cpp_kernel_name="aoti_torch_cpu_mkldnn__convolution_pointwise",
->>>>>>> cdf447cf
+            cpp_kernel_name="aoti_torch_cpu_onednn__convolution_pointwise",
         )
 
     def codegen(self, wrapper):
@@ -348,15 +341,8 @@
             inputs,
             constant_args,
             None,
-<<<<<<< HEAD
             op_overload=torch.ops.onednn._convolution_pointwise.binary,
-            cpp_kernel_name="aoti_torch_cpu_mkldnn__convolution_pointwise_binary"
-            if config.abi_compatible
-            else None,
-=======
-            op_overload=torch.ops.mkldnn._convolution_pointwise.binary,
-            cpp_kernel_name="aoti_torch_cpu_mkldnn__convolution_pointwise_binary",
->>>>>>> cdf447cf
+            cpp_kernel_name="aoti_torch_cpu_onednn__convolution_pointwise_binary",
         )
         self.cpp_constant_args = cpp_constant_args
 
@@ -422,15 +408,8 @@
             reordered_inputs,
             constant_args,
             None,
-<<<<<<< HEAD
             op_overload=torch.ops.onednn._convolution_pointwise_.binary,
-            cpp_kernel_name="aoti_torch_cpu_mkldnn__convolution_pointwise_binary_"
-            if config.abi_compatible
-            else None,
-=======
-            op_overload=torch.ops.mkldnn._convolution_pointwise_.binary,
-            cpp_kernel_name="aoti_torch_cpu_mkldnn__convolution_pointwise_binary_",
->>>>>>> cdf447cf
+            cpp_kernel_name="aoti_torch_cpu_onednn__convolution_pointwise_binary_",
         )
 
         self.mutation_outputs = [
@@ -503,15 +482,8 @@
             inputs,
             constant_args,
             None,
-<<<<<<< HEAD
             op_overload=torch.ops.onednn._convolution_transpose_pointwise.default,
-            cpp_kernel_name="aoti_torch_cpu_mkldnn__convolution_transpose_pointwise"
-            if config.abi_compatible
-            else None,
-=======
-            op_overload=torch.ops.mkldnn._convolution_transpose_pointwise.default,
-            cpp_kernel_name="aoti_torch_cpu_mkldnn__convolution_transpose_pointwise",
->>>>>>> cdf447cf
+            cpp_kernel_name="aoti_torch_cpu_onednn__convolution_transpose_pointwise",
         )
 
     def codegen(self, wrapper):
@@ -847,15 +819,8 @@
             inputs,
             constant_args,
             None,
-<<<<<<< HEAD
             op_overload=torch.ops.onednn._linear_pointwise.default,
-            cpp_kernel_name="aoti_torch_cpu__linear_pointwise"
-            if config.abi_compatible
-            else None,
-=======
-            op_overload=torch.ops.mkldnn._linear_pointwise.default,
             cpp_kernel_name="aoti_torch_cpu__linear_pointwise",
->>>>>>> cdf447cf
         )
 
     def codegen(self, wrapper):
@@ -907,15 +872,8 @@
             inputs,
             constant_args,
             None,
-<<<<<<< HEAD
             op_overload=torch.ops.onednn._linear_pointwise.binary,
-            cpp_kernel_name="aoti_torch_cpu__linear_pointwise_binary"
-            if config.abi_compatible
-            else None,
-=======
-            op_overload=torch.ops.mkldnn._linear_pointwise.binary,
             cpp_kernel_name="aoti_torch_cpu__linear_pointwise_binary",
->>>>>>> cdf447cf
         )
 
     def codegen(self, wrapper):
