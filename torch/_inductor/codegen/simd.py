# mypy: allow-untyped-defs
from __future__ import annotations

import collections
import contextlib
import dataclasses
import functools
import itertools
import logging
import math
import operator
import textwrap
from typing import (
    Any,
    Callable,
    Counter,
    Dict,
    Iterable,
    List,
    no_type_check,
    Optional,
    Sequence,
    Tuple,
    Type,
    Union,
)

import sympy

import torch
import torch._logging
from torch.fx.immutable_collections import immutable_dict
from torch.utils._ordered_set import OrderedSet
from torch.utils._sympy.functions import FloorDiv, Identity, ModularIndexing
from torch.utils._sympy.symbol import (
    free_symbol_is_type,
    prefix_str,
    symbol_is_type,
    SymT,
)

from ..._dynamo.utils import counters
from .. import config, ir, scheduler
from ..codecache import code_hash
from ..dependencies import MemoryDep, StarDep, WeakDep
from ..ir import IRNode, TritonTemplateBuffer
from ..optimize_indexing import indexing_dtype_strength_reduction
from ..runtime.runtime_utils import green_text, yellow_text
from ..scheduler import BaseSchedulerNode, BaseScheduling, WhyNoFuse
from ..utils import (
    cache_on_self,
    expr_fits_within_32bit,
    get_dtype_size,
    IndentedBuffer,
    Placeholder,
    prefix_is_reduction,
    sympy_index_symbol,
    sympy_product,
    sympy_subs,
    unique,
)
from ..virtualized import ops, OpsWrapper, V
from .block_analysis import BlockPatternMatcher
from .common import CSEVariable, index_prevent_reordering, Kernel, PythonPrinter
from .multi_kernel import MultiKernel
from .simd_kernel_features import (
    DisableReduction,
    EnableReduction,
    NodeScheduleMarker,
    SIMDKernelFeatures,
)


log = logging.getLogger(__name__)
perf_hint_log = torch._logging.getArtifactLogger(__name__, "perf_hints")
schedule_log = torch._logging.getArtifactLogger(__name__, "schedule")
fusion_log = torch._logging.getArtifactLogger(__name__, "fusion")


pexpr = PythonPrinter().doprint

all_prefixes = OrderedSet(["z", "y", "x", "r0_", "r1_"])


@dataclasses.dataclass
class IterationRanges:
    """
    Each range tree represents multiple sets of iteration indexing
    in a single tiled dimension in the output kernel.

    If you have two loops ranges one (4, 3, 2) and another (4, 6),
    then the range tree will be:
            4 (i0)
        3 (i1)  6 (i3)
        2 (i2)
    Where i0 is shared between both loops, but then the split into
    different indexing vars.  All loop ranges must iterate over
    the same number of elements.
    """

    def __init__(
        self,
        name: str,
        var_list: List[sympy.Symbol],
        var_ranges: Dict[sympy.Symbol, sympy.Expr],
        numel: sympy.Expr,
        prefix: str,
        *,
        kernel: SIMDKernel,
        divisor=sympy.S.One,
        length=sympy.S.One,
        root: IterationRangesRoot,
    ) -> None:
        super().__init__()
        self.name = name
        self.var_list = var_list
        self.var_ranges = var_ranges
        self.numel = numel
        self.prefix = prefix
        self.divisor = divisor
        self.length = length
        self.kernel = kernel
        self.root = root

    @property
    @cache_on_self
    @no_type_check  # https://github.com/python/mypy/issues/17184
    def is_reduction(self) -> bool:
        return prefix_is_reduction(self.prefix)

    def symbol(self):
        return sympy_index_symbol(self.name)

    @property
    @cache_on_self
    @no_type_check
    def symt(self) -> SymT:
        prefix_to_symt = {prefix: symt for symt, prefix in prefix_str.items()}
        return prefix_to_symt[self.prefix]


class IterationRangesRoot(IterationRanges):
    def __init__(
        self,
        name: str,
        numel: sympy.Expr,
        prefix: str,
        index: int,
        kernel: SIMDKernel,
        pid_cache=None,
        *,
        is_loop: bool,
        tensor_dim: Optional[int],
        grid_dim: Optional[int],
        has_zdim: bool,
    ) -> None:
        if pid_cache is None:
            pid_cache = {}
        super().__init__(
            name=name,
            var_list=[],
            var_ranges={},
            numel=numel,
            prefix=prefix,
            kernel=kernel,
            root=self,
        )
        self.index = index
        # Store all the nodes in one flat list
        self.nodes: Dict[sympy.Expr, IterationRangesEntry] = {}
        # This is for re-ordering program ID in triton mm template
        # pid_cache["tl.program_id(0)"] = pid_m
        self.pid_cache: Dict[str, str] = pid_cache

        # True if the dimension is implemented as a single program looping over
        # the full dimension (currently only used for non-persistent reduction)
        assert not is_loop or (self.is_reduction and grid_dim is None)
        self.is_loop = is_loop
        # Index of corresponding dimension on triton tensors
        self.tensor_dim = tensor_dim
        # Index of corresponding dimension in the triton grid
        self.grid_dim = grid_dim
        self.has_zdim = has_zdim

    def __repr__(self) -> str:
        return f"IterationRangesRoot({self.name!r}, {self.numel}, ...)"

    def cache_clear(self):
        for node in self.nodes.values():
            node.cache_clear()

    def index_sym(self):
        return sympy_index_symbol(f"{self.prefix}index")

    def lookup(self, divisor, length):
        """
        Lookup a given RangeTreeEntry, creating it if needed
        """
        if V.graph.sizevars.statically_known_equals(divisor * length, self.numel):
            expr = FloorDiv(self.index_sym(), divisor)
        else:
            expr = ModularIndexing(self.index_sym(), divisor, length)

        if expr not in self.nodes:
            node = IterationRangesEntry(
                f"{self.prefix}{next(V.kernel.iter_vars_count)}",
                divisor,
                length,
                expr,
                self,
            )
            V.kernel.range_tree_nodes[node.symbol()] = node
            self.var_list.append(node.symbol())
            self.var_ranges[node.symbol()] = length
            self.nodes[expr] = node
        return self.nodes[expr]

    def construct_entries(self, lengths: List[sympy.Expr]):
        divisor = sympy.S.One
        itervars = []
        for length in reversed(lengths):
            itervars.append(self.lookup(divisor, length))
            divisor = divisor * length
        return list(reversed(itervars))

    def construct(self, lengths: List[sympy.Expr]):
        return [e.symbol() for e in self.construct_entries(lengths)]

    def vars_and_sizes(self, index: sympy.Expr):
        """Figure out vars from this tree used in index"""
        nodes = [V.kernel.range_tree_nodes.get(s) for s in index.free_symbols]
        nodes = [n for n in nodes if n and n.prefix == self.prefix]
        nodes.sort(
            key=lambda x: V.graph.sizevars.size_hint(
                x.divisor, fallback=config.unbacked_symint_fallback
            )
        )
        divisor = sympy.S.One
        index_vars = []
        sizes = []

        def add(node):
            nonlocal divisor
            index_vars.append(node.symbol())
            sizes.append(node.length)
            divisor = divisor * node.length

        for node in nodes:
            if not V.graph.sizevars.statically_known_equals(node.divisor, divisor):
                # fill in unused index var
                add(self.lookup(divisor, FloorDiv(node.divisor, divisor)))
                divisor = node.divisor
            add(node)
        if not V.graph.sizevars.statically_known_equals(self.numel, divisor):
            # fill in unused index var
            add(self.lookup(divisor, FloorDiv(self.numel, divisor)))

        return list(reversed(index_vars)), list(reversed(sizes))


class IterationRangesEntry(IterationRanges):
    def __init__(
        self,
        name: str,
        divisor: sympy.Expr,
        length: sympy.Expr,
        expr: sympy.Expr,
        parent: IterationRanges,
    ) -> None:
        super().__init__(
            name=name,
            numel=parent.numel / length,
            var_list=parent.var_list,
            var_ranges=parent.var_ranges,
            prefix=parent.prefix,
            divisor=divisor,
            length=length,
            kernel=parent.kernel,
            root=parent.root,
        )
        self.parent = parent
        self.codegen = functools.lru_cache(None)(self._codegen)
        self.expr = expr

    def __repr__(self) -> str:
        return f"IterationRangesEntry({self.name}, {self.divisor}, {self.length}, {self.expr}, {self.var_ranges})"

    def set_name(self, name):
        self.codegen = lambda: name  # type: ignore[assignment]
        self.codegen.cache_clear = lambda: None  # type: ignore[method-assign]
        self.name = name

    def cache_clear(self):
        self.codegen.cache_clear()

    def _codegen(self):
        V.kernel.codegen_iteration_ranges_entry(self)
        return self.name

    def precomputed_args(self):
        # for dynamic shapes, find parts of indexing expressions that have to be precomputed
        precomputed_args: List[sympy.Expr] = []
        if isinstance(self.expr, sympy.Symbol):
            return precomputed_args
        assert isinstance(self.expr, (FloorDiv, ModularIndexing)), type(self.expr)
        for arg in self.expr.args[1:]:
            if not isinstance(arg, (sympy.Integer, sympy.Symbol)):
                symbols = arg.free_symbols
                if len(symbols) > 0 and all(
                    symbol_is_type(s, SymT.SIZE) for s in symbols
                ):
                    precomputed_args.append(arg)
        return precomputed_args

    def __hash__(self):
        return hash(self.name)

    def __eq__(self, other):
        return self.name == other.name


def constant_repr(value):
    if value == float("inf"):
        return 'float("inf")'
    elif value == float("-inf"):
        return 'float("-inf")'
    elif math.isnan(value):
        return 'float("nan")'
    return repr(value)


class SIMDKernel(Kernel):
    """
    Common base class for Triton/Halide codegen which both use flattened indexing rather than loop nests.
    """

    sexpr = pexpr
    kexpr: Callable[[sympy.Expr], str]
    allow_block_ptr = False
    kernel_name: str

    def __init__(
        self,
        tiling: Dict[str, sympy.Expr],
        features: SIMDKernelFeatures,
        pid_cache=None,
        override_persistent_reduction=None,
        override_cooperative_reduction=None,
    ) -> None:
        if pid_cache is None:
            pid_cache = {}
        super().__init__()
        self.features = features
        self.mutations = features.get_mutations()
        self.body = IndentedBuffer()
        self.indexing_code = IndentedBuffer()
        self.numels = {
            prefix: V.graph.sizevars.simplify(val) for prefix, val in tiling.items()
        }
        self.range_trees: List[IterationRangesRoot] = []
        self.range_tree_nodes: Dict[sympy.Symbol, IterationRangesEntry] = {}
        self.iter_vars_count = itertools.count()
        self.inside_reduction = features.is_reduction()
        self.cooperative_reduction: bool = (
            override_cooperative_reduction
            if override_cooperative_reduction is not None
            else self.should_use_cooperative_reduction()
        )
        self.persistent_reduction: bool = (
            override_persistent_reduction
            if override_persistent_reduction is not None
            else self.should_use_persistent_reduction()
        )
        self.no_x_dim = self.want_no_x_dim()
        self.code_hash: Optional[str] = None

        # define this in a closure to make cache local to object
        @functools.lru_cache(None)
        def simplify_indexing(index: sympy.Expr):
            index = V.graph.sizevars.simplify_with_ranges(index, self.var_ranges())
            for tree in self.range_trees:
                index = self.combine_contiguous_dims(index, tree)

            return self.combine_modular_indexing_pairs(index)

        self.simplify_indexing = simplify_indexing
        self.initialize_range_tree(pid_cache)

    @property
    @cache_on_self
    @no_type_check  # https://github.com/python/mypy/issues/17184
    def num_reduction_dims(self) -> int:
        return sum(prefix_is_reduction(prefix) for prefix in self.numels)

    def dtype_to_str(self, dtype: torch.dtype) -> str:
        raise NotImplementedError

    @property
    def index_dtype(self) -> str:
        return self.dtype_to_str(self.features.select_index_dtype())

    def want_no_x_dim(self):
        return False

    def initialize_range_tree(self, pid_cache):
        active_prefixes = OrderedSet(
            prefix for prefix in all_prefixes if prefix in self.numels
        )
        no_r_dim = not self.inside_reduction or not self.features.is_reduction()

        def filtered_index_map(seq, mask) -> Dict[Any, int]:
            return {
                val: idx for idx, val in enumerate(val for val in seq if val in mask)
            }

        grid_dims = ["x", "y", "z"]
        reduction_dims = ["r0_", "r1_"]
        if self.no_x_dim:
            tensor_dims = reduction_dims
        elif no_r_dim:
            tensor_dims = grid_dims
        else:
            tensor_dims = grid_dims + reduction_dims

        # Filter out unused tensor dims.
        # Convert to dicts for O(1) index lookup.
        tensor_dim_map = filtered_index_map(tensor_dims, active_prefixes)
        grid_dim_map = filtered_index_map(grid_dims, all_prefixes)

        for i, prefix in enumerate(active_prefixes):
            is_reduction = prefix_is_reduction(prefix)
            tensor_dim = tensor_dim_map.get(prefix)
            grid_dim = grid_dim_map.get(prefix)
            index = i if grid_dim is None else grid_dim
            self.range_trees.append(
                IterationRangesRoot(
                    f"{prefix}index",
                    self.numels[prefix],
                    prefix,
                    index,
                    self,
                    pid_cache=pid_cache,
                    is_loop=is_reduction and not self.persistent_reduction,
                    tensor_dim=tensor_dim,
                    grid_dim=grid_dim,
                    has_zdim="z" in self.numels,
                )
            )

    def finalize_indexing(self, indices: Sequence[sympy.Expr]):
        """
        Hook called right before codegen with every index that will be
        used in the fused kernel.
        """

    def store_reduction(self, name: str, index: sympy.Expr, value: CSEVariable):
        prior = self.inside_reduction
        self.inside_reduction = False
        try:
            return self.store(name, index, value)
        finally:
            self.inside_reduction = prior

    def should_use_cooperative_reduction(self) -> bool:
        return False  # defined in subclass

    def should_use_persistent_reduction(self) -> bool:
        return False  # defined in subclass

    def var_ranges(self):
        return dict(
            itertools.chain.from_iterable(
                tree.var_ranges.items() for tree in self.range_trees
            )
        )

    def triton_tensor_ndim(self):
        return sum(int(tree.tensor_dim is not None) for tree in self.range_trees)

    def indexing_size_str(self, i):
        sizes = ["None"] * self.triton_tensor_ndim()
        sizes[i] = ":"
        return f"[{', '.join(sizes)}]"

    def dense_size_list(self) -> List[str]:
        sizes = ["1"] * self.triton_tensor_ndim()

        for tree in self.range_trees:
            if tree.tensor_dim is None:
                continue

            if not tree.is_reduction or self.inside_reduction:
                sizes[tree.tensor_dim] = f"{tree.prefix.upper()}BLOCK"

        return sizes

    def dense_size_str(self):
        sizes = self.dense_size_list()
        return f"[{', '.join(sizes)}]"

    def combine_modular_indexing_pairs(self, index):
        if not isinstance(index, ModularIndexing):
            return index
        x = index.args[0]
        if (tree_node := self.range_tree_nodes.get(x)) is None:
            return index
        new_index = sympy_subs(index, {x: tree_node.expr})
        new_index = V.graph.sizevars.combine_modular_indexing_pairs(new_index)
        # the index now contains xindex/etc, which is nonstandard, fix it up
        return sympy_subs(
            new_index,
            {
                tree_node.root.index_sym(): tree_node.root.lookup(
                    sympy.S.One, tree_node.root.numel
                ).symbol()
            },
        )

    def combine_contiguous_dims(self, index: sympy.Expr, tree: IterationRangesRoot):
        if expand_res := V.graph.sizevars.expand_floor_div(index):
            new_index, denominator = expand_res  # type: ignore[misc]
            return FloorDiv(self._combine_contiguous_dims(new_index, tree), denominator)
        else:
            return self._combine_contiguous_dims(index, tree)

    def _combine_contiguous_dims(self, index: sympy.Expr, tree: IterationRangesRoot):
        """
        More aggressive simplification to merge contiguous dims
        """
        if isinstance(index, (sympy.Integer, sympy.Symbol)):
            return index
        index_vars, sizes = tree.vars_and_sizes(index)
        if len(sizes) <= 1:
            return index
        new_sizes, reindex, _prune = V.graph.sizevars._simplify_loops(
            index_vars, sizes, index_prevent_reordering([index], index_vars, sizes)
        )
        if new_sizes == sizes:
            return index
        new_index_vars = tree.construct(new_sizes)
        new_index = sympy_subs(index, dict(zip(index_vars, reindex(new_index_vars))))
        return new_index

    def disable_reduction(self):
        should_flush = self.range_trees[-1].is_loop or self.cooperative_reduction

        @contextlib.contextmanager
        def ctx():
            if not self.features.is_reduction():
                assert not self.inside_reduction
                yield
                return
            if should_flush:
                # calling codegen_body() will flush all the pending buffers
                # and write out a reduction loop
                self.codegen_body()
            self.inside_reduction = False
            try:
                yield
                if should_flush:
                    # flush out any code before opening the next loop
                    self.codegen_body()
            finally:
                self.inside_reduction = True

        return ctx()

    def set_ranges(self, *lengths):
        assert len(lengths) == len(self.range_trees)
        return [
            ranges.construct(length)
            for length, ranges in zip(lengths, self.range_trees)
        ]

    @staticmethod
    def _split_iteration_ranges(
        groups: Iterable[sympy.Expr], lengths: Sequence[Sequence[sympy.Expr]]
    ):
        # Special case: if a node's sizes are ([], []), there's nothing to split.
        if all(len(length) == 0 for length in lengths):
            return [[] for group in groups], []

        sv = V.graph.sizevars
        new_ranges: List[List[sympy.Expr]] = [[] for _ in groups]
        remaining = [sv.simplify(g) for g in groups]
        var_count = itertools.count()

        def add_range(i, expr):
            expr = sv.simplify(expr)
            if not sv.statically_known_multiple_of(remaining[i], expr):
                raise CantSplit
            # guard on the last item out
            remaining[i] = FloorDiv(remaining[i], expr)
            new_ranges[i].append(expr)
            return next(var_count)

        def make_combined(size, idx1, idx2):
            def getter(flat_vars):
                return size * flat_vars[idx1] + flat_vars[idx2]

            return getter

        return_getters_groups = []
        current_group = 0
        for length_group in lengths:
            return_getters = []
            for size in length_group:
                if sv.statically_known_equals(size, 1):  # type: ignore[arg-type]
                    return_getters.append(lambda _: sympy.S.Zero)
                    continue

                while current_group < len(remaining) and sv.statically_known_equals(
                    remaining[current_group], 1  # type: ignore[arg-type]
                ):
                    # scroll to next group with remaining elements
                    current_group += 1

                if current_group + 1 < len(remaining) and sv.statically_known_gt(
                    size, remaining[current_group]
                ):
                    # need to break size in two
                    if not sv.statically_known_multiple_of(
                        size, remaining[current_group]
                    ):
                        raise CantSplit
                    size1 = remaining[current_group]
                    size2 = FloorDiv(size, remaining[current_group])
                    return_getters.append(
                        make_combined(
                            size2,
                            add_range(current_group, size1),
                            add_range(current_group + 1, size2),
                        )
                    )
                else:
                    return_getters.append(
                        operator.itemgetter(add_range(current_group, size))
                    )
            return_getters_groups.append(return_getters)

        # Check that the total number of iterations matches.
        if not all(V.graph.sizevars.size_hint(s) == 1 for s in remaining):
            raise CantSplit

        return new_ranges, return_getters_groups

    @classmethod
    def is_compatible(
        cls, groups: Iterable[sympy.Expr], lengths: Sequence[Sequence[sympy.Expr]]
    ):
        try:
            cls._split_iteration_ranges(groups, lengths)
            return True
        except CantSplit:
            return False

    def split_and_set_ranges(self, lengths: Sequence[Sequence[sympy.Expr]]):
        groups = [rt.numel for rt in self.range_trees]
        if not self.inside_reduction:
            groups[-1] = sympy.S.One

        return self.map_kernel_groups_to_node_sizes(groups, lengths, self.set_ranges)

    @classmethod
    def map_kernel_groups_to_node_sizes(
        cls,
        groups: Sequence[sympy.Expr],
        lengths: Sequence[Sequence[sympy.Expr]],
        set_ranges,
    ) -> List[List[sympy.Expr]]:
        """
        We may want to fuse `for i0 in s0*s1` into a tiled kernel with groups (s0, s1).

        To do this we need to split up the iteration space of i0 into something like:
            for i1 in s0:
              for i2 in s1:
                i0 = i1*s1 + i2
                ....

        This function matches and resplits lengths to the groups of
        this kernel to enable tiled + non-tiled fusions.
        """
        if len(lengths) == len(groups) and all(
            V.graph.sizevars.simplify(sympy_product(x) - g) == 0
            for x, g in zip(lengths, groups)
        ):
            return set_ranges(*lengths)

        new_ranges, return_getters_groups = cls._split_iteration_ranges(groups, lengths)
        itervars = [*itertools.chain.from_iterable(set_ranges(*new_ranges))]
        return [[fn(itervars) for fn in fns] for fns in return_getters_groups]

    def is_indirect_indexing(self, index: sympy.Expr):
        # tmpX  means indirect indexing
        return free_symbol_is_type(index, SymT.TMP)

    def is_broadcasted(self, index: sympy.Expr):
        # Note. This may not be correct when there is indirect indexing
        if self.is_indirect_indexing(index):
            return False

        index_numels = [1] * len(self.numels)
        for symbol in index.free_symbols:
            if symbol not in self.range_tree_nodes:
                # Non-iterated variables, e.g. strides
                continue
            entry = self.range_tree_nodes[symbol]  # type: ignore[index]
            assert isinstance(entry.parent, IterationRangesRoot)
            index_numels[entry.parent.index] *= entry.length

        # If the index variables only iterate over a subset of the kernel
        # numels, then it must be broadcasted.
        simplify = V.graph.sizevars.simplify
        return any(
            simplify(idx_range) != simplify(iter_range)  # type: ignore[arg-type]
            for idx_range, iter_range in zip(index_numels, self.numels.values())
        )

    def index_to_str(self, index: sympy.Expr) -> str:
        """
        Convert an index expr to a string that can be used in output code.
        e.g. a sympy expression "s2" may actually appear as "ks1" in the generated kernel.

        Index expressions often need to be passed in as arguments to the triton kernel.
        Rename_indexing and codegen_indexing keep track of the needed indices and add
        new parameters to the function signature.
        """
        if isinstance(index, list):
            return f"[{', '.join(map(self.index_to_str, index))}]"
        return self.kexpr(self.rename_indexing(index))  # type: ignore[call-arg]

    def prepare_indexing(
        self,
        index: sympy.Expr,
    ):
        index = self.simplify_indexing(index)
        index = sympy_subs(index, V.graph.sizevars.precomputed_replacements)
        # if simple replacements didn't get rid of floor/ceil, try full subs
        if len(index.atoms(sympy.floor)) or len(index.atoms(sympy.ceiling)):
            index = index.subs(V.graph.sizevars.precomputed_replacements)
        # last resort, if no range vars are in the expr, hoist it
        # TODO instead of trying to blindly find complicated exprs, we should hoist the
        # inputs/outputs sizes and strides, but at the time indexing is generated
        # kernel inputs and outputs are not set yet, we'd need a deeper refactor
        # to do it this way

        if len(index.atoms(sympy.ceiling)):
            for a in index.atoms(sympy.ceiling):
                # for nested exprs, atoms yields top level first (?)
                # so if everything goes fine, lower level replacements will come up empty
                symbols = a.free_symbols
                if len(symbols) > 0 and all(
                    symbol_is_type(s, (SymT.SIZE, SymT.PRECOMPUTED_SIZE))
                    for s in symbols
                ):
                    replacements = {a: V.graph.sizevars.lookup_precomputed_size(a)}
                    index = sympy_subs(index, replacements)

        simp_index = self.simplify_indexing(index)

        # Now that we are done simplifying we can unwrap Identity so that downstream handling
        # for its contained expression will work. previously, tl.full wrapping of sympy.Integer
        # would not occur
        simp_index = (
            simp_index if not isinstance(simp_index, Identity) else simp_index.args[0]
        )

        return self.codegen_indexing(simp_index)

    def active_range_trees(self, reorder=False):
        trees = [
            t for t in self.range_trees if not t.is_reduction or self.inside_reduction
        ]
        if reorder and len(trees) > 1:
            count = sum(t.prefix in "xyz" for t in trees)
            assert "".join(t.prefix for t in trees[:count]) == "zyx"[-count:], [
                t.prefix for t in trees[:count]
            ]
            trees[:count] = reversed(trees[:count])
        return trees

    def codegen_indexing(self, expr: sympy.Expr):
        expr = V.graph.sizevars.simplify_with_ranges(expr, self.var_ranges())
        for sym in sorted(expr.free_symbols, key=str):
            if sym in self.range_tree_nodes:
                # if indexing expression is complicated, we precompute it on the host side
                # and send the result as a kernel argument
                replacements = {}
                for ps in self.range_tree_nodes[sym].precomputed_args():  # type: ignore[index]
                    replacements[ps] = V.graph.sizevars.lookup_precomputed_size(ps)
                if len(replacements) > 0:
                    self.range_tree_nodes[sym].expr = sympy_subs(  # type: ignore[index]
                        self.range_tree_nodes[sym].expr, replacements  # type: ignore[index]
                    )
                self.range_tree_nodes[sym].codegen()  # type: ignore[index]
        return expr

    def codegen_nan_check(self) -> None:
        raise NotImplementedError("NYI: codegen_nan_check")

    def call_kernel(self, name: str, node: Optional[IRNode] = None) -> None:
        raise NotImplementedError("NYI: call_kernel")

    @contextlib.contextmanager
    def mask_loads(self, mask, value):
        """Context manager to add an additional mask to tl.load/store"""
        prior = self._load_mask
        prior_val = self._load_other
        if prior:
            mask = ops.logical_and(mask, prior)

        mask = OpsWrapper._unwrap(mask)
        self._load_mask = mask
        self._load_other = value
        try:
            # TODO(jansel): do we need a reshape here?
            yield mask
        finally:
            self._load_mask = prior
            self._load_other = prior_val

    def get_strides_of_load(self, index: sympy.Expr):
        """
        This gets the stride of the index for each of the tiling variables
        (technically, it does it at index 0)

        For example, if
        xindex = x0 + 512*x1 + 1024*r0
        x0 = (xindex//512)
        x1 = (xindex % 512)
        r0 = rindex // 1024

        this function would return
        {xindex: 512, rindex: 1024}
        """
        index_to_tile_indexes = {k: v.expr for k, v in self.range_tree_nodes.items()}
        index_in_tile_vars = sympy_subs(index, index_to_tile_indexes)  # type: ignore[arg-type]
        strides = {}
        for range_tree in self.range_trees:
            s = sympy_index_symbol(range_tree.name)
            strides[s] = sympy_subs(index_in_tile_vars, {s: 1}) - sympy_subs(
                index_in_tile_vars, {s: 0}
            )
        return strides

    @staticmethod
    def _map_tuple_or_scalar(fn, value):
        if isinstance(value, tuple):
            return tuple(map(fn, value))
        return fn(value)

    def estimate_kernel_num_bytes(self):
        """
        Try the best to estimate the total size (in bytes) of the
        kernel's inputs and outputs, which is used for estimating the memory
        throughput of this kernel. This information is used for checking how
        far we are from the peak memory bandwidth. It's important that
        we want to avoid overestimating the sizes of the inputs and outputs,
        because it can wrongfully give us a very large memory traffic value,
        which may be even larger than the theoretical bandwidth and thus
        become very misleading. This is particularly problematic for cases
        where we slice some inputs. In those cases, we should only count
        the size of the "slices" instead of the original inputs, because
        only the slices contribute to the real memory traffic.
        """
        nbytes = []
        ninplace_args = len(unique(self.args.inplace_buffers.values()))
        _, call_args, _, _ = self.args.python_argdefs()
        buf_accesses = self.features.buf_accesses()

        # For pointwise and reduction kernels, this is the upper-bound numels
        # for the output buffer.
        # FIXME: This is not exactly right for cases like below:
        #    def foo(tensor0, tensor1):
        #        x0 = narrow(tensor0)
        #        return cat(x0, tensor1)
        # For this example, we will end up overestimate the size for the
        # slice s0. Potentially, we could have precise inputs information
        # if we maintained the original inputs of the Pointwise kernel created
        # for the "cat". However, I think it might be a bit overwhelming that
        # we add such complexity only for handling some particular cases for
        # benchmarking.
        out_numel = V.graph.sizevars.size_hint(sympy_product(self.numels.values()))
        for i, arg in enumerate(call_args):
            # "buf" may be narrowed. In this case, the number of memory accesses
            # should be estimated based on the reinterpreted layout.
            # On the other hand, buf may be broadcasted. In this case,
            # counting the size of the underline storage would give us
            # a better estimation in terms of memory accesses.
            if arg not in buf_accesses:
                nbytes.append(0)
                continue
            arg_numel = V.graph.get_numel(arg)
            buf_size = V.graph.sizevars.size_hint(arg_numel)
            if buf_size > out_numel:
                # This arg points to a buf that has been sliced.
                # We need to count each individual slice to have
                # a better estimation.
                indices: OrderedSet[Any] = OrderedSet()
                no_index_dep_count = 0
                for dep in buf_accesses[arg]:
                    if isinstance(dep, (StarDep, WeakDep)):
                        indices.add(f"no_index_dep_{no_index_dep_count}")
                        no_index_dep_count += 1
                    else:
                        indices.add(dep.index)
                numel = len(indices) * out_numel
            else:
                numel = buf_size
            dtype = V.graph.get_dtype(arg)
            dtype_size = get_dtype_size(dtype)
            nbytes.append(numel * dtype_size * (1 + int(i < ninplace_args)))
        return sum(nbytes)

    def warn_mix_layout(self, kernel_name):
        """
        Print message if the kernel have mixed layout inputs.
        Only care about 4D tensor for now.
        """
        if (
            len(self.args.input_buffers) == 1
            and len(self.args.output_buffers) == 1
            and len(self.args.inplace_buffers) == 0
        ):
            # even if input buffer and output buffer have different layout,
            # this can be a layout conversion kernel. No need to warn for
            # the mix layouts.
            return

        argdefs, call_args, _signature, _ = self.args.python_argdefs()
        uniform_stride_order = None
        for arg_name in call_args:
            buf = V.graph.try_get_buffer(arg_name)
            if not buf:
                continue
            layout = buf.get_layout()
            if len(layout.size) == 4:
                # ignore the tensor if only 1 dimension is non-zero
                if len([x for x in layout.size if x == 1]) == 3:
                    continue
                stride_order = ir.get_stride_order(layout.stride)
                if uniform_stride_order is None:
                    uniform_stride_order = stride_order
                elif uniform_stride_order != stride_order:
                    msg = yellow_text(
                        f"Expected stride order {uniform_stride_order}, but found stride order"
                        + f" {stride_order} for kernel {kernel_name}"
                    )
                    log.warning(msg)

                    stride_order_list = [
                        ir.get_stride_order(
                            V.graph.get_buffer(name).get_layout().stride
                        )
                        if V.graph.try_get_buffer(name)
                        else None
                        for name in call_args
                    ]
                    size_list = [
                        V.graph.get_buffer(name).get_layout().size
                        if V.graph.try_get_buffer(name)
                        else None
                        for name in call_args
                    ]
                    source_list = [
                        "GraphInput"
                        if name in V.graph.graph_inputs
                        else "IntermediateBuffer"
                        if name in V.graph.name_to_buffer
                        else None
                        for name in call_args
                    ]

                    msg = yellow_text(
                        f"  param names {argdefs}\n  buf names {call_args}\n  strides {stride_order_list}"
                        + f"\n  sizes {size_list}\n  sources {source_list}\n"
                    )
                    log.warning(msg)
                    return
        msg = green_text(
            f"All the inputs for the triton kernel {kernel_name} have uniform layout"
        )
        log.warning(msg)

    def welford_reduce_fallback(self, dtype, value):
        sum_ = ops.reduction(dtype, dtype, "sum", value)
        self.inside_reduction = False
        rnumel = ops.index_expr(self.features.reduction_numel, dtype)
        mean = ops.truediv(sum_, rnumel)

        self.inside_reduction = True
        dx = ops.sub(value, mean)
        dx2 = ops.mul(dx, dx)
        m2 = ops.reduction(dtype, dtype, "sum", dx2)
        return OpsWrapper._unwrap((mean, m2, rnumel))

    def codegen_kernel(self):
        raise NotImplementedError

    def codegen_body(self):
        pass

    def codegen_iteration_ranges_entry(self, entry: IterationRangesEntry):
        pass


class SIMDScheduling(BaseScheduling):
    kernel_type: Type[Any] = SIMDKernel  # override in subclass

    def __init__(self, scheduler) -> None:
        super().__init__()
        self.scheduler = scheduler

    def group_fn(self, sizes):
        return tuple(V.graph.sizevars.simplify(sympy_product(s)) for s in sizes)

    def can_fuse(self, node1, node2):
        """
        Hook called by Scheduler to determine if the Triton backend
        can fuse node1 and node2.  These nodes might already be
        FusedSchedulerNodes.
        """
        if isinstance(node1, scheduler.ForeachKernelSchedulerNode) or isinstance(
            node2, scheduler.ForeachKernelSchedulerNode
        ):
            return scheduler.ForeachKernelSchedulerNode.can_fuse(node1, node2)

        _, (numel1, rnumel1) = node1.group
        _, (numel2, rnumel2) = node2.group
        why = WhyNoFuse(node1, node2)

        if node1.is_split_scan() and not node2.is_split_scan():
            if node2.is_reduction():
                why("Split scan cannot fuse with reductions")
        elif node2.is_split_scan() and not node1.is_split_scan():
            if node1.is_reduction():
                why("Split scan cannot fuse with reductions")

        if node1.is_reduction() and node2.is_reduction():
            reduction_can_fuse = numel1 == numel2 and rnumel1 == rnumel2
            if not reduction_can_fuse:
                why(
                    "numel/rnumel mismatch (reduce) (%s, %s), (%s, %s)",
                    numel1,
                    numel2,
                    rnumel1,
                    rnumel2,
                )
            return reduction_can_fuse

        if not node1.is_reduction() and not node2.is_reduction():
            if not (numel1 == numel2 and rnumel1 == rnumel2):
                why(
                    "numel/rnumel mismatch (non-reduce) (%s, %s), (%s, %s)",
                    numel1,
                    numel2,
                    rnumel1,
                    rnumel2,
                )
                return False

            if node1.is_template():
                # Only allow fusion for TritonTemplates for now.
                # Fusion for CUDATemplates are not supported.
                is_triton_template = isinstance(node1.node, TritonTemplateBuffer)
                if not is_triton_template:
                    why("node1 is not TritonTemplateBuffer")
                return is_triton_template

            # check for a bad combined tiling
            tiling1 = self.select_tiling(node1.get_nodes(), numel1, rnumel1)
            tiling2 = self.select_tiling(node2.get_nodes(), numel1, rnumel1)
            tiling3 = self.select_tiling(
                node1.get_nodes() + node2.get_nodes(), numel1, rnumel1
            )
            if config.triton.tiling_prevents_pointwise_fusion:
                cond = True
                if len(tiling1) > 2:
                    if len(tiling2) > 2:
                        cond = tiling1 == tiling2 == tiling3
                    else:
                        cond = tiling1 == tiling3
                elif len(tiling2) > 2:
                    cond = tiling2 == tiling3
                if not cond:
                    why(
                        "tiling mismatch (%s, %s, %s)",
                        tiling1,
                        tiling2,
                        tiling3,
                    )
                    return False

            return True

        if not node1.is_reduction() and node2.is_reduction():
            assert rnumel1 == 1 and rnumel2 != 1
            if numel1 == numel2 * rnumel2:
                if not all(
                    SIMDKernel.is_compatible((numel2, rnumel2), n.get_ranges())
                    for n in node1.get_nodes()
                ):
                    why("nodes numel/rnumel incompatibility")
                    return False
                if (
                    config.triton.tiling_prevents_reduction_fusion
                    and not node1.is_template()
                ):
                    is_reduction_tiling_valid = tuple(
                        self.select_tiling(node1.get_nodes(), numel1).values()
                    ) in (
                        (numel1, 1),
                        (numel2, rnumel2, 1),
                    )
                    if not is_reduction_tiling_valid:
                        why("invalid tiling for reduction")
                    return is_reduction_tiling_valid
                return True

            if numel1 != numel2:
                why("nodes numel incompatibility")
            return numel1 == numel2

        assert node1.is_reduction() and not node2.is_reduction()
        # swap args to hit the case above
        return self.can_fuse_horizontal(node2, node1)

    can_fuse_vertical = can_fuse
    can_fuse_horizontal = can_fuse

    def generate_node_schedule(self, nodes, numel, rnumel):
        node_schedule: List[Any] = []
        done: OrderedSet[scheduler.BaseSchedulerNode] = OrderedSet()
        # Writes with a reduced shape, meaning they are only present once the
        # reduction loop has ended
        not_ready_yet_nodes: OrderedSet[str] = OrderedSet()
        current_loop_buffer_usage: OrderedSet[str] = OrderedSet()
        maybe_split_index: Optional[int] = None

        def fits_in_main_body(n):
            _, (node_numel, node_rnumel) = n.group
            return (node_numel == numel and node_rnumel == rnumel) or (
                node_numel == numel * rnumel and node_rnumel == 1
            )

        def fits_outside_reduction(n):
            _, (node_numel, node_rnumel) = n.group
            return node_numel == numel and node_rnumel == 1 and rnumel != 1

        def expect_improved_memory_usage(n):
            for read in n.read_writes.reads:
                if read.name in current_loop_buffer_usage:
                    return True
            return False

        def schedule_node_in_loop(n):
            done.add(n)
            node_schedule.append(n)
            current_loop_buffer_usage.update([x.name for x in n.read_writes.reads])

            # A scan is modelled as a reduction in the scheduler but has a
            # full sized output that can be used inside the loop body
            if (
                n.is_reduction()
                and isinstance(n, scheduler.SchedulerNode)
                and isinstance(n.node, ir.ComputedBuffer)
                and not isinstance(n.node.data, ir.Scan)
            ):
                not_ready_yet_nodes.add(n.get_name())
            else:  # this node is available within the loop
                current_loop_buffer_usage.update([x.name for x in n.read_writes.writes])

        @contextlib.contextmanager
        def end_current_reduction_loop():
            nonlocal maybe_split_index
            if node_schedule and node_schedule[-1] is EnableReduction:
                node_schedule.pop()
            else:
                node_schedule.append(DisableReduction)
            if maybe_split_index:
                node_schedule.insert(maybe_split_index, DisableReduction)
                node_schedule.insert(maybe_split_index + 1, EnableReduction)
                maybe_split_index = None
            yield
            node_schedule.append(EnableReduction)
            not_ready_yet_nodes.clear()
            current_loop_buffer_usage.clear()

        def requires_closing_previous_reduction(node, node_schedule):
            if rnumel == 1:
                return False
            if not not_ready_yet_nodes & node.ancestors:
                return False
            assert node_schedule and not isinstance(
                node_schedule[-1], (EnableReduction, DisableReduction)
            )
            return bool(not_ready_yet_nodes)

        for node in nodes:
            if node in done:
                continue
            done.add(node)

            if fits_in_main_body(node):
                if requires_closing_previous_reduction(node, node_schedule):
                    with end_current_reduction_loop():
                        pass  # need to start a new reduction loop

                if current_loop_buffer_usage and not expect_improved_memory_usage(node):
                    # If we don't improve memory usage, then it is better to split into two loops
                    maybe_split_index = maybe_split_index or len(node_schedule)
                else:
                    # Memory usage got improved, cancel the loop split
                    maybe_split_index = None

                schedule_node_in_loop(node)
            elif fits_outside_reduction(node):
                with end_current_reduction_loop():
                    node_schedule.append(node)
            else:
                raise NotImplementedError(
                    f"unexpected group: ({numel}, {rnumel}) != {node.group[1]}"
                )

        return node_schedule

    def codegen_node(
        self, node: Union[scheduler.FusedSchedulerNode, scheduler.SchedulerNode]
    ):
        """
        Given a set of pre-fused nodes, generate a Triton kernel.
        """

        nodes: List[scheduler.SchedulerNode] = node.get_nodes()  # type: ignore[assignment]

        _, (numel, rnumel) = max(nodes, key=lambda x: int(x.is_reduction())).group

        node_schedule = self.generate_node_schedule(nodes, numel, rnumel)
        schedule_log.debug("Schedule:\n %s", node_schedule)

        return self.codegen_node_schedule(
            SIMDKernelFeatures(node_schedule, numel, rnumel)
        )

    @staticmethod
    def can_use_32bit_indexing(
        numel: sympy.Expr, buffers: Iterable[Union[ir.Buffer, ir.TensorBox]]
    ) -> bool:
        int_max = torch.iinfo(torch.int32).max

        if not expr_fits_within_32bit(numel):
            return False

        # Any use of a MultiOutputLayout will create a buffer with a
        # Layout whose sizes are accounted for
        buf_sizes = [
            buf.get_layout().storage_size()
            for buf in buffers
            if buf.has_tensor_output()
        ]

        if not all(expr_fits_within_32bit(size) for size in buf_sizes):
            return False

        # Only install guards for 32-bit indexing as there is no correctness
        # issue with using 64-bit for everything
        V.graph.sizevars.guard_leq(numel, int_max)  # type: ignore[arg-type]
        for size in buf_sizes:
            V.graph.sizevars.guard_leq(size, int_max)  # type: ignore[arg-type]
        return True

    def codegen_node_schedule(self, kernel_features: SIMDKernelFeatures):
        node_schedule = kernel_features.node_schedule
        tiling = self.select_tiling(
            node_schedule, kernel_features.numel, kernel_features.reduction_numel
        )
        kernels = self.create_kernel_choices(
            kernel_features, [tiling], {"features": kernel_features}
        )
        for kernel in kernels:
            self.codegen_node_schedule_with_kernel(node_schedule, kernel)
        MultiKernel.merge_workspaces_inplace(kernels)
        for kernel in kernels:
            with V.set_kernel_handler(kernel):
                src_code = kernel.codegen_kernel()
            kernel_name = self.define_kernel(src_code, node_schedule, kernel)
            log.debug("Generating kernel code with kernel_name: %s", kernel_name)
            kernel.kernel_name = kernel_name
            kernel.code_hash = code_hash(src_code)
        del kernel

        final_kernel: Union[SIMDKernel, MultiKernel]
        if len(kernels) > 1:
            final_kernel = MultiKernel(kernels)
        else:
            (final_kernel,) = kernels

        with V.set_kernel_handler(final_kernel):
            for node in kernel_features.scheduler_nodes():
                node.mark_run()

        self.codegen_comment(node_schedule)
        final_kernel.call_kernel(final_kernel.kernel_name)

        if config.nan_asserts:
            final_kernel.codegen_nan_check()
        if config.warn_mix_layout:
            final_kernel.warn_mix_layout(kernels[0].kernel_name)

        V.graph.removed_buffers |= final_kernel.removed_buffers
        V.graph.inplaced_to_remove |= final_kernel.inplaced_to_remove

        if (
            V.graph.wrapper_code.supports_intermediate_hooks
            and config.generate_intermediate_hooks
        ):
            # Not every node in the schedule will actually be live on output;
            # we can't check dead buffers.
            live_outs = kernels[0].args.live_output_buffers()
            for node in kernel_features.scheduler_nodes():
                name = node.get_name()
                if name not in live_outs:
                    continue
                assert node.node is not None
                origin_node = node.node.get_origin_node()
                if origin_node is not None:
                    counters["inductor"]["intermediate_hooks"] += 1
                    V.graph.wrapper_code.writeline(
                        f"run_intermediate_hooks({origin_node.name!r}, {name})"
                    )

        self.scheduler.free_buffers()

    def create_kernel_choices(
        self, kernel_features: SIMDKernelFeatures, kernel_args, kernel_kwargs
    ) -> List[SIMDKernel]:
        return [
            self.kernel_type(
                *kernel_args,
                **kernel_kwargs,
            )
        ]

    def codegen_node_schedule_with_kernel(self, node_schedule, kernel):
        with kernel:
            stack = contextlib.ExitStack()
            all_indexing = {}

            # First pass to collect indexing and decide inplace updates
            for node in node_schedule:
                if node is DisableReduction:
                    stack.enter_context(kernel.disable_reduction())
                elif node is EnableReduction:
                    stack.close()
                else:
                    node.decide_inplace_update()
                    index_vars = kernel.split_and_set_ranges(node.get_ranges())
                    all_indexing.update(
                        dict.fromkeys(
                            node._body.indexing_from_args(index_vars).values()
                        )
                    )

            kernel.finalize_indexing(all_indexing.keys())

            # Second pass to do codegen
            for i, node in enumerate(node_schedule):
                if node is DisableReduction:
                    stack.enter_context(kernel.disable_reduction())
                elif node is EnableReduction:
                    stack.close()
                else:
                    # TODO - use split ranges ?
                    indexing_dtype_strength_reduction(node._body)
                    index_vars = kernel.split_and_set_ranges(node.get_ranges())
                    node.codegen(index_vars)

    def codegen_template(
        self, template_node, epilogue_nodes, only_gen_src_code=False
    ) -> Optional[str]:
        """
        Codegen a triton template

        If `only_gen_src_code` the src code will be returned instead of codegen'd into the wrapper
        """
        _, (_numel, rnumel) = template_node.group
        assert rnumel == 1
        kernel, render = template_node.node.make_kernel_render(template_node.node)
        with kernel:
            if not only_gen_src_code:
                for node in [template_node, *epilogue_nodes]:
                    node.mark_run()
            partial_code = render()
            with kernel.set_subgraph_body("<STORE_OUTPUT>"):
                for node in epilogue_nodes:
                    node.codegen(kernel.split_and_set_ranges(node.get_ranges()))

        if not isinstance(partial_code, str):
            partial_code.finalize_hook("<DEF_KERNEL>")
            partial_code.finalize_hook("<ARGDEFS>", strict=False)
        # finalize must be called after adding epilogue above
        with V.set_kernel_handler(kernel):
            # TODO: Maybe unify CUDATemplateKernel to also use PartialRender for flexible epilogue fusion.
            with kernel.set_subgraph_body("<STORE_OUTPUT>"):
                if isinstance(partial_code, str):
                    src_code = partial_code
                else:
                    partial_code.finalize_hook("<STORE_OUTPUT>")
                    src_code = partial_code.code
            node_schedule = [template_node, *epilogue_nodes]

            if config.benchmark_kernel:
                num_gb = kernel.estimate_kernel_num_bytes() / 1e9
                grid_args = V.graph.sizevars.size_hints(kernel.call_sizes)
                assert kernel.meta is not None, "meta is None"
                grid = kernel.grid_fn(*grid_args, kernel.meta)
                src_code = (
                    f"{kernel.imports_for_benchmark_kernel()}\n"
                    f"{src_code}\n"
                    f"{kernel.codegen_kernel_benchmark(num_gb, grid).getvalue()}"
                )

            if only_gen_src_code:
                return src_code

            kernel_name = self.define_kernel(src_code, node_schedule, kernel)

        self.codegen_comment(node_schedule)
        kernel.call_kernel(kernel_name, template_node.node)

        V.graph.removed_buffers |= kernel.removed_buffers
        V.graph.inplaced_to_remove |= kernel.inplaced_to_remove
        self.scheduler.free_buffers()
        return None

    def codegen_sync(self):
        V.graph.wrapper_code.writeline(V.graph.device_ops.synchronize())

    def generate_combo_kernel_code(
        self,
        subkernel_nodes: List[BaseSchedulerNode],
        custom_part_algorithm: bool,
        enable_autotune: bool,
        mixed_sizes: bool,
        only_gen_src_code: bool = False,
    ) -> List[Tuple[str, Any, Any]]:
        from .triton_combo_kernel import ComboKernel

        fused_node_lists = [node.get_nodes() for node in subkernel_nodes]
        subkernel_map, node_schedule_map = {}, {}
        for pn, nodes in zip(subkernel_nodes, fused_node_lists):
            _, (numel, rnumel) = max(nodes, key=lambda x: int(x.is_reduction())).group
            node_schedule = self.generate_node_schedule(nodes, numel, rnumel)
            tiling = self.select_tiling(node_schedule, numel, rnumel)
            node_schedule_map[pn] = node_schedule, tiling, numel, rnumel
            subkernel_map[pn] = ComboKernel.create_triton_kernel(
                tiling,
                features=SIMDKernelFeatures(node_schedule, numel, rnumel),
                optimize_mask=not mixed_sizes,
            )

        partitions = ComboKernel.horizontal_partition(
            nodes=subkernel_nodes,
            triton_scheduling=self,
            custom_algorithm=custom_part_algorithm,
            kernel_map=subkernel_map,
            node_info_map=node_schedule_map,
        )
        log.debug(
            "ComboKernels: %d nodes partitioned into %s groups",
            len(subkernel_nodes),
            [len(p) for p in partitions],
        )
        kernel_code_list = []
        for node_group in partitions:
            fused_node_lists = [node.get_nodes() for node in node_group]
            kernel = ComboKernel(
                enable_autotune=enable_autotune,
                mixed_sizes=mixed_sizes,
            )

            for pn, nodes in zip(node_group, fused_node_lists):
                self.codegen_node_schedule_with_kernel(
                    node_schedule_map[pn][0],
                    kernel.create_sub_kernel(subkernel_map[pn]),
                )
                subkernel = subkernel_map[pn]
                node_schedule = node_schedule_map[pn][0]
                if not only_gen_src_code:
                    with V.set_kernel_handler(subkernel):  # type: ignore[call-arg]
                        for node in NodeScheduleMarker.only_nodes(node_schedule):
                            node.mark_run()
                V.graph.removed_buffers |= subkernel.removed_buffers
                V.graph.inplaced_to_remove |= subkernel.inplaced_to_remove

            src_code = kernel.codegen_kernel()
            kernel_code_list.append((src_code, kernel, node_group))
        return kernel_code_list

    def codegen_combo_kernel(self, combo_kernel_node):
        subkernel_nodes = combo_kernel_node.get_subkernel_nodes()
        custom_part_algorithm = combo_kernel_node.use_custom_partition_algo
        enable_autotune = combo_kernel_node.enable_autotune
        mixed_sizes = config.combo_kernel_allow_mixed_sizes > 1 or (
            config.combo_kernel_allow_mixed_sizes == 1 and custom_part_algorithm
        )

        kernel_code_list = self.generate_combo_kernel_code(
            subkernel_nodes, custom_part_algorithm, enable_autotune, mixed_sizes
        )

        for src_code, kernel, _ in kernel_code_list:
            kernel_name = self.define_kernel(src_code, [combo_kernel_node], kernel)
            self.codegen_comment([combo_kernel_node])
            log.debug("ComboKernels: generated kernel %s.", kernel_name)
            kernel.call_kernel(V.graph.wrapper_code, kernel_name)

        self.scheduler.free_buffers()

    @classmethod
    @functools.lru_cache(32)
    def candidate_tilings(cls, node, is_pointwise: bool) -> List[CandidateTiling]:
        def tile_ranges(is_pointwise: bool, ranges, rw) -> List[CandidateTiling]:
            """
            Compute tiling candidates by dividing up the iteration ranges.
            """
            assert len(rw.range_vars) == len(ranges), f"{rw.range_vars=} {ranges=}"

            # isinstance(dep, MemoryDep): this filters out StarDeps. StarDeps refer to reads
            # that need to access the entire tensor; they don't contribute read indexing
            # information (and practically, they don't have dep.index so they can't be used
            # for stride_hints below
            dep_sources = [rw.reads, rw.writes]
            assert all(
                isinstance(dep, (MemoryDep, StarDep))
                for dep in itertools.chain.from_iterable(dep_sources)
            )
            deps = [
                dep
                for dep in itertools.chain.from_iterable(dep_sources)
                if dep.name not in V.graph.removed_buffers
                and isinstance(dep, MemoryDep)
            ]
            write_names = {dep.name for dep in rw.writes}

            def collapse_ranges(ranges: Sequence[sympy.Expr]) -> sympy.Expr:
                return V.graph.sizevars.simplify(sympy_product(ranges))

            # Default to no tiling.
            tilings = [
                CandidateTiling(
                    tiling=cls.create_partial_tiling(
                        [collapse_ranges(ranges)], is_pointwise
                    ),
                    name="none",
                    score=0,
                )
            ]

            # Find non-trivial tiling candidates.
            for dep in deps:
                strides = V.graph.sizevars.stride_hints(dep.index, rw.range_vars)
                assert len(strides) == len(ranges)
                try:
                    split = strides.index(1) + 1
                    if split == len(ranges):
                        continue
                    if all(s == 0 for s in strides[split:]):
                        # if this is a broadcasted tensor and all dimensions after split are broadcast,
                        # this is not a real split
                        continue

                except ValueError:
                    continue

                tiled_groups = (
                    collapse_ranges(ranges[:split]),
                    collapse_ranges(ranges[split:]),
                )

                # score by number of elements
                score = V.graph.sizevars.size_hint(
                    sympy_product(
                        size for size, stride in zip(ranges, strides) if stride != 0
                    )
                )
                if dep.name in write_names:
                    # ngimel said contiguous writes is more important than reads
                    score *= 2
                if CandidateTiling.is_good_size(tiled_groups[0]):
                    score *= 2
                if CandidateTiling.is_good_size(tiled_groups[1]):
                    score *= 2

                if (
                    V.graph.sizevars.size_hint(
                        score - sympy_product(itertools.chain(ranges, reduction_ranges))
                    )
                    >= 0
                ):
                    tilings.append(
                        CandidateTiling(
                            tiling=cls.create_partial_tiling(
                                [
                                    collapse_ranges(ranges[:split]),
                                    collapse_ranges(ranges[split:]),
                                ],
                                is_pointwise,
                            ),
                            score=score,
                            name=dep.name,
                        )
                    )

            return tilings

        pointwise_ranges, reduction_ranges = node.get_ranges()
        if len(pointwise_ranges) <= 1 and len(reduction_ranges) <= 1:
            return []

        # Tile either pointwise or reduction dims.
        pointwise_ranges, reduction_ranges = node.get_ranges()
        partial_tilings = tile_ranges(
            is_pointwise,
            pointwise_ranges if is_pointwise else reduction_ranges,
            node.pointwise_or_reduction_read_writes(is_pointwise),
        )

        # Fill in the missing ranges.
        full_tilings = [
            CandidateTiling(
                tiling=cls.complete_partial_tiling(tiling.tiling, node),
                score=tiling.score,
                name=tiling.name,
            )
            for tiling in partial_tilings
        ]

        return full_tilings

    @classmethod
    def create_tiling(
        cls, pw_tiling: Sequence[sympy.Expr], reduction_tiling: Sequence[sympy.Expr]
    ) -> Dict[str, sympy.Expr]:
        """
        Create a tiling dict from pointwise and reduction splits.
        """
        pw_prefixes = ["z", "y", "x"][-len(pw_tiling) :]
        reduction_prefixes = ["r0_", "r1_"][: len(reduction_tiling)]
        return immutable_dict(
            [*zip(pw_prefixes, pw_tiling), *zip(reduction_prefixes, reduction_tiling)]
<<<<<<< HEAD
        )

    @classmethod
    def create_partial_tiling(
        cls,
        tiling: Sequence[sympy.Expr],
        is_pointwise: bool,
    ) -> Dict[str, sympy.Expr]:
        return cls.create_tiling(
            tiling if is_pointwise else [],
            tiling if not is_pointwise else [],
=======
>>>>>>> 82ce8882
        )

    @classmethod
    def complete_partial_tiling(
        cls, tiling: Dict[str, sympy.Expr], node
    ) -> Dict[str, sympy.Expr]:
        """
        Given a tiling for only pointwise or reduction dimensions, adds the missing one.
        """
        splits = list(tiling.values())
        is_pointwise = "x" in tiling
        missing_ranges = node.get_ranges()[1 if is_pointwise else 0]
        missing_numel = [sympy_product(missing_ranges)]

        tiling_args = (
            (splits, missing_numel) if is_pointwise else (missing_numel, splits)
        )
        return cls.create_tiling(*tiling_args)

    @classmethod
    def get_nd_tilings(
        cls,
        node_schedule,
        is_pointwise: bool,
    ) -> List[Dict[str, Tuple[sympy.Expr]]]:
        """
        Creates N-dimensional tiling candidiates, attempting to simplify loads/stores
        by tiling the kernel into higher dimensions.

        Returns a list of tilings ranked by dimensionality.
        """
        tilings = []
        for node in EnableReduction.filter(node_schedule):
            if not isinstance(node, scheduler.SchedulerNode):
                continue

            # If we have modular indexing expressions, try to subdivide ranges into
            # their parameters.
            range_idx = 0 if is_pointwise else 1
            node_ranges = node.get_ranges()
            node_tilings = [node_ranges[range_idx]]
            for dep in node.read_writes.reads_and_writes():
                # Check if the variable ranges coincide with the node ranges.
                # This lets us partition the variables into pointwise and reduction
                # splits.
                # FIXME right now we mishandle cases like [[], [8,8]]. In those cases, we
                # should count all variables towards reduction splits.
                var_ranges = tuple(dep.ranges.values())
                if len(var_ranges) != len(node_ranges) or var_ranges != tuple(
                    itertools.chain.from_iterable(node_ranges)
                ):
                    continue

                # Pattern match the subexpression pertaining to each index variable.
                var, numel = list(dep.ranges.items())[range_idx]
                index = BlockPatternMatcher.get_subexpr_involving_symbol(dep.index, var)

                # Heuristic to bound the maximum dimensionality of the block.
                num_dims = max(
                    2,
                    index.count(FloorDiv) + index.count(ModularIndexing),
                    len(node_ranges[range_idx]),
                )

                # Attempt to pattern match the index expr.
                # Failed matches default to the full range.
                match_result = BlockPatternMatcher.match_mod_div_block_expr(
                    index, var, numel, num_dims
                )
                dims = match_result[0] if match_result is not None else [numel]
                node_tilings.append(dims)

            # Flatten leading dimensions, and assign labels to each dim.
            for node_tiling in node_tilings:
                num_leading_dims = max(0, len(node_tiling) - config.triton.max_tiles)
                first_trailing_dim = num_leading_dims + 1
                collapsed_leading_dim = sympy_product(node_tiling[:first_trailing_dim])
                collapsed_splits = (collapsed_leading_dim,) + tuple(
                    node_tiling[first_trailing_dim:]
                )
                tilings.append(
                    cls.complete_partial_tiling(
                        cls.create_partial_tiling(collapsed_splits, is_pointwise), node
                    )
                )

        # Rank tilings by the number of dimensions. E.g., prefer 2D to 1D.
        # Since this is a stable sort, ties are broken by schedule order.
        ranked_tilings = sorted(
            tilings,
            key=len,
            reverse=True,
        )

        return ranked_tilings

    @classmethod
    def select_tiling(
        cls, node_schedule, numel, reduction_numel=sympy.S.One
    ) -> Dict[str, sympy.Expr]:
        """
        Heuristics to decide how to tile kernels.
        Currently, we tile based on stride-1 dimensions.

        Returns:
            `(tile1, tile2, reduction_numel)` s.t. `tile1 * tile2 == numel`

        """
        # If this is a reduction, only tile reduction dims.
        is_pointwise = reduction_numel == 1

        # Tiled reductions are gated by a config flag.
        default_tiling = cls.create_tiling([numel], [reduction_numel])
        if (
            not is_pointwise and not config.triton.tile_reductions
        ) or config.triton.max_tiles <= 1:
            # Emit a perf hint in case we miss an opportunity to tile a reduction.
            if perf_hint_log.level <= logging.WARNING:
                for node in EnableReduction.filter(node_schedule):
                    if (
                        not config.triton.tile_reductions
                        and len(cls.candidate_tilings(node, is_pointwise)) > 0
                    ):
                        perf_hint_log.info(
                            textwrap.dedent(
                                """
                                Reduction over non-contiguous dims.
                                Consider setting config.triton.tile_reductions to True.
                                """
                            )
                        )
                        break
            return default_tiling

        seen_names: OrderedSet[str] = OrderedSet()
        candidate_tiles: Counter[CandidateTiling] = collections.Counter()
        for node in EnableReduction.filter(node_schedule):
            for candidate_tiling in cls.candidate_tilings(node, is_pointwise):
                if candidate_tiling.name in seen_names:
                    continue
                elif candidate_tiling.name is not None:
                    seen_names.add(candidate_tiling.name)
                candidate_tiles[candidate_tiling] += candidate_tiling.score

        ranked_tilings: List[Dict[str, sympy.Expr]] = [
            candidate_tiling.tiling
            for candidate_tiling, score in candidate_tiles.most_common()
        ]

        if config.triton.max_tiles >= 3 and is_pointwise:
            # Consider adding a third dimension of tiling, but only
            # when a1 is a multiple of b1; otherwise, you have a lot
            # of stragglers which is annoying to generate code for.
            #
            # NB: More than three max tiles is not enabled by default.

<<<<<<< HEAD
            def convert_tiling_to_3d(
                tiling0: Dict[str, sympy.Expr], tiling1: Dict[str, sympy.Expr]
            ) -> Optional[Dict[str, sympy.Expr]]:
                a0, a1 = tiling0["x"], tiling0["y"]
                b0, b1 = tiling1["x"], tiling1["y"]
=======
            # Add one 3D tiling choice
            for i in range(1, len(ranked_tilings)):
                a0, a1 = ranked_tilings[0]
                _b0, b1 = ranked_tilings[i]
>>>>>>> 82ce8882
                if V.graph.sizevars.size_hint(a1 - b1) == 0:
                    return None
                if V.graph.sizevars.size_hint(a1 - b1) < 0:
                    # swap so a0 is bigger
<<<<<<< HEAD
                    (a0, a1), (b0, b1) = (b0, b1), (a0, a1)
=======
                    a0, a1 = ranked_tilings[i]
                    _b0, b1 = ranked_tilings[0]
>>>>>>> 82ce8882
                assert V.graph.sizevars.size_hint(a1 - b1) > 0
                if not V.graph.sizevars.statically_known_multiple_of(a1, b1):
                    return None

                new_tiling = {
                    "z": a0,
                    "y": FloorDiv(a1, b1),
                    "x": b1,
                    "r0_": reduction_numel,
                }

                # Copy the existing reduction tiling
                new_tiling.update(
                    {
                        dim: split
                        for dim, split in tiling0.items()
                        if dim not in new_tiling
                    }
                )

                return new_tiling

            for i in range(1, len(ranked_tilings)):
                new_3d_tiling = convert_tiling_to_3d(
                    ranked_tilings[0], ranked_tilings[i]
                )
                if new_3d_tiling is not None:
                    ranked_tilings = [new_3d_tiling] + ranked_tilings
                    break  # only 1 choice for now

        if len(ranked_tilings) > 1:
            perf_hint_log.info("possibly bad tiling: %s", ranked_tilings)

        # Optionally, prefer tiling into as many dimensions as possible.
        if config.triton.prefer_nd_tiling:
            ranked_tilings = (
                cls.get_nd_tilings(node_schedule, is_pointwise) + ranked_tilings
            )

        def is_compatible_with_numels(tiling: Dict[str, sympy.Expr]) -> bool:
            """
            Check if the tiling agrees with the global pointwise and reduction numels.
            """
            tiling_total_numel = sympy_product(tiling.values())
            tiling_reduction_numel = sympy_product(
                size for var, size in tiling.items() if var[0] == "r"
            )
            tiling_pointwise_numel = sympy_product(
                size for var, size in tiling.items() if var[0] != "r"
            )
            sizevars = V.graph.sizevars
            return sizevars.statically_known_equals(
                tiling_pointwise_numel, numel
            ) and sizevars.statically_known_equals(
                tiling_reduction_numel, reduction_numel
            )

        for tiling in ranked_tilings:
            assert isinstance(tiling, dict)
            if all(
                (
                    is_compatible_with_numels(tiling)
                    and SIMDKernel.is_compatible(tiling.values(), node.get_ranges())
                )
                for node in node_schedule
                if isinstance(node, scheduler.SchedulerNode)
            ):
                return tiling

        return default_tiling

    def flush(self):
        pass

    def ready_to_flush(self) -> bool:
        return False

    def generate_kernel_code_from_nodes(self, nodes, benchmark_kernel=False):
        if not nodes[0].is_template():
            _, (numel, rnumel) = max(nodes, key=lambda x: int(x.is_reduction())).group
            node_schedule = self.generate_node_schedule(nodes, numel, rnumel)
            tiling = self.select_tiling(node_schedule, numel, rnumel)
            kernel = self.kernel_type(
                tiling,
                features=SIMDKernelFeatures(node_schedule, numel, rnumel),
            )
            self.codegen_node_schedule_with_kernel(node_schedule, kernel)
            with config.patch(
                "benchmark_kernel", benchmark_kernel
            ), V.set_kernel_handler(kernel):
                src_code = kernel.codegen_kernel()
        else:
            template_node = nodes[0]
            epilogue_nodes = nodes[1:]

            with config.patch("benchmark_kernel", benchmark_kernel):
                src_code = self.codegen_template(
                    template_node, epilogue_nodes, only_gen_src_code=True
                )

        src_code = src_code.replace(str(Placeholder.KERNEL_NAME), "triton_")
        return src_code

    def codegen_comment(self, node_schedule):
        pass

    def define_kernel(self, src_code, node_schedule, kernel):
        raise NotImplementedError


@dataclasses.dataclass(frozen=True)
class CandidateTiling:
    tiling: Dict[str, sympy.Expr]
    score: int  # higher is better
    name: Optional[str] = None

    @staticmethod
    def is_good_size(s):
        """Somewhat arbitrary heuristic used to boost scores for some sizes"""
        s = V.graph.sizevars.size_hint(s)
        return s >= 32 and (s % 32 == 0)


class CantSplit(Exception):
    pass<|MERGE_RESOLUTION|>--- conflicted
+++ resolved
@@ -1649,7 +1649,6 @@
         reduction_prefixes = ["r0_", "r1_"][: len(reduction_tiling)]
         return immutable_dict(
             [*zip(pw_prefixes, pw_tiling), *zip(reduction_prefixes, reduction_tiling)]
-<<<<<<< HEAD
         )
 
     @classmethod
@@ -1661,8 +1660,6 @@
         return cls.create_tiling(
             tiling if is_pointwise else [],
             tiling if not is_pointwise else [],
-=======
->>>>>>> 82ce8882
         )
 
     @classmethod
@@ -1819,28 +1816,17 @@
             #
             # NB: More than three max tiles is not enabled by default.
 
-<<<<<<< HEAD
             def convert_tiling_to_3d(
                 tiling0: Dict[str, sympy.Expr], tiling1: Dict[str, sympy.Expr]
             ) -> Optional[Dict[str, sympy.Expr]]:
                 a0, a1 = tiling0["x"], tiling0["y"]
                 b0, b1 = tiling1["x"], tiling1["y"]
-=======
-            # Add one 3D tiling choice
-            for i in range(1, len(ranked_tilings)):
-                a0, a1 = ranked_tilings[0]
-                _b0, b1 = ranked_tilings[i]
->>>>>>> 82ce8882
                 if V.graph.sizevars.size_hint(a1 - b1) == 0:
                     return None
                 if V.graph.sizevars.size_hint(a1 - b1) < 0:
                     # swap so a0 is bigger
-<<<<<<< HEAD
                     (a0, a1), (b0, b1) = (b0, b1), (a0, a1)
-=======
-                    a0, a1 = ranked_tilings[i]
-                    _b0, b1 = ranked_tilings[0]
->>>>>>> 82ce8882
+
                 assert V.graph.sizevars.size_hint(a1 - b1) > 0
                 if not V.graph.sizevars.statically_known_multiple_of(a1, b1):
                     return None
