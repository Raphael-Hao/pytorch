--- conflicted
+++ resolved
@@ -54,6 +54,7 @@
 )
 from ..scheduler import BaseSchedulerNode, FusedSchedulerNode, Scheduler, SchedulerNode
 from ..utils import (
+    cache_on_self,
     DelayReplaceLine,
     get_bounds_index_expr,
     get_fused_kernel_name,
@@ -432,15 +433,11 @@
             )
         ]
 
-<<<<<<< HEAD
-    def advance_roffset(self, symt: SymT) -> sympy.Expr:
-=======
     def boundary_check(self):
         assert self._boundary_check is not None
         return self._boundary_check
 
-    def advance_roffset(self):
->>>>>>> 23db92ba
+    def advance_roffset(self, symt: SymT) -> sympy.Expr:
         """
         Codegen string to pass to tl.advance(name, ...).
 
@@ -1409,12 +1406,8 @@
         **kwargs,
     ) -> None:
         self.optimize_mask: bool = optimize_mask
-<<<<<<< HEAD
+        self.fixed_config = fixed_config
         super().__init__(tiling, **kwargs)
-=======
-        self.fixed_config = fixed_config
-        super().__init__(*groups, **kwargs)
->>>>>>> 23db92ba
         self.post_loop_combine: IndentedBuffer = IndentedBuffer()
         self.post_loop_store: IndentedBuffer = IndentedBuffer()
         self.outside_loop_vars: OrderedSet[Any] = OrderedSet()
@@ -1503,52 +1496,19 @@
         return True
 
     def should_use_persistent_reduction(self) -> bool:
-<<<<<<< HEAD
-        """
-        Heuristic to set self.persistent_reduction and add guards
-        if needed.
-        """
-        if not (self.inside_reduction and config.triton.persistent_reductions):
-            return False
-        threshold = {
-            ReductionHint.INNER: 1024,
-        }.get(self.features.get_reduction_hint(), 64)
-
-        if self.cooperative_reduction:
-            # The RSPLIT of cooperative reductions means each thread block is operating on fewer elements
-            xnumel, _ = self.numels
-            try:
-                threshold *= 32 // V.graph.sizevars.size_hint(xnumel)
-            except ValueError:
-                pass  # unbacked symint
-
-        # If multi_kernel is enabled, we do more aggressive persistent reduction.
-        # This may result in some persistent reductions slower than the
-        # corresponding non-persistent reductions. MultiKernel will do benchmarking
-        # to pick the faster one.
-        if config.triton.multi_kernel:
-            threshold *= 16
-        return V.graph.sizevars.statically_known_leq(self.total_reduction_numel, threshold)  # type: ignore[arg-types]
-
-    def want_no_x_dim(self):
-        return (
-            self.persistent_reduction
-            and self.features.get_reduction_hint() == ReductionHint.INNER
-            and len(self.numels) == self.num_reduction_dims + 1
-            and V.graph.sizevars.statically_known_geq(self.total_reduction_numel, 256)  # type: ignore[arg-types]
-        )
-=======
         return self.inside_reduction and V.choices.should_use_persistent_reduction(
             self.features, self.cooperative_reduction
         )
 
     def want_no_x_dim(self):
-        if self.persistent_reduction and len(self.numels) == 2:
+        if (
+            self.persistent_reduction
+            and len(self.numels) == self.num_reduction_dims + 1
+        ):
             if self.fixed_config:
                 return self.fixed_config["XBLOCK"] == 1
             return V.choices.want_no_x_dim(self.features)
         return False
->>>>>>> 23db92ba
 
     @property
     def assert_function(self) -> str:
@@ -1709,12 +1669,8 @@
                 #     with n and m integers, then either numel is a multiple of XBLOCK, or numel
                 #     is less than XBLOCK. (If numel is less than XBLOCK, we round up to 1 below.)
                 #  2. Numels are multiples of the maximum possible block size.
-<<<<<<< HEAD
-                max_block = TritonSymbols.max_block_size(range_tree)
                 sizevars = V.graph.sizevars
-=======
                 max_block = self.max_block(range_tree.prefix)
->>>>>>> 23db92ba
                 if any(
                     not sizevars.statically_known_multiple_of(numel, max_block)
                     and not sizevars.statically_known_power_of_2(numel)
@@ -1805,12 +1761,8 @@
                     params=block_params,
                     constant_offset=offset,
                     range_trees=range_trees,
-<<<<<<< HEAD
                     mask_vars=self.filter_masks(mask_vars),
-=======
-                    mask_vars=mask_vars,
                     get_max_block=self.max_block,
->>>>>>> 23db92ba
                 )
 
             # Return a block pointer, if indexing matches the pattern.
@@ -3624,7 +3576,7 @@
 
 
 class TritonScheduling(SIMDScheduling):
-    kernel_type: Type[TritonKernel] = TritonKernel
+    kernel_type = TritonKernel
     backend_features = dict.fromkeys(  # dict for deterministic order
         [
             BackendFeature.FOREACH,
@@ -3830,7 +3782,7 @@
         is_split_scan = is_scan and any(
             node.is_split_scan() for node in kernel_features.scheduler_nodes()
         )
-        kernel_type = TritonKernel
+        kernel_type: Type[Any] = TritonKernel
         if is_split_scan:
             from .triton_split_scan import TritonSplitScanKernel
 
