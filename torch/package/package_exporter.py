--- conflicted
+++ resolved
@@ -220,11 +220,6 @@
         else:  # is a byte buffer
             self.buffer = f
         self.zip_file = zip_file_reader_type(f)
-<<<<<<< HEAD
-=======
-        self.script_module_serializer = torch._C.ScriptModuleSerializer(self.zip_file.zip_file_writer)
-        self.storage_context = self.script_module_serializer.storage_context()
->>>>>>> 2ae628b6
 
         self._written_files: Set[str] = set()
 
@@ -260,7 +255,8 @@
             self.torch_specific_init()
 
     def torch_specific_init(self):
-        self.storage_context = self.zip_file.get_storage_context()
+        self.script_module_serializer = torch._C.ScriptModuleSerializer(self.zip_file.zip_file_writer)
+        self.storage_context = self.script_module_serializer.storage_context()
 
 
     def save_source_file(
@@ -1050,7 +1046,8 @@
                 ...
         """
         self._execute_dependency_graph()
-        self.script_module_serializer.write_files()
+        if self.torch_is_available:
+            self.script_module_serializer.write_files()
         self._finalize_zip()
 
     def _finalize_zip(self):
