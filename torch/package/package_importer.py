# mypy: allow-untyped-defs
import builtins
import importlib
import importlib.machinery
import inspect
import io
import linecache
import os
import sys
import types
from collections.abc import Iterable
from contextlib import contextmanager
<<<<<<< HEAD
from typing import (
    Any,
    Callable,
    cast,
    Dict,
    Iterable,
    List,
    Optional,
    TYPE_CHECKING,
    Union,
)
=======
from typing import Any, BinaryIO, Callable, cast, Optional, TYPE_CHECKING, Union
>>>>>>> 3cbc8c54
from weakref import WeakValueDictionary

import torch
from torch.serialization import _get_restore_location, _maybe_decode_ascii
from torch.types import FileLike

from ._directory_reader import DirectoryReader
from ._importlib import (
    _calc___package__,
    _normalize_line_endings,
    _normalize_path,
    _resolve_name,
    _sanity_check,
)
from ._mangling import demangle, PackageMangler
from ._package_unpickler import PackageUnpickler
from .file_structure_representation import _create_directory_from_file_list, Directory
from .importer import Importer


if TYPE_CHECKING:
    from .glob_group import GlobPattern

__all__ = ["PackageImporter"]


# This is a list of imports that are implicitly allowed even if they haven't
# been marked as extern. This is to work around the fact that Torch implicitly
# depends on numpy and package can't track it.
# https://github.com/pytorch/MultiPy/issues/46
IMPLICIT_IMPORT_ALLOWLIST: Iterable[str] = [
    "numpy",
    "numpy.core",
    "numpy.core._multiarray_umath",
    # FX GraphModule might depend on builtins module and users usually
    # don't extern builtins. Here we import it here by default.
    "builtins",
]


# Compatibility name mapping to facilitate upgrade of external modules.
# The primary motivation is to enable Numpy upgrade that many modules
# depend on. The latest release of Numpy removed `numpy.str` and
# `numpy.bool` breaking unpickling for many modules.
EXTERN_IMPORT_COMPAT_NAME_MAPPING: dict[str, dict[str, Any]] = {
    "numpy": {
        "str": str,
        "bool": bool,
    },
}


class PackageImporter(Importer):
    """Importers allow you to load code written to packages by :class:`PackageExporter`.
    Code is loaded in a hermetic way, using files from the package
    rather than the normal python import system. This allows
    for the packaging of PyTorch model code and data so that it can be run
    on a server or used in the future for transfer learning.

    The importer for packages ensures that code in the module can only be loaded from
    within the package, except for modules explicitly listed as external during export.
    The file ``extern_modules`` in the zip archive lists all the modules that a package externally depends on.
    This prevents "implicit" dependencies where the package runs locally because it is importing
    a locally-installed package, but then fails when the package is copied to another machine.
    """

    """The dictionary of already loaded modules from this package, equivalent to ``sys.modules`` but
    local to this importer.
    """

    modules: dict[str, types.ModuleType]

    def __init__(
        self,
        file_or_buffer: Union[FileLike, torch._C.PyTorchFileReader],
        module_allowed: Callable[[str], bool] = lambda module_name: True,
    ):
        """Open ``file_or_buffer`` for importing. This checks that the imported package only requires modules
        allowed by ``module_allowed``

        Args:
            file_or_buffer: a file-like object (has to implement :meth:`read`, :meth:`readline`, :meth:`tell`, and :meth:`seek`),
                a string, or an ``os.PathLike`` object containing a filename.
            module_allowed (Callable[[str], bool], optional): A method to determine if a externally provided module
                should be allowed. Can be used to ensure packages loaded do not depend on modules that the server
                does not support. Defaults to allowing anything.

        Raises:
            ImportError: If the package will use a disallowed module.
        """
        torch._C._log_api_usage_once("torch.package.PackageImporter")

        self.zip_reader: Any
        if isinstance(file_or_buffer, torch._C.PyTorchFileReader):
            self.filename = "<pytorch_file_reader>"
            self.zip_reader = file_or_buffer
        elif isinstance(file_or_buffer, (os.PathLike, str)):
            self.filename = os.fspath(file_or_buffer)
            if not os.path.isdir(self.filename):
                self.zip_reader = torch._C.PyTorchFileReader(self.filename)
            else:
                self.zip_reader = DirectoryReader(self.filename)
        else:
            self.filename = "<binary>"
            self.zip_reader = torch._C.PyTorchFileReader(file_or_buffer)

        torch._C._log_api_usage_metadata(
            "torch.package.PackageImporter.metadata",
            {
                "serialization_id": self.zip_reader.serialization_id(),
                "file_name": self.filename,
            },
        )

        self.root = _PackageNode(None)
        self.modules = {}
        self.extern_modules = self._read_extern()

        for extern_module in self.extern_modules:
            if not module_allowed(extern_module):
                raise ImportError(
                    f"package '{file_or_buffer}' needs the external module '{extern_module}' "
                    f"but that module has been disallowed"
                )
            self._add_extern(extern_module)

        for fname in self.zip_reader.get_all_records():
            self._add_file(fname)

        self.patched_builtins = builtins.__dict__.copy()
        self.patched_builtins["__import__"] = self.__import__
        # Allow packaged modules to reference their PackageImporter
        self.modules["torch_package_importer"] = self  # type: ignore[assignment]

        self._mangler = PackageMangler()

        # used for reduce deserializaiton
        self.storage_context: Any = None
        self.last_map_location = None

        # used for torch.serialization._load
        self.Unpickler = lambda *args, **kwargs: PackageUnpickler(self, *args, **kwargs)

    def import_module(self, name: str, package=None):
        """Load a module from the package if it hasn't already been loaded, and then return
        the module. Modules are loaded locally
        to the importer and will appear in ``self.modules`` rather than ``sys.modules``.

        Args:
            name (str): Fully qualified name of the module to load.
            package ([type], optional): Unused, but present to match the signature of importlib.import_module. Defaults to ``None``.

        Returns:
            types.ModuleType: The (possibly already) loaded module.
        """
        # We should always be able to support importing modules from this package.
        # This is to support something like:
        #   obj = importer.load_pickle(...)
        #   importer.import_module(obj.__module__)  <- this string will be mangled
        #
        # Note that _mangler.demangle will not demangle any module names
        # produced by a different PackageImporter instance.
        name = self._mangler.demangle(name)

        return self._gcd_import(name)

    def load_binary(self, package: str, resource: str) -> bytes:
        """Load raw bytes.

        Args:
            package (str): The name of module package (e.g. ``"my_package.my_subpackage"``).
            resource (str): The unique name for the resource.

        Returns:
            bytes: The loaded data.
        """

        path = self._zipfile_path(package, resource)
        return self.zip_reader.get_record(path)

    def load_text(
        self,
        package: str,
        resource: str,
        encoding: str = "utf-8",
        errors: str = "strict",
    ) -> str:
        """Load a string.

        Args:
            package (str): The name of module package (e.g. ``"my_package.my_subpackage"``).
            resource (str): The unique name for the resource.
            encoding (str, optional): Passed to ``decode``. Defaults to ``'utf-8'``.
            errors (str, optional): Passed to ``decode``. Defaults to ``'strict'``.

        Returns:
            str: The loaded text.
        """
        data = self.load_binary(package, resource)
        return data.decode(encoding, errors)

    def load_pickle(self, package: str, resource: str, map_location=None) -> Any:
        """Unpickles the resource from the package, loading any modules that are needed to construct the objects
        using :meth:`import_module`.

        Args:
            package (str): The name of module package (e.g. ``"my_package.my_subpackage"``).
            resource (str): The unique name for the resource.
            map_location: Passed to `torch.load` to determine how tensors are mapped to devices. Defaults to ``None``.

        Returns:
            Any: The unpickled object.
        """
        pickle_file = self._zipfile_path(package, resource)
        restore_location = _get_restore_location(map_location)
        loaded_storages = {}
        loaded_reduces = {}
        storage_context = torch._C.DeserializationStorageContext()

        def load_tensor(dtype, size, key, location, restore_location):
            name = f"{key}.storage"

            if storage_context.has_storage(name):
                storage = storage_context.get_storage(name, dtype)._typed_storage()
            else:
                tensor = self.zip_reader.get_storage_from_record(
                    ".data/" + name, size, dtype
                )
                if isinstance(self.zip_reader, torch._C.PyTorchFileReader):
                    storage_context.add_storage(name, tensor)
                storage = tensor._typed_storage()
            loaded_storages[key] = restore_location(storage, location)

        def persistent_load(saved_id):
            assert isinstance(saved_id, tuple)
            typename = _maybe_decode_ascii(saved_id[0])
            data = saved_id[1:]

            if typename == "storage":
                storage_type, key, location, size = data
                if storage_type is torch.UntypedStorage:
                    dtype = torch.uint8
                else:
                    dtype = storage_type.dtype

                if key not in loaded_storages:
                    load_tensor(
                        dtype,
                        size,
                        key,
                        _maybe_decode_ascii(location),
                        restore_location,
                    )
                storage = loaded_storages[key]
                # TODO: Once we decide to break serialization FC, we can
                # stop wrapping with TypedStorage
                return torch.storage.TypedStorage(
                    wrap_storage=storage._untyped_storage, dtype=dtype, _internal=True
                )
            elif typename == "reduce_package":
                # to fix BC breaking change, objects on this load path
                # will be loaded multiple times erroneously
                if len(data) == 2:
                    func, args = data
                    return func(self, *args)
                reduce_id, func, args = data
                if reduce_id not in loaded_reduces:
                    loaded_reduces[reduce_id] = func(self, *args)
                return loaded_reduces[reduce_id]
            else:
                f"Unknown typename for persistent_load, expected 'storage' or 'reduce_package' but got '{typename}'"

        # Load the data (which may in turn use `persistent_load` to load tensors)
        data_file = io.BytesIO(self.zip_reader.get_record(pickle_file))
        unpickler = self.Unpickler(data_file)
        unpickler.persistent_load = persistent_load  # type: ignore[assignment]

        @contextmanager
        def set_deserialization_context():
            # to let reduce_package access deserializaiton context
            self.storage_context = storage_context
            self.last_map_location = map_location
            try:
                yield
            finally:
                self.storage_context = None
                self.last_map_location = None

        with set_deserialization_context():
            result = unpickler.load()

        # TODO from zdevito:
        #   This stateful weird function will need to be removed in our efforts
        #   to unify the format. It has a race condition if multiple python
        #   threads try to read independent files
        torch._utils._validate_loaded_sparse_tensors()

        return result

    def id(self):
        """
        Returns internal identifier that torch.package uses to distinguish :class:`PackageImporter` instances.
        Looks like::

            <torch_package_0>
        """
        return self._mangler.parent_name()

    def file_structure(
        self, *, include: "GlobPattern" = "**", exclude: "GlobPattern" = ()
    ) -> Directory:
        """Returns a file structure representation of package's zipfile.

        Args:
            include (Union[List[str], str]): An optional string e.g. ``"my_package.my_subpackage"``, or optional list of strings
                for the names of the files to be included in the zipfile representation. This can also be
                a glob-style pattern, as described in :meth:`PackageExporter.mock`

            exclude (Union[List[str], str]): An optional pattern that excludes files whose name match the pattern.

        Returns:
            :class:`Directory`
        """
        return _create_directory_from_file_list(
            self.filename, self.zip_reader.get_all_records(), include, exclude
        )

    def python_version(self):
        """Returns the version of python that was used to create this package.

        Note: this function is experimental and not Forward Compatible. The plan is to move this into a lock
        file later on.

        Returns:
            :class:`Optional[str]` a python version e.g. 3.8.9 or None if no version was stored with this package
        """
        python_version_path = ".data/python_version"
        return (
            self.zip_reader.get_record(python_version_path).decode("utf-8").strip()
            if self.zip_reader.has_record(python_version_path)
            else None
        )

    def _read_extern(self):
        return (
            self.zip_reader.get_record(".data/extern_modules")
            .decode("utf-8")
            .splitlines(keepends=False)
        )

    def _make_module(
        self, name: str, filename: Optional[str], is_package: bool, parent: str
    ):
        mangled_filename = self._mangler.mangle(filename) if filename else None
        spec = importlib.machinery.ModuleSpec(
            name,
            self,  # type: ignore[arg-type]
            origin="<package_importer>",
            is_package=is_package,
        )
        module = importlib.util.module_from_spec(spec)
        self.modules[name] = module
        module.__name__ = self._mangler.mangle(name)
        ns = module.__dict__
        ns["__spec__"] = spec
        ns["__loader__"] = self
        ns["__file__"] = mangled_filename
        ns["__cached__"] = None
        ns["__builtins__"] = self.patched_builtins
        ns["__torch_package__"] = True

        # Add this module to our private global registry. It should be unique due to mangling.
        assert module.__name__ not in _package_imported_modules
        _package_imported_modules[module.__name__] = module

        # pre-emptively install on the parent to prevent IMPORT_FROM from trying to
        # access sys.modules
        self._install_on_parent(parent, name, module)

        if filename is not None:
            assert mangled_filename is not None
            # pre-emptively install the source in `linecache` so that stack traces,
            # `inspect`, etc. work.
            assert filename not in linecache.cache  # type: ignore[attr-defined]
            linecache.lazycache(mangled_filename, ns)

            code = self._compile_source(filename, mangled_filename)
            exec(code, ns)

        return module

    def _load_module(self, name: str, parent: str):
        cur: _PathNode = self.root
        for atom in name.split("."):
            if not isinstance(cur, _PackageNode) or atom not in cur.children:
                if name in IMPLICIT_IMPORT_ALLOWLIST:
                    module = self.modules[name] = importlib.import_module(name)
                    return module
                raise ModuleNotFoundError(
                    f'No module named "{name}" in self-contained archive "{self.filename}"'
                    f" and the module is also not in the list of allowed external modules: {self.extern_modules}",
                    name=name,
                )
            cur = cur.children[atom]
            if isinstance(cur, _ExternNode):
                module = self.modules[name] = importlib.import_module(name)

                if compat_mapping := EXTERN_IMPORT_COMPAT_NAME_MAPPING.get(name):
                    for old_name, new_name in compat_mapping.items():
                        module.__dict__.setdefault(old_name, new_name)

                return module
        return self._make_module(name, cur.source_file, isinstance(cur, _PackageNode), parent)  # type: ignore[attr-defined]

    def _compile_source(self, fullpath: str, mangled_filename: str):
        source = self.zip_reader.get_record(fullpath)
        source = _normalize_line_endings(source)
        return compile(source, mangled_filename, "exec", dont_inherit=True)

    # note: named `get_source` so that linecache can find the source
    # when this is the __loader__ of a module.
    def get_source(self, module_name) -> str:
        # linecache calls `get_source` with the `module.__name__` as the argument, so we must demangle it here.
        module = self.import_module(demangle(module_name))
        return self.zip_reader.get_record(demangle(module.__file__)).decode("utf-8")

    # note: named `get_resource_reader` so that importlib.resources can find it.
    # This is otherwise considered an internal method.
    def get_resource_reader(self, fullname):
        try:
            package = self._get_package(fullname)
        except ImportError:
            return None
        if package.__loader__ is not self:
            return None
        return _PackageResourceReader(self, fullname)

    def _install_on_parent(self, parent: str, name: str, module: types.ModuleType):
        if not parent:
            return
        # Set the module as an attribute on its parent.
        parent_module = self.modules[parent]
        if parent_module.__loader__ is self:
            setattr(parent_module, name.rpartition(".")[2], module)

    # note: copied from cpython's import code, with call to create module replaced with _make_module
    def _do_find_and_load(self, name):
        parent = name.rpartition(".")[0]
        module_name_no_parent = name.rpartition(".")[-1]
        if parent:
            if parent not in self.modules:
                self._gcd_import(parent)
            # Crazy side-effects!
            if name in self.modules:
                return self.modules[name]
            parent_module = self.modules[parent]

            try:
                parent_module.__path__  # type: ignore[attr-defined]

            except AttributeError:
                # when we attempt to import a package only containing pybinded files,
                # the parent directory isn't always a package as defined by python,
                # so we search if the package is actually there or not before calling the error.
                if isinstance(
                    parent_module.__loader__,
                    importlib.machinery.ExtensionFileLoader,
                ):
                    if name not in self.extern_modules:
                        msg = (
                            _ERR_MSG
                            + "; {!r} is a c extension module which was not externed. C extension modules \
                            need to be externed by the PackageExporter in order to be used as we do not support interning them.}."
                        ).format(name, name)
                        raise ModuleNotFoundError(msg, name=name) from None
                    if not isinstance(
                        parent_module.__dict__.get(module_name_no_parent),
                        types.ModuleType,
                    ):
                        msg = (
                            _ERR_MSG
                            + "; {!r} is a c extension package which does not contain {!r}."
                        ).format(name, parent, name)
                        raise ModuleNotFoundError(msg, name=name) from None
                else:
                    msg = (_ERR_MSG + "; {!r} is not a package").format(name, parent)
                    raise ModuleNotFoundError(msg, name=name) from None

        module = self._load_module(name, parent)

        self._install_on_parent(parent, name, module)

        return module

    # note: copied from cpython's import code
    def _find_and_load(self, name):
        module = self.modules.get(name, _NEEDS_LOADING)
        if module is _NEEDS_LOADING:
            return self._do_find_and_load(name)

        if module is None:
            message = f"import of {name} halted; None in sys.modules"
            raise ModuleNotFoundError(message, name=name)

        # To handle https://github.com/pytorch/pytorch/issues/57490, where std's
        # creation of fake submodules via the hacking of sys.modules is not import
        # friendly
        if name == "os":
            self.modules["os.path"] = cast(Any, module).path
        elif name == "typing":
            if sys.version_info < (3, 13):
                self.modules["typing.io"] = cast(Any, module).io
                self.modules["typing.re"] = cast(Any, module).re

        return module

    def _gcd_import(self, name, package=None, level=0):
        """Import and return the module based on its name, the package the call is
        being made from, and the level adjustment.

        This function represents the greatest common denominator of functionality
        between import_module and __import__. This includes setting __package__ if
        the loader did not.

        """
        _sanity_check(name, package, level)
        if level > 0:
            name = _resolve_name(name, package, level)

        return self._find_and_load(name)

    # note: copied from cpython's import code
    def _handle_fromlist(self, module, fromlist, *, recursive=False):
        """Figure out what __import__ should return.

        The import_ parameter is a callable which takes the name of module to
        import. It is required to decouple the function from assuming importlib's
        import implementation is desired.

        """
        module_name = demangle(module.__name__)
        # The hell that is fromlist ...
        # If a package was imported, try to import stuff from fromlist.
        if hasattr(module, "__path__"):
            for x in fromlist:
                if not isinstance(x, str):
                    if recursive:
                        where = module_name + ".__all__"
                    else:
                        where = "``from list''"
                    raise TypeError(
                        f"Item in {where} must be str, " f"not {type(x).__name__}"
                    )
                elif x == "*":
                    if not recursive and hasattr(module, "__all__"):
                        self._handle_fromlist(module, module.__all__, recursive=True)
                elif not hasattr(module, x):
                    from_name = f"{module_name}.{x}"
                    try:
                        self._gcd_import(from_name)
                    except ModuleNotFoundError as exc:
                        # Backwards-compatibility dictates we ignore failed
                        # imports triggered by fromlist for modules that don't
                        # exist.
                        if (
                            exc.name == from_name
                            and self.modules.get(from_name, _NEEDS_LOADING) is not None
                        ):
                            continue
                        raise
        return module

    def __import__(self, name, globals=None, locals=None, fromlist=(), level=0):
        if level == 0:
            module = self._gcd_import(name)
        else:
            globals_ = globals if globals is not None else {}
            package = _calc___package__(globals_)
            module = self._gcd_import(name, package, level)
        if not fromlist:
            # Return up to the first dot in 'name'. This is complicated by the fact
            # that 'name' may be relative.
            if level == 0:
                return self._gcd_import(name.partition(".")[0])
            elif not name:
                return module
            else:
                # Figure out where to slice the module's name up to the first dot
                # in 'name'.
                cut_off = len(name) - len(name.partition(".")[0])
                # Slice end needs to be positive to alleviate need to special-case
                # when ``'.' not in name``.
                module_name = demangle(module.__name__)
                return self.modules[module_name[: len(module_name) - cut_off]]
        else:
            return self._handle_fromlist(module, fromlist)

    def _get_package(self, package):
        """Take a package name or module object and return the module.

        If a name, the module is imported.  If the passed or imported module
        object is not a package, raise an exception.
        """
        if hasattr(package, "__spec__"):
            if package.__spec__.submodule_search_locations is None:
                raise TypeError(f"{package.__spec__.name!r} is not a package")
            else:
                return package
        else:
            module = self.import_module(package)
            if module.__spec__.submodule_search_locations is None:
                raise TypeError(f"{package!r} is not a package")
            else:
                return module

    def _zipfile_path(self, package, resource=None):
        package = self._get_package(package)
        assert package.__loader__ is self
        name = demangle(package.__name__)
        if resource is not None:
            resource = _normalize_path(resource)
            return f"{name.replace('.', '/')}/{resource}"
        else:
            return f"{name.replace('.', '/')}"

    def _get_or_create_package(
        self, atoms: list[str]
    ) -> "Union[_PackageNode, _ExternNode]":
        cur = self.root
        for i, atom in enumerate(atoms):
            node = cur.children.get(atom, None)
            if node is None:
                node = cur.children[atom] = _PackageNode(None)
            if isinstance(node, _ExternNode):
                return node
            if isinstance(node, _ModuleNode):
                name = ".".join(atoms[:i])
                raise ImportError(
                    f"inconsistent module structure. module {name} is not a package, but has submodules"
                )
            assert isinstance(node, _PackageNode)
            cur = node
        return cur

    def _add_file(self, filename: str):
        """Assembles a Python module out of the given file. Will ignore files in the .data directory.

        Args:
            filename (str): the name of the file inside of the package archive to be added
        """
        *prefix, last = filename.split("/")
        if len(prefix) > 1 and prefix[0] == ".data":
            return
        package = self._get_or_create_package(prefix)
        if isinstance(package, _ExternNode):
            raise ImportError(
                f"inconsistent module structure. package contains a module file {filename}"
                f" that is a subpackage of a module marked external."
            )
        if last == "__init__.py":
            package.source_file = filename
        elif last.endswith(".py"):
            package_name = last[: -len(".py")]
            package.children[package_name] = _ModuleNode(filename)

    def _add_extern(self, extern_name: str):
        *prefix, last = extern_name.split(".")
        package = self._get_or_create_package(prefix)
        if isinstance(package, _ExternNode):
            return  # the shorter extern covers this extern case
        package.children[last] = _ExternNode()


_NEEDS_LOADING = object()
_ERR_MSG_PREFIX = "No module named "
_ERR_MSG = _ERR_MSG_PREFIX + "{!r}"


class _PathNode:
    pass


class _PackageNode(_PathNode):
    def __init__(self, source_file: Optional[str]):
        self.source_file = source_file
        self.children: dict[str, _PathNode] = {}


class _ModuleNode(_PathNode):
    __slots__ = ["source_file"]

    def __init__(self, source_file: str):
        self.source_file = source_file


class _ExternNode(_PathNode):
    pass


# A private global registry of all modules that have been package-imported.
_package_imported_modules: WeakValueDictionary = WeakValueDictionary()

# `inspect` by default only looks in `sys.modules` to find source files for classes.
# Patch it to check our private registry of package-imported modules as well.
_orig_getfile = inspect.getfile


def _patched_getfile(object):
    if inspect.isclass(object):
        if object.__module__ in _package_imported_modules:
            return _package_imported_modules[object.__module__].__file__
    return _orig_getfile(object)


inspect.getfile = _patched_getfile


class _PackageResourceReader:
    """Private class used to support PackageImporter.get_resource_reader().

    Confirms to the importlib.abc.ResourceReader interface. Allowed to access
    the innards of PackageImporter.
    """

    def __init__(self, importer, fullname):
        self.importer = importer
        self.fullname = fullname

    def open_resource(self, resource):
        from io import BytesIO

        return BytesIO(self.importer.load_binary(self.fullname, resource))

    def resource_path(self, resource):
        # The contract for resource_path is that it either returns a concrete
        # file system path or raises FileNotFoundError.
        if isinstance(
            self.importer.zip_reader, DirectoryReader
        ) and self.importer.zip_reader.has_record(
            os.path.join(self.fullname, resource)
        ):
            return os.path.join(
                self.importer.zip_reader.directory, self.fullname, resource
            )
        raise FileNotFoundError

    def is_resource(self, name):
        path = self.importer._zipfile_path(self.fullname, name)
        return self.importer.zip_reader.has_record(path)

    def contents(self):
        from pathlib import Path

        filename = self.fullname.replace(".", "/")

        fullname_path = Path(self.importer._zipfile_path(self.fullname))
        files = self.importer.zip_reader.get_all_records()
        subdirs_seen = set()
        for filename in files:
            try:
                relative = Path(filename).relative_to(fullname_path)
            except ValueError:
                continue
            # If the path of the file (which is relative to the top of the zip
            # namespace), relative to the package given when the resource
            # reader was created, has a parent, then it's a name in a
            # subdirectory and thus we skip it.
            parent_name = relative.parent.name
            if len(parent_name) == 0:
                yield relative.name
            elif parent_name not in subdirs_seen:
                subdirs_seen.add(parent_name)
                yield parent_name<|MERGE_RESOLUTION|>--- conflicted
+++ resolved
@@ -10,21 +10,7 @@
 import types
 from collections.abc import Iterable
 from contextlib import contextmanager
-<<<<<<< HEAD
-from typing import (
-    Any,
-    Callable,
-    cast,
-    Dict,
-    Iterable,
-    List,
-    Optional,
-    TYPE_CHECKING,
-    Union,
-)
-=======
-from typing import Any, BinaryIO, Callable, cast, Optional, TYPE_CHECKING, Union
->>>>>>> 3cbc8c54
+from typing import Any, Callable, cast, IO, Optional, TYPE_CHECKING, Union
 from weakref import WeakValueDictionary
 
 import torch
