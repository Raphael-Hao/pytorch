# mypy: allow-untyped-defs
import functools
from contextlib import contextmanager
from dataclasses import dataclass
from typing import Any, Callable, List, Tuple, Union

import torch
import torch.fx.traceback as fx_traceback
import torch.utils._pytree as pytree
from torch._ops import OperatorBase
from torch.fx.experimental.proxy_tensor import make_fx
from torch.fx.passes.shape_prop import TensorMetadata
from torch.multiprocessing.reductions import StorageWeakRef


@dataclass
class UnsupportedAliasMutationException(RuntimeError):
    reason: str


def autograd_not_implemented_inner(
    operator: OperatorBase, delayed_error: bool, *args: Any, **kwargs: Any
) -> Any:
    """If autograd is enabled and any of the arguments require grad this will either
    raise an error or return a DelayedError depending on the value of delayed.

    Args:
        operator: The Operator to call with the *args and **kwargs with
        op_name: The name of the Operator
        delayed_error: If True, return a DelayedError instead of raising an error
        args: The flattened operands to the Operator
        kwargs: The keyword arguments to the Operator

    Raises:
        RuntimeError: If autograd is enabled and any of the arguments to the Operator
    """
    with torch._C._AutoDispatchBelowAutograd():
        result = operator(*args, **kwargs)
        flat_operands = pytree.arg_tree_leaves(*args)
        if torch.is_grad_enabled() and any(
            f.requires_grad for f in flat_operands if isinstance(f, torch.Tensor)
        ):
            if delayed_error:
                err_fn = torch._C._functions.DelayedError(
                    f"Autograd not implemented for {str(operator)}",
                    1,
                )

                def fake_requires_grad(tensor):
                    if torch.is_floating_point(tensor) or torch.is_complex(tensor):
                        tensor = tensor.detach()
                        tensor.requires_grad = True
                    return tensor

                return pytree.tree_map_only(
                    torch.Tensor, lambda x: err_fn(fake_requires_grad(x)), result
                )
            else:
                raise RuntimeError(f"Autograd not implemented for {str(operator)}")
        return result


def autograd_not_implemented(op: OperatorBase, deferred_error: bool) -> Callable:
    def inner(*args, **kwargs):
        return autograd_not_implemented_inner(op, deferred_error, *args, **kwargs)

    return inner


def _maybe_run_with_interpreter(fn):
    maybe_interpreted_fn = fn
    if isinstance(fn, torch.fx.GraphModule) and fx_traceback.has_preserved_node_meta():
        # Running graph with interpreter is needed for propagating the stack_trace
        def graph_with_interpreter(*args):
            with fx_traceback.preserve_node_meta():
                return torch.fx.Interpreter(fn).run(*args)

        maybe_interpreted_fn = graph_with_interpreter
    return maybe_interpreted_fn


def reenter_make_fx(fn):
    from torch.fx.experimental.proxy_tensor import _CURRENT_MAKE_FX_TRACER

    @functools.wraps(fn)
    def wrapped(*args):
        assert (
            _CURRENT_MAKE_FX_TRACER is not None
        ), "Cannot reenter make_fx when we're not under a make_fx tracing session"
        return _CURRENT_MAKE_FX_TRACER.trace_subgraph(
            _maybe_run_with_interpreter(fn), *args
        )

    return wrapped


def _maybe_reenter_make_fx(fn):
    from torch.fx.experimental.proxy_tensor import _CURRENT_MAKE_FX_TRACER

    if _CURRENT_MAKE_FX_TRACER is not None:
        return reenter_make_fx(fn)
    else:

        def _maybe_make_fx_with_fake_mode(fn):
            @functools.wraps(fn)
            def wrapped(*args):
                from torch._guards import detect_fake_mode

                fake_mode = detect_fake_mode(args)
                if fake_mode is None:
                    # we creaeta a fake_mode here to make sure we could
                    # trace the graph with data-dependent calls e.g. .item()
                    return make_fx(fn, tracing_mode="fake")(*args)
                # Tracing with real if all inputs have been fakfied
                return make_fx(fn)(*args)

            return wrapped

        return _maybe_make_fx_with_fake_mode(fn)


@contextmanager
def _set_compilation_env():
    _old_is_tracing = torch.fx._symbolic_trace._is_fx_tracing_flag
    try:
        # We need to turn off the is_fx_tracing_flag. Remove this flag check from dyanmo
        # once we are confident fx tracing works with dynamo.
        torch.fx._symbolic_trace._is_fx_tracing_flag = False
        yield
    finally:
        torch.fx._symbolic_trace._is_fx_tracing_flag = _old_is_tracing


def _detect_input_mutation(gm):
    input_nodes = set()
    for node in gm.graph.nodes:
        if node.op == "placeholder":
            input_nodes.add(node)
        if node.op == "call_function":
            target = node.target
            if isinstance(target, torch._ops.OpOverload) and target._schema.is_mutable:
                for arg in node.args:
                    if arg in input_nodes:
                        return True

    for _, module in gm.named_children():
        if isinstance(module, torch.fx.GraphModule):
            if _detect_input_mutation(module):
                return True

    return False


def _detect_input_alias(gm):
    input_storages = set()
    for node in gm.graph.nodes:
        # We need to check existence of "val" because we reuse the logic here
        # for map operator, where num_mapped_args is a scalar
        # and doesn't have a "val" meta.
        if (
            node.op == "placeholder"
            and "val" in node.meta
            and isinstance(node.meta["val"], torch.Tensor)
        ):
            input_storages.add(StorageWeakRef(node.meta["val"]._typed_storage()))
        if node.op == "output":

            def check_alias(out):
                if (
                    # out can be an integer
                    isinstance(out, torch.fx.Node)
                    and out is not None
                    and "val" in out.meta
                    and isinstance(out.meta["val"], torch.Tensor)
                ):
                    out_storage = StorageWeakRef(out.meta["val"]._typed_storage())
                    return out_storage in input_storages
                return False

            if any(pytree.tree_leaves(pytree.tree_map(check_alias, node.args))):
                return True

    for _, module in gm.named_children():
        if isinstance(module, torch.fx.GraphModule) and _detect_input_alias(module):
            return True

    return False


def has_potential_input_alias_or_mutation(gm, inputs, pre_dispatch=False):
    try:
        gm = make_fx(gm, pre_dispatch=pre_dispatch)(*inputs)
    except UnsupportedAliasMutationException:
        # this can happen when nested cond_op is
        # functionalized
        return True
    except Exception as e:
        raise e

    return _detect_input_mutation(gm) or _detect_input_alias(gm)


def _has_potential_branch_input_mutation(branch, inputs, pre_dispatch=False):
    """
    Dispatch-trace the branch with inputs and check if
    producing graph has mutable op on the input. This is
    bit restrictive as the branch must be traceable.
    """
    try:
        gm = make_fx(branch, pre_dispatch=pre_dispatch)(*inputs)
    except UnsupportedAliasMutationException:
        # this can happen when nested cond_op is
        # functionalized
        return True
    except Exception as e:
        raise e

    return _detect_input_mutation(gm)


def _has_potential_branch_input_alias(branch, inputs, pre_dispatch=False):
    """
    Dispatch-trace the branch with inputs and check if
    producing graph has output aliasing the branch input. This is
    bit restrictive as the branch must be traceable.
    """
    try:
        gm = make_fx(branch, pre_dispatch=pre_dispatch)(*inputs)
    except UnsupportedAliasMutationException:
        # this can happen when nested cond_op is
        # functionalized
        return True
    except Exception as e:
        raise e

    return _detect_input_alias(gm)


def unique_graph_id(proxy_mode, prefix):
    """Returns a unique name and id for a graph to be added to a proxy_mode tracer"""
    # There are probably better ways - I know that create_arg has some self incrementing name
    # magic to it, but since we explicitly have to get the name for register_module,
    # I was not sure how to do that. This kinda simulates it.
    next_name = None
    i = 0
    while not next_name:
        candidate = f"{prefix}_{i}"
        if hasattr(proxy_mode.tracer.root, candidate):
            i += 1
        else:
            next_name = candidate
    return i, next_name


def _from_fun(t):
    from torch._functorch.aot_autograd import from_fun
    from torch._subclasses.functional_tensor import FunctionalTensor

    if isinstance(t, torch.Tensor):
        if t.dtype != torch.bool:
            return torch.empty_strided(
                t.size(),
                t.stride(),
                dtype=t.dtype,
                requires_grad=t.requires_grad,
                device=t.device,
            )
        else:
            # clone of a functional tensor produces a functional tensor
            # but we want to avoid it so we clone a non-functional version
            maybe_unfunc_t = t
            if isinstance(t, FunctionalTensor):
                torch._sync(t)
                maybe_unfunc_t = from_fun(t)
            elif torch._is_functional_tensor(t):
                # need to handle both types of functionalization here:
                # these are the tensors that came from the user,
                # which could be either FunctionalTensorWrapper or FunctionalTensor
                torch._sync(t)
                maybe_unfunc_t = torch._from_functional_tensor(t)
            return maybe_unfunc_t.clone()
    return t


def clone_outputs_aliasing_inputs(args):
    input_storage = {
        StorageWeakRef(arg._typed_storage())
        for arg in args
        if isinstance(arg, torch.Tensor)
    }

    def maybe_clone(t):
        if (
            isinstance(t, torch.Tensor)
            and StorageWeakRef(t._typed_storage()) in input_storage
        ):
            return t.clone()
        return t

    return maybe_clone


def prepare_fw_with_masks(fn):
    def fw_with_masks(*args):
        fw_out = fn(*args)
        return fw_out, [
            True if isinstance(ret, torch.Tensor) and ret.requires_grad else False
            for ret in fw_out
        ]

    return fw_with_masks


# This function replaces None gradients with all-zero gradients.
# `None` gradients are problematic for CUDA graphs. Those gradients are
# replaced with an all-zero tensor for better optimization
def unmask_none_gradients(grads, operands):
    allowed_types = (torch.Tensor, int, torch.SymInt)
    assert all(
        isinstance(o, allowed_types) for o in operands
    ), f"operands can only be of {allowed_types} but got {[type(o) for o in operands]}"

    unmasked_grads = []
    for g, o in zip(grads, operands):
        if g is not None:
            unmasked_grads.append(g)
        else:
            # In case the operand is an int or a torch.SymInt, return None
            # This can happen for lifted_arguments. E.g., the shapes of a dynamic tensor are lifted and passed
            # as additional arguments
            unmasked_grads.append(
                torch.zeros_like(o) if isinstance(o, torch.Tensor) else None
            )

    return unmasked_grads


# TODO: The parameter use_output_and_grad_bw is required because some operations
# that utilize this function, such as the while_loop, may require (grad, fwd_outputs)
def create_fw_bw_graph(fn, use_output_and_grad_bw, fw_inputs, fw_outputs):
    from torch._functorch.aot_autograd import AOTConfig, create_joint

    # Note:[HOP create fw_bw graph] We create "clean" environments for make_fx by suspending all dispatch keys
    # between Autograd and Python key. Currently, we only suspend functionalization but more can be
    # added when required. Will encounter two problems if we don't suspend functionalization:
    #
    # 1. make_fx fails to capture operations on input: the inputs are wrapped as _to_functional_tensor_wrapper,
    # but they will be unwrapped before entering ProxyTorchDispatchMode as part of the dispatching.
    # However, it's the outside wrapper that tracer creates proxies for. This casuses tracer fail to
    # fetch the proxy for the inputs and fail to capture any operations on them.
    #
    # 2. make_fx fails to capture output: the outputs after ProxyTorchDispatchMode are further
    # wrapped as FunctionalTensorWrapper in Functionalize key after return. However, the tracer
    # only associates the inner tensor with proxy in ProxyTorchDispatchMode. Therefore,
    # when creating the output node, it fails to associate the wrapped tensor with its proxy.
    # Instead, it will create _tensor_constant as output.

    dummy_aot_config = AOTConfig(
        fw_compiler=None,  # type: ignore[arg-type]
        bw_compiler=None,  # type: ignore[arg-type]
        partition_fn=None,  # type: ignore[arg-type]
        decompositions={},
        num_params_buffers=0,
        aot_id=0,
        keep_inference_input_mutations=False,
    )

    example_grad = [_from_fun(out) for out in fw_outputs]
    num_grads = len(example_grad)
    fw_graph = _maybe_reenter_make_fx(fn)(*fw_inputs)

    def joint_fn(*joint_operands_grads):
        if use_output_and_grad_bw:
            grads = joint_operands_grads[0]
            inputs = joint_operands_grads[1][-1:]
        else:
            grads = joint_operands_grads[:num_grads]
            inputs = joint_operands_grads[num_grads:]

        joint = create_joint(prepare_fw_with_masks(fn), aot_config=dummy_aot_config)
        _, grads = joint(
            list(inputs),
            [grad for grad in grads if grad is not None and grad.requires_grad],
        )

        # Unmask None gradients to all-zero gradients
        unmasked_grads = unmask_none_gradients(grads, inputs)

        # In order to keep map functional for backward graph,
        # we clone outputs that are aliasing inputs
        maybe_clone = clone_outputs_aliasing_inputs(joint_operands_grads)

        return pytree.tree_map(maybe_clone, unmasked_grads)

    if use_output_and_grad_bw:
        example_xs_out = list(fw_inputs) + list(fw_outputs)
        joint_graph = _maybe_reenter_make_fx(joint_fn)(
            (list(example_grad), list(example_xs_out))
        )
    else:
        example_xs_out = list(fw_inputs)
        joint_graph = _maybe_reenter_make_fx(joint_fn)(
            *(list(example_grad) + list(example_xs_out))
        )

    return fw_graph, joint_graph


def _unstack_pytree(xs):
    flat_xs, inspec = pytree.tree_flatten(xs)
    if not all(isinstance(xs, torch.Tensor) for xs in flat_xs):
        raise RuntimeError(f"Leaves of xs must be Tensor {flat_xs}")

    if not all(xs.shape[0] == flat_xs[0].shape[0] for xs in flat_xs):
        raise RuntimeError(
            f"Leaves of xs must have same leading dimension size {[xs.shape for xs in flat_xs]}"
        )

    a = zip(*flat_xs)

    pytrees = [pytree.tree_unflatten(tuple, inspec) for tuple in a]
    return pytrees


def _stack_pytree(pytrees):
    flat_out = []
    out_spec = None
    for pt in pytrees:
        flat_pt, out_spec = pytree.tree_flatten(pt)
        flat_out.append(flat_pt)
    assert out_spec is not None
    b = zip(*flat_out)
    stacked_out = []
    for leaves in b:
        if all(isinstance(leaf, torch.Tensor) for leaf in leaves):
            stacked_out.append(torch.stack(leaves))
        elif all(leaf is None for leaf in leaves):
            # Backward graph can return None output when forward inputs doesn't require grad.
            # When we eagerly execute backward graph, we need to call _stack_pytree on its output,
            # therefore we need to deal with None output.
            stacked_out.append(None)  # type: ignore[arg-type]
        else:
            raise RuntimeError(f"Cannot stack {leaves}.")
    return pytree.tree_unflatten(stacked_out, out_spec)


# We cannot call save_for_backward for symints. This helper function
# can be used to save symints as direct attributes of ctx in autograd.Function.
#
# For example, if args = (x, y, s0, z, s1),
# save_tensors_and_symints_for_backward will partition the args into two lists, and a bookkeeping list pos:
#   partitioned_args[0] = (x, y, z)
#   partitioned_args[1] = (s0, s1)
#   pos = (0, 0, 1, 0, 1)
# pos list keeps track of which partition the args
# is partitioned into in order to recover it in saved_tensors_and_symints.
#
# In saved_tensors_and_symints, we can recover the original args by:
# iterating over the pos list and pop one item from the front of paritioned_args[pos[i]].
# We use t_idx and s_idx to keep track of the next index of the item we are going to pop for the two lists.
def save_tensors_and_symints_for_backward(ctx, args):
    assert all(
        isinstance(arg, (torch.Tensor, torch.SymInt, int, type(None))) for arg in args
    ), args
    partitioned_args: List[Any] = [[], []]
    pos = []
    for i, arg in enumerate(args):
        idx = 0 if isinstance(arg, torch.Tensor) else 1
        partitioned_args[idx].append(arg)
        pos.append(idx)

    assert not hasattr(ctx, "sym_int_args"), "ctx already has sym_int_args attribute."
    assert not hasattr(ctx, "pos"), "ctx already has pos attribute."
    ctx.save_for_backward(*partitioned_args[0])
    ctx.sym_int_args = partitioned_args[1]
    ctx.pos = pos


def saved_tensors_and_symints(ctx):
    args = []
    t_idx = 0
    s_idx = 0
    saved_tensors = ctx.saved_tensors
    for p in ctx.pos:
        if p == 0:
            args.append(saved_tensors[t_idx])
            t_idx += 1
        else:
            args.append(ctx.sym_int_args[s_idx])
            s_idx += 1
    assert t_idx + s_idx == len(ctx.pos)
    return tuple(args)


def get_dummy_aot_autograd_config():
    from torch._functorch.aot_autograd import AOTConfig

    return AOTConfig(
        fw_compiler=None,  # type: ignore[arg-type]
        bw_compiler=None,  # type: ignore[arg-type]
        partition_fn=None,  # type: ignore[arg-type]
        decompositions={},
        num_params_buffers=0,
        aot_id=0,
        keep_inference_input_mutations=False,
<<<<<<< HEAD
    )
=======
    )


# Slices off the first element of a given dimension
def first_slice_copy(t: torch.Tensor, dim: int = 0) -> torch.Tensor:
    return torch.select_copy(t, dim, 0)


# Reports the difference between meta of two tensors in a string
def diff_tensor_meta(
    meta1: TensorMetadata, meta2: TensorMetadata, check_grad=True
) -> List[str]:
    from torch.fx.experimental.symbolic_shapes import GuardOnDataDependentSymNode

    pair_diffs = []
    for meta_name in TensorMetadata._fields:
        if not check_grad and meta_name == "requires_grad":
            continue
        val1 = getattr(meta1, meta_name)
        val2 = getattr(meta2, meta_name)
        try:
            if val1 != val2:
                pair_diffs.append(f"'{meta_name}: {val1} vs {val2}'")
        except GuardOnDataDependentSymNode as _:
            pair_diffs.append(f"'{meta_name}: {val1} vs {val2}'")
            continue
    return pair_diffs


# Note [lifted arg types in hop]
# For dynamoed hops, we automatically lift the free symbols in tensors as arguments.
# This has implications for the types of lifted args for different dispatch keys:
#   1. functionalization, FakeTensorMode, ProxyTorchDispatchMode, Autograd need to support torch.Symint
#      lifted args because it's on the path of torch.compile(dynamic=True).
#   2. functionalization, FakeTensorMode, ProxyTorchDispatchMode, Autograd, CompositeExplicitAutograd need
#      to support int arguments. In the eager run case, we re-trace the subgraph in AutogradKey, so inner
#      hops may receive int inputs from the shape of outer tensor inputs.
#      However, CompositeExplicitAutograd won't receive SymInt inputs because it only accepts real tensor inputs.
def validate_subgraph_args_types(lifted_args: Union[Tuple[Any, ...], List[Any]]):
    allowed_types = (torch.Tensor, int, torch.SymInt)
    assert all(
        isinstance(arg, (torch.Tensor, int, torch.SymInt)) for arg in lifted_args
    ), f"{lifted_args} can only be of {allowed_types} but got {tuple(type(arg) for arg in lifted_args)}"
>>>>>>> fcf9dc3b
<|MERGE_RESOLUTION|>--- conflicted
+++ resolved
@@ -503,9 +503,6 @@
         num_params_buffers=0,
         aot_id=0,
         keep_inference_input_mutations=False,
-<<<<<<< HEAD
-    )
-=======
     )
 
 
@@ -548,5 +545,4 @@
     allowed_types = (torch.Tensor, int, torch.SymInt)
     assert all(
         isinstance(arg, (torch.Tensor, int, torch.SymInt)) for arg in lifted_args
-    ), f"{lifted_args} can only be of {allowed_types} but got {tuple(type(arg) for arg in lifted_args)}"
->>>>>>> fcf9dc3b
+    ), f"{lifted_args} can only be of {allowed_types} but got {tuple(type(arg) for arg in lifted_args)}"