--- conflicted
+++ resolved
@@ -234,14 +234,8 @@
     return ctx.wrap_tensors(out)
 
 
-<<<<<<< HEAD
 @register_hop_fake(invoke_subgraph)
-def invoke_subgraph_fake_tensor(subgraph, identifier, operands):
-=======
-@invoke_subgraph.py_impl(FakeTensorMode)
-def _(mode, subgraph, identifier, operands):
-    # TODO(anijain2305) - Implement fake tensor caching.
->>>>>>> cbbb7871
+def _(subgraph, identifier, operands):
     return subgraph(*operands)
 
 
