--- conflicted
+++ resolved
@@ -1,8 +1,5 @@
-<<<<<<< HEAD
+# mypy: allow-untyped-defs
 import builtins
-=======
-# mypy: allow-untyped-defs
->>>>>>> eb6c9120
 import functools
 import numbers
 import operator
