#pragma once

#ifdef USE_C10D_NCCL

#include <sched.h>
#include <cstdio>
#include <cstdlib>

#include <memory>
#include <mutex>

#include <ATen/ATen.h>
#include <ATen/cuda/CUDAEvent.h>
#include <c10/util/Exception.h>
#include <nccl.h>
#include <torch/csrc/distributed/c10d/TraceUtils.h>
#include <optional>

constexpr int64_t kCommInitBusyWaitMillis = 2;

#if defined(NCCL_MAJOR) && (NCCL_MAJOR == 2) && defined(NCCL_MINOR) && \
    (NCCL_MINOR >= 14)
#define NCCL_HAS_COMM_NONBLOCKING
#endif

#if defined(NCCL_MAJOR) && (NCCL_MAJOR == 2) && defined(NCCL_MINOR) && \
    (NCCL_MINOR >= 18)
#define NCCL_HAS_COMM_SPLIT
#endif

// ncclGetLastError() is enabled only for NCCL versions 2.13+
// ncclRemoteError only exists in NCCL versions 2.13+
#if defined(NCCL_MAJOR) && (NCCL_MAJOR == 2) && defined(NCCL_MINOR) && \
    (NCCL_MINOR >= 13)
#define ENABLE_NCCL_GET_LAST_ERROR
#define NCCL_REMOTE_ERROR
#elif defined(NCCL_MAJOR) && (NCCL_MAJOR >= 3)
#define ENABLE_NCCL_GET_LAST_ERROR
#define NCCL_REMOTE_ERROR
#endif

static_assert(
    (NCCL_MAJOR == 2 && NCCL_MINOR >= 7) || (NCCL_MAJOR > 2),
    "NCCL version must be 2.7 or later");

// Error checking is enabled only for NCCL versions 2.4+ since ncclCommAbort()
// and ncclCommGetAsyncError() are not supported in earlier versions.
#if defined(NCCL_MAJOR) && (NCCL_MAJOR == 2) && defined(NCCL_MINOR) && \
    (NCCL_MINOR >= 4)
#define ENABLE_NCCL_ERROR_CHECKING
#elif defined(NCCL_MAJOR) && (NCCL_MAJOR >= 3)
#define ENABLE_NCCL_ERROR_CHECKING
#endif

// P2P is enabled only for NCCL versions 2.7+ since ncclSend()
// and ncclRecv() are not supported in earlier versions.
#if defined(NCCL_MAJOR) && (NCCL_MAJOR == 2) && defined(NCCL_MINOR) && \
    (NCCL_MINOR >= 7)
#define ENABLE_NCCL_P2P_SUPPORT
#elif defined(NCCL_MAJOR) && (NCCL_MAJOR >= 3)
#define ENABLE_NCCL_P2P_SUPPORT
#endif

#if defined(NCCL_MAJOR) && (NCCL_MAJOR == 2) && defined(NCCL_MINOR) && \
    (NCCL_MINOR >= 11)
#define ENABLE_NCCL_PREMUL_SUM_SUPPORT
#elif defined(NCCL_MAJOR) && (NCCL_MAJOR >= 3)
#define ENABLE_NCCL_PREMUL_SUM_SUPPORT
#endif

#if defined(NCCL_MAJOR) && (NCCL_MAJOR == 2) && defined(NCCL_MINOR) && \
    (NCCL_MINOR >= 17)
#define NCCL_HAS_COMM_CTA_CGA
#elif defined(NCCL_MAJOR) && (NCCL_MAJOR >= 3)
#define NCCL_HAS_COMM_CTA_CGA
#endif

#if defined(NCCL_REGISTRATION_SUPPORTED) ||                              \
    ((defined(NCCL_MAJOR) && (NCCL_MAJOR == 2) && defined(NCCL_MINOR) && \
      (NCCL_MINOR >= 19)))
#define NCCL_HAS_COMM_REGISTER
#elif defined(NCCL_MAJOR) && (NCCL_MAJOR >= 3)
#define NCCL_HAS_COMM_REGISTER
#endif

// Macro to throw on a non-successful NCCL return value.
#define C10D_NCCL_CHECK(cmd, failureReason)                                   \
  do {                                                                        \
    ncclResult_t result = cmd;                                                \
    if (result != ncclSuccess) {                                              \
      std::string err = "NCCL error in: " + std::string(__FILE__) + ":" +     \
          std::to_string(__LINE__) + ", " + ncclGetErrorWithVersion(result) + \
          "\n" + getNcclErrorDetailStr(result, failureReason);                \
      TORCH_CHECK_WITH(DistBackendError, false, err);                         \
    }                                                                         \
  } while (0)

// Macro to throw on a non-successful NCCL return value for NONBLOCKING calls.
#define C10D_NCCL_CHECK_NONBLOCKING(cmd, failureReason)                       \
  do {                                                                        \
    ncclResult_t result = cmd;                                                \
    if (result != ncclSuccess && result != ncclInProgress) {                  \
      std::string err = "NCCL error in: " + std::string(__FILE__) + ":" +     \
          std::to_string(__LINE__) + ", " + ncclGetErrorWithVersion(result) + \
          "\n" + getNcclErrorDetailStr(result, failureReason);                \
      TORCH_CHECK_WITH(DistBackendError, false, err);                         \
    }                                                                         \
  } while (0)

// Error out if (current time - startTime) is greater than timeout (sec).
#define C10D_CHECK_TIMEOUT(startTime, timeout)                              \
  do {                                                                      \
    auto currentTime = std::chrono::steady_clock::now();                    \
    auto timeElapsed = std::chrono::duration_cast<std::chrono::seconds>(    \
                           currentTime - startTime)                         \
                           .count();                                        \
    if (timeElapsed > timeout) {                                            \
      std::string err = "NCCL timeout in: " + std::string(__FILE__) + ":" + \
          std::to_string(__LINE__);                                         \
      TORCH_CHECK_WITH(DistBackendError, false, err);                       \
    }                                                                       \
  } while (0)

// Macro to throw on a non-successful NCCL return value, non-blocking.
#define C10D_NCCL_CHECK_TIMEOUT_BASE(cmd, comm, failureReason, yield_fn)      \
  do {                                                                        \
    ncclResult_t result = cmd;                                                \
    auto startTimepoint = std::chrono::steady_clock::now();                   \
    auto timeout = nccl_nonblocking_timeout();                                \
    while (result == ncclInProgress) {                                        \
      C10D_CHECK_TIMEOUT(startTimepoint, timeout);                            \
      yield_fn;                                                               \
      ncclCommGetAsyncError(comm, &result);                                   \
    }                                                                         \
    if (result != ncclSuccess) {                                              \
      std::string err = "NCCL error in: " + std::string(__FILE__) + ":" +     \
          std::to_string(__LINE__) + ", " + ncclGetErrorWithVersion(result) + \
          "\n" + getNcclErrorDetailStr(result, failureReason);                \
      TORCH_CHECK_WITH(DistBackendError, false, err);                         \
    }                                                                         \
  } while (0)

// Sleep for kCommInitBusyWaitMillis milliseconds.
#define C10D_SCHED_SLEEP()     \
  std::this_thread::sleep_for( \
      std::chrono::milliseconds(kCommInitBusyWaitMillis))

// Macro to throw exception on a non-successful NCCL return value or timeout.
// This macro uses sched_yield() to yield the CPU.
// Thus suitable for NCCL calls that would quickly turn ncclSuccess, e.g.
// collectives.
#define C10D_NCCL_CHECK_TIMEOUT(cmd, comm, failureReason) \
  C10D_NCCL_CHECK_TIMEOUT_BASE(cmd, comm, failureReason, sched_yield())

// Macro to throw exception on a non-successful NCCL return value or timeout.
// This macro uses sleep to yield the CPU.
// Thus suitable for NCCL calls that would take longer to turn ncclSuccess, e.g.
// ncclCommInitRankConfig, ncclCommFinalize, etc.
#define C10D_NCCL_CHECK_TIMEOUT_SLEEP(cmd, comm, failureReason) \
  C10D_NCCL_CHECK_TIMEOUT_BASE(cmd, comm, failureReason, C10D_SCHED_SLEEP())

#define C10D_NCCL_CHECK_TIMEOUT_GROUPEND(cmd, comm, failureReason)           \
  do {                                                                       \
    ncclResult_t state = cmd;                                                \
    auto startTimepoint = std::chrono::steady_clock::now();                  \
    auto timeout = nccl_nonblocking_timeout();                               \
    if (state == ncclInProgress) {                                           \
      do {                                                                   \
        C10D_CHECK_TIMEOUT(startTimepoint, timeout);                         \
        sched_yield();                                                       \
        ncclCommGetAsyncError(comm->getNcclComm(), &state);                  \
      } while (state == ncclInProgress);                                     \
    }                                                                        \
    if (state != ncclSuccess) {                                              \
      std::string err = "NCCL error in: " + std::string(__FILE__) + ":" +    \
          std::to_string(__LINE__) + ", " + ncclGetErrorWithVersion(state) + \
          "\n" + getNcclErrorDetailStr(state, failureReason);                \
      TORCH_CHECK_WITH(DistBackendError, false, err);                        \
    }                                                                        \
  } while (0)

// Macro to print and abort on a non-successful NCCL return value.
#define C10D_NCCL_ASSERT(cmd)                            \
  do {                                                   \
    ncclResult_t result = cmd;                           \
    if (result != ncclSuccess) {                         \
      std::string err = ncclGetErrorWithVersion(result); \
      fprintf(                                           \
          stderr,                                        \
          "NCCL error in: %s:%d, %s\n",                  \
          __FILE__,                                      \
          __LINE__,                                      \
          err.c_str());                                  \
      abort();                                           \
    }                                                    \
  } while (0)

namespace c10d {

TORCH_API size_t hashTensors(const std::vector<at::Tensor>& tensors);
TORCH_API std::string getNcclVersion();
TORCH_API std::string ncclGetErrorWithVersion(ncclResult_t error);
int nccl_nonblocking_timeout();

// Provides additional detail into NCCL error codes based on when these are
// thrown in the NCCL codebase.
TORCH_API std::string getNcclErrorDetailStr(
    ncclResult_t error,
    std::optional<std::string> processGroupFailureReason = std::nullopt);

// RAII wrapper for NCCL communicator
class NCCLComm {
  using MutexType = std::recursive_mutex;
  using LockType = std::unique_lock<MutexType>;

 public:
  explicit NCCLComm(ncclComm_t ncclComm);

  NCCLComm() = default;

  ~NCCLComm() noexcept;

  static std::shared_ptr<NCCLComm> create(
      int numRanks,
      int rank,
      ncclUniqueId commId,
      at::DeviceIndex deviceIndex);

#ifdef NCCL_HAS_COMM_NONBLOCKING
  static std::shared_ptr<NCCLComm> create(
      int numRanks,
      int rank,
      ncclUniqueId commId,
      at::DeviceIndex deviceIndex,
      ncclConfig_t& config);

  static std::shared_ptr<NCCLComm> split(
      NCCLComm* source,
      int color_id,
      int rank,
      ncclConfig_t& config,
      std::vector<uint64_t>& ranks_ull);
#endif

#if (defined(IS_NCCLX) || defined(USE_ROCM)) && defined(NCCL_COMM_DUMP)
  std::unordered_map<std::string, std::string> ncclCommDump();
#endif

  ncclUniqueId getNcclId();

  // Must not be copyable
  NCCLComm(const NCCLComm&) = delete;
  NCCLComm& operator=(const NCCLComm&) = delete;

  // Do not support move assignment as there is no valid use case
  NCCLComm& operator=(NCCLComm&& other) = delete;

  // Move constructable
  // NOLINTNEXTLINE(*-noexcept-move-*)
  NCCLComm(NCCLComm&& other);

  ncclComm_t getNcclComm();

  // Wait for the communicator to be ready. This is a blocking function.
  // Useful in nonblocking mode: NCCL requires the communicator to be ready
  // before issuing a second command.
  // Arguments:
  //   longInterval: if true, wait with sleep of an interval; otherwise, wait
  //   with `sched_yield` which is faster (but acquires CPU more frequently).
  //   Use `longInterval=true` when waiting for initialization or finalize to
  //   complete. Use `longInterval=false` when waiting collective call to return
  //   ncclSuccess.
  void waitReady(bool longInterval);

  std::optional<std::string> getNcclCommFailureReason() const;

  void abort(std::optional<std::string> commFailureReason = std::nullopt);

  // Finalize a communicator -- asking it to flush its operations. When the
  // communicator is marked as nonblocking, this is a nonblocking function;
  // otherwise, it will block till all operations complete.
  void finalize();

  // Destroy a communicator. This is a blocking function.
  void destroy();

  bool isInitialized() const;

  bool isAborted() const;

  uint64_t getCommSplitCounter() const;

  ncclResult_t checkForNcclError();

  ncclResult_t registerSegment(void* ptr, size_t size);

  ncclResult_t deregisterSegment(void* ptr);

  std::string repr() const;

  friend class ProcessGroupNCCL;

 protected:
  // Unique nccl_id for this communicator.
  ncclUniqueId ncclId_{};
  bool aborted_{false};
  uint64_t ncclCommSplitCounter_{0};
  ncclResult_t ncclAsyncErr_{ncclSuccess};
  mutable MutexType mutex_;
  // Rank that this communicator corresponds to.
  int rank_{};
  // Optional reason for communicator failure, provided by ProcessGroupNCCL for
  // better error messaging.
  std::optional<std::string> commFailureReason_{};
  bool initialized_{false};
  // Whether this communicator is using nonblocking mode. Recorded during comm
  // creation or split. For safety, we give a default value of true (more
  // protection).
  bool nonBlocking_{true};
  // Device index for which the NCCL comm is created
  at::DeviceIndex deviceIndex_{-1};
#ifdef NCCL_HAS_COMM_REGISTER
  // Stores handlers for tensors registered by NCCL
  std::unordered_map<void*, void*> registeredSegmentHandles_;
#endif

 private:
  ncclComm_t ncclComm_{nullptr};
};

// Helper that automatically cleans up premul sums.
struct ncclRedOpRAII {
  ncclRedOpRAII() = default;
  ncclRedOpRAII(ncclRedOp_t op) : op_(op) {}
  ncclRedOpRAII(ncclRedOp_t op, ncclComm_t comm)
      : op_(op), comm_(comm), premul_sum_(true) {}
  ncclRedOpRAII(const ncclRedOpRAII&) = delete;
  ncclRedOpRAII& operator=(const ncclRedOpRAII&) = delete;
  ncclRedOpRAII(ncclRedOpRAII&& tmp) noexcept : ncclRedOpRAII() {
    std::swap(tmp.op_, this->op_);
    std::swap(tmp.comm_, this->comm_);
    std::swap(tmp.premul_sum_, this->premul_sum_);
  }
#if defined(ENABLE_NCCL_PREMUL_SUM_SUPPORT)
  ~ncclRedOpRAII() {
    if (premul_sum_) {
      ncclRedOpDestroy(op_, comm_);
    }
  }
#endif
  operator ncclRedOp_t() const {
    return op_;
  }
  ncclRedOp_t op_{};
  ncclComm_t comm_{};
  bool premul_sum_ = false;
};

<<<<<<< HEAD
/* Helper used by work::getDuration() and nccl flight recorder */
float getDurationFromEvent(
    at::cuda::CUDAEvent& ncclStartEvent,
    at::cuda::CUDAEvent& ncclEndEvent);

struct NCCLTraceBuffer {
  static NCCLTraceBuffer* get() {
    // intentionally leak on exit
    // because this will hold python state that may get destructed
    static NCCLTraceBuffer* instance = new NCCLTraceBuffer();
    return instance;
  }
  NCCLTraceBuffer() {
    max_entries_ = getCvarInt({"TORCH_NCCL_TRACE_BUFFER_SIZE"}, 0);
    capture_cpp_stack_ = getCvarBool({"TORCH_NCCL_TRACE_CPP_STACK"}, false);
    enabled_ = max_entries_ > 0;
  }
  using Event = at::cuda::CUDAEvent;
  struct Entry {
    size_t id_; // incremented id in the trace buffer
                // used to figure out where in the circular entries
                // buffer this entry will be located to
                // update state information
    size_t pg_id_;
    std::tuple<std::string, std::string> pg_name_; // <group_name, group_desc>

    // collective_seq_id and p2p_seq_id refer to actual kernel launches (e.g. 1
    // per coalesced group).
    // collective_seq_id only increments for true collective operations (over
    // all ranks in the group). p2p_seq_id only increments over non-collective
    // operations in the group. op_id refers to logical operations (e.g. one per
    // op inside coalesced group)
    size_t collective_seq_id_;
    size_t p2p_seq_id_;
    size_t op_id_;
    std::string profiling_name_;

    std::shared_ptr<torch::CapturedTraceback> traceback_;
    // we borrow pointers to start_ and end_ so we can query the state
    // on reporting. However, once the event is completed, the call
    // to `complete` will clear these.
    Event *start_, *end_;

    // timestamp when the entry was created, likely close to the time the work
    // was 'enqueued'- not necessarily started
    c10::time_t time_created_;

    // configured timeout for this entry
    c10::time_t timeout_ms_;

    // Is this a P2P event?
    bool isP2P_;

    std::optional<float> duration_;

    // timestamp when our CPU threads discovered that the kernel started.
    // will always be _after_ it actually started, and can be very late
    // if the watchdog thread got stuck on CUDA APIs.
    std::optional<c10::time_t> time_discovered_started_;

    // timestamp when our CPU threads discovered that the kernel completed.
    // will always be _after_ it actually complated, and can be the same time
    // as the discovery of the start if the watchdog thread is stuck on CUDA
    // APIs
    std::optional<c10::time_t> time_discovered_completed_;

    // size information for input/output tensors
    c10::SmallVector<int64_t, 4> input_dims_;
    std::vector<c10::ScalarType> input_dtypes_;
    c10::SmallVector<int64_t, 4> output_dims_;
    std::vector<c10::ScalarType> output_dtypes_;
    c10::SmallVector<int64_t, 8> sizes_; // flattened from inputs, outputs
    bool retired_ = false; // is this work entry no longer in the workMetaList_?
                           // a retired but not completed event has timed out
  };

  bool enabled_ = false;
  bool capture_cpp_stack_ = false;
  std::mutex mutex_;
  std::vector<Entry> entries_;
  size_t max_entries_ = 0;
  size_t next_ = 0;
  size_t id_ = 0;
  std::map<size_t, std::shared_ptr<ProcessGroupStatus>> all_pg_status_ = {};
  std::map<std::tuple<std::string, std::string>, std::vector<uint64_t>>
      pg_name_to_ranks_ = {};

  std::optional<size_t> record(
      size_t pg_id,
      const std::tuple<std::string, std::string>& pg_name,
      size_t collective_seq_id,
      size_t p2p_seq_id,
      size_t op_id,
      std::string profiling_name,
      const std::vector<at::Tensor>& inputs,
      const std::vector<at::Tensor>& outputs,
      Event* start,
      Event* end,
      std::chrono::milliseconds timeout_ms,
      std::shared_ptr<ProcessGroupStatus> pg_status,
      bool isP2P);

  void record_pg_ranks(
      const std::tuple<std::string, std::string>& pg_name,
      std::vector<uint64_t> ranks);

  void update_state(Entry& r);

  std::vector<Entry> dump_entries();

  /*
  Mark an Event as completed and free its events.
  This is called by the watchdog thread, and is asynchronous from the
  perspective of the main thread.
  compute_duration defaults to true since retire_id is only called in the
  watchdog thread, which is currently a place we call cuda APIs which may hang,
  but care should be taken to avoid computing duration in any function that must
  never hang. (timing must also be enabled for compute_duration - see
  TORCH_NCCL_ENABLE_TIMING).
  */
  void retire_id(std::optional<size_t> id, bool compute_duration = true);

  const c10::List<c10::IValue> getCollectiveTrace(
      bool includeStacktraces,
      bool onlyActive);

  // dump pg_entries
  const c10::Dict<c10::IValue, c10::IValue> getPgConfig();

  const std::map<std::string, std::map<std::string, std::string>>
  getPgConfigJson();

  // dump pg_status
  const c10::Dict<c10::IValue, c10::IValue> getPgStatus();

  const std::map<std::string, std::map<std::string, std::string>>
  getPgStatusJson();

  std::string dump_json(
      const std::optional<std::unordered_map<
          std::string,
          std::unordered_map<std::string, std::string>>>& ncclDumpMap,
      bool includeCollectives,
      bool onlyActive);

  // dump all collectives + ncclDumpMap
  std::string dump(
      const std::optional<std::unordered_map<
          std::string,
          std::unordered_map<std::string, std::string>>>& ncclDumpMap,
      bool includeCollectives,
      bool includeStackTraces,
      bool onlyActive);
};
=======
void printNcclCommProxyTrace(
    std::string dumpReason,
    const std::unordered_map<std::string, std::string>& dumpMap);
>>>>>>> fcf9dc3b
} // namespace c10d

#endif // USE_C10D_NCCL<|MERGE_RESOLUTION|>--- conflicted
+++ resolved
@@ -356,166 +356,9 @@
   bool premul_sum_ = false;
 };
 
-<<<<<<< HEAD
-/* Helper used by work::getDuration() and nccl flight recorder */
-float getDurationFromEvent(
-    at::cuda::CUDAEvent& ncclStartEvent,
-    at::cuda::CUDAEvent& ncclEndEvent);
-
-struct NCCLTraceBuffer {
-  static NCCLTraceBuffer* get() {
-    // intentionally leak on exit
-    // because this will hold python state that may get destructed
-    static NCCLTraceBuffer* instance = new NCCLTraceBuffer();
-    return instance;
-  }
-  NCCLTraceBuffer() {
-    max_entries_ = getCvarInt({"TORCH_NCCL_TRACE_BUFFER_SIZE"}, 0);
-    capture_cpp_stack_ = getCvarBool({"TORCH_NCCL_TRACE_CPP_STACK"}, false);
-    enabled_ = max_entries_ > 0;
-  }
-  using Event = at::cuda::CUDAEvent;
-  struct Entry {
-    size_t id_; // incremented id in the trace buffer
-                // used to figure out where in the circular entries
-                // buffer this entry will be located to
-                // update state information
-    size_t pg_id_;
-    std::tuple<std::string, std::string> pg_name_; // <group_name, group_desc>
-
-    // collective_seq_id and p2p_seq_id refer to actual kernel launches (e.g. 1
-    // per coalesced group).
-    // collective_seq_id only increments for true collective operations (over
-    // all ranks in the group). p2p_seq_id only increments over non-collective
-    // operations in the group. op_id refers to logical operations (e.g. one per
-    // op inside coalesced group)
-    size_t collective_seq_id_;
-    size_t p2p_seq_id_;
-    size_t op_id_;
-    std::string profiling_name_;
-
-    std::shared_ptr<torch::CapturedTraceback> traceback_;
-    // we borrow pointers to start_ and end_ so we can query the state
-    // on reporting. However, once the event is completed, the call
-    // to `complete` will clear these.
-    Event *start_, *end_;
-
-    // timestamp when the entry was created, likely close to the time the work
-    // was 'enqueued'- not necessarily started
-    c10::time_t time_created_;
-
-    // configured timeout for this entry
-    c10::time_t timeout_ms_;
-
-    // Is this a P2P event?
-    bool isP2P_;
-
-    std::optional<float> duration_;
-
-    // timestamp when our CPU threads discovered that the kernel started.
-    // will always be _after_ it actually started, and can be very late
-    // if the watchdog thread got stuck on CUDA APIs.
-    std::optional<c10::time_t> time_discovered_started_;
-
-    // timestamp when our CPU threads discovered that the kernel completed.
-    // will always be _after_ it actually complated, and can be the same time
-    // as the discovery of the start if the watchdog thread is stuck on CUDA
-    // APIs
-    std::optional<c10::time_t> time_discovered_completed_;
-
-    // size information for input/output tensors
-    c10::SmallVector<int64_t, 4> input_dims_;
-    std::vector<c10::ScalarType> input_dtypes_;
-    c10::SmallVector<int64_t, 4> output_dims_;
-    std::vector<c10::ScalarType> output_dtypes_;
-    c10::SmallVector<int64_t, 8> sizes_; // flattened from inputs, outputs
-    bool retired_ = false; // is this work entry no longer in the workMetaList_?
-                           // a retired but not completed event has timed out
-  };
-
-  bool enabled_ = false;
-  bool capture_cpp_stack_ = false;
-  std::mutex mutex_;
-  std::vector<Entry> entries_;
-  size_t max_entries_ = 0;
-  size_t next_ = 0;
-  size_t id_ = 0;
-  std::map<size_t, std::shared_ptr<ProcessGroupStatus>> all_pg_status_ = {};
-  std::map<std::tuple<std::string, std::string>, std::vector<uint64_t>>
-      pg_name_to_ranks_ = {};
-
-  std::optional<size_t> record(
-      size_t pg_id,
-      const std::tuple<std::string, std::string>& pg_name,
-      size_t collective_seq_id,
-      size_t p2p_seq_id,
-      size_t op_id,
-      std::string profiling_name,
-      const std::vector<at::Tensor>& inputs,
-      const std::vector<at::Tensor>& outputs,
-      Event* start,
-      Event* end,
-      std::chrono::milliseconds timeout_ms,
-      std::shared_ptr<ProcessGroupStatus> pg_status,
-      bool isP2P);
-
-  void record_pg_ranks(
-      const std::tuple<std::string, std::string>& pg_name,
-      std::vector<uint64_t> ranks);
-
-  void update_state(Entry& r);
-
-  std::vector<Entry> dump_entries();
-
-  /*
-  Mark an Event as completed and free its events.
-  This is called by the watchdog thread, and is asynchronous from the
-  perspective of the main thread.
-  compute_duration defaults to true since retire_id is only called in the
-  watchdog thread, which is currently a place we call cuda APIs which may hang,
-  but care should be taken to avoid computing duration in any function that must
-  never hang. (timing must also be enabled for compute_duration - see
-  TORCH_NCCL_ENABLE_TIMING).
-  */
-  void retire_id(std::optional<size_t> id, bool compute_duration = true);
-
-  const c10::List<c10::IValue> getCollectiveTrace(
-      bool includeStacktraces,
-      bool onlyActive);
-
-  // dump pg_entries
-  const c10::Dict<c10::IValue, c10::IValue> getPgConfig();
-
-  const std::map<std::string, std::map<std::string, std::string>>
-  getPgConfigJson();
-
-  // dump pg_status
-  const c10::Dict<c10::IValue, c10::IValue> getPgStatus();
-
-  const std::map<std::string, std::map<std::string, std::string>>
-  getPgStatusJson();
-
-  std::string dump_json(
-      const std::optional<std::unordered_map<
-          std::string,
-          std::unordered_map<std::string, std::string>>>& ncclDumpMap,
-      bool includeCollectives,
-      bool onlyActive);
-
-  // dump all collectives + ncclDumpMap
-  std::string dump(
-      const std::optional<std::unordered_map<
-          std::string,
-          std::unordered_map<std::string, std::string>>>& ncclDumpMap,
-      bool includeCollectives,
-      bool includeStackTraces,
-      bool onlyActive);
-};
-=======
 void printNcclCommProxyTrace(
     std::string dumpReason,
     const std::unordered_map<std::string, std::string>& dumpMap);
->>>>>>> fcf9dc3b
 } // namespace c10d
 
 #endif // USE_C10D_NCCL