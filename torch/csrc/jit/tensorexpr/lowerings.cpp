#include <torch/csrc/jit/frontend/function_schema_parser.h>
#include <torch/csrc/jit/tensorexpr/ir_simplifier.h>
#include <torch/csrc/jit/tensorexpr/lowerings.h>
#include <torch/csrc/jit/tensorexpr/operators/operators.h>

namespace torch {
namespace jit {
namespace tensorexpr {

FunctionSchemaMap<NNCLoweringFunction>& getNNCLoweringRegistry() {
  static FunctionSchemaMap<NNCLoweringFunction> lowering_registry_;
  return lowering_registry_;
}

RegisterNNCLoweringsFunction::RegisterNNCLoweringsFunction(
    const std::vector<std::string>& schemas,
    NNCLoweringFunction fn) {
  for (const auto& schema_str : schemas) {
    getNNCLoweringRegistry().insert(parseSchema(schema_str), fn);
  }
}

namespace {
// NOLINTNEXTLINE
int nnc_lowerings_lazy_registration() {
  RegisterNNCLoweringsFunction aten_dropout(
      {"aten::dropout(Tensor input, float p, bool train) -> (Tensor)"},
      computeNoop);
  RegisterNNCLoweringsFunction aten_contiguous(
      {"aten::contiguous(Tensor(a) self, *, MemoryFormat memory_format=contiguous_format) -> (Tensor(a))"},
      computeNoop);

<<<<<<< HEAD
  // TODO: convert to schema, add a test
  // RegisterNNCLoweringsFunction prepacked_conv2d_clamp_run(
  //     {"prepacked::conv2d_clamp_run"},
  //     computePrepackedConv2dClampRun);
=======
  // TODO: add a test
  RegisterNNCLoweringsFunction prepacked_conv2d_clamp_run(
      {"prepacked::conv2d_clamp_run(Tensor X, __torch__.torch.classes.xnnpack.Conv2dOpContext W_prepack) -> (Tensor Y)"},
      computePrepackedConv2dClampRun);
>>>>>>> e6c435bf

  // TODO: add a test
  RegisterNNCLoweringsFunction prepacked_linear_clamp_run(
      {"prepacked::linear_clamp_run(Tensor X, __torch__.torch.classes.xnnpack.LinearOpContext W_prepack) -> (Tensor Y)"},
      computePrepackedLinearClampRun);

  RegisterNNCLoweringsFunction aten_sub(
      {"aten::sub.Scalar(Tensor self, Scalar other, Scalar alpha=1) -> (Tensor)",
       "aten::sub.Tensor(Tensor self, Tensor other, *, Scalar alpha=1) -> (Tensor)"},
      [](const std::vector<ArgValue>& inputs,
         const std::vector<ExprHandle>& outputShape,
         const c10::optional<ScalarType>& outputType,
         at::Device device) {
        auto sub_lambda = [](const ExprHandle& lhs, const ExprHandle& rhs) {
          // NB: sub isn't supported on boolean, no need to promote to integer.
          return lhs - rhs;
        };
        TORCH_INTERNAL_ASSERT(
            inputs.size() == 2 || inputs.size() == 3,
            buildErrorMessage("Invalid number of input operands"));
        return (inputs.size() > 2)
            ? computeTwoOperandWithAlpha(
                  "aten_sub", inputs, outputShape, outputType, sub_lambda)
            : computeTwoOperand(
                  "aten_sub", inputs, outputShape, outputType, sub_lambda);
      });

  RegisterNNCLoweringsFunction aten_mul(
      {"aten::mul.Scalar(Tensor self, Scalar other) -> (Tensor)",
       "aten::mul.Tensor(Tensor self, Tensor other) -> (Tensor)"},
      [](const std::vector<ArgValue>& inputs,
         const std::vector<ExprHandle>& outputShape,
         const c10::optional<ScalarType>& outputType,
         at::Device device) {
        return computeTwoOperand(
            "aten_mul",
            inputs,
            outputShape,
            outputType,
            [](const ExprHandle& lhs, const ExprHandle& rhs) {
              return boolToInteger(lhs) * boolToInteger(rhs);
            });
      });

  RegisterNNCLoweringsFunction aten_div(
      {"aten::div.Scalar(Tensor self, Scalar other) -> (Tensor)",
       "aten::div.Tensor(Tensor self, Tensor other) -> (Tensor)"},
      [](const std::vector<ArgValue>& inputs,
         const std::vector<ExprHandle>& outputShape,
         const c10::optional<ScalarType>& outputType,
         at::Device device) {
        return computeTwoOperand(
            "aten_div",
            inputs,
            outputShape,
            outputType,
            [](const ExprHandle& lhs, const ExprHandle& rhs) {
              return promoteIntegerToDefaultType(lhs) /
                  promoteIntegerToDefaultType(rhs);
            });
      });

  RegisterNNCLoweringsFunction aten___and__(
      {"aten::__and__.Scalar(Tensor self, Scalar other) -> (Tensor)",
       "aten::__and__.Tensor(Tensor self, Tensor other) -> (Tensor)"},
      [](const std::vector<ArgValue>& inputs,
         const std::vector<ExprHandle>& outputShape,
         const c10::optional<ScalarType>& outputType,
         at::Device device) {
        return computeTwoOperand(
            "aten_and",
            inputs,
            outputShape,
            outputType,
            [](const ExprHandle& lhs, const ExprHandle& rhs) {
              return boolToInteger(lhs) & boolToInteger(rhs);
            });
      });

  RegisterNNCLoweringsFunction aten___or__(
      {"aten::__or__.Scalar(Tensor self, Scalar other) -> (Tensor)",
       "aten::__or__.Tensor(Tensor self, Tensor other) -> (Tensor)"},
      [](const std::vector<ArgValue>& inputs,
         const std::vector<ExprHandle>& outputShape,
         const c10::optional<ScalarType>& outputType,
         at::Device device) {
        return computeTwoOperand(
            "aten_or",
            inputs,
            outputShape,
            outputType,
            [](const ExprHandle& lhs, const ExprHandle& rhs) {
              return boolToInteger(lhs) | boolToInteger(rhs);
            });
      });

  RegisterNNCLoweringsFunction aten___xor__(
      {"aten::__xor__.Scalar(Tensor self, Scalar other) -> (Tensor)",
       "aten::__xor__.Tensor(Tensor self, Tensor other) -> (Tensor)"},
      [](const std::vector<ArgValue>& inputs,
         const std::vector<ExprHandle>& outputShape,
         const c10::optional<ScalarType>& outputType,
         at::Device device) {
        return computeTwoOperand(
            "aten_xor",
            inputs,
            outputShape,
            outputType,
            [](const ExprHandle& lhs, const ExprHandle& rhs) {
              return boolToInteger(lhs) ^ boolToInteger(rhs);
            });
      });

  RegisterNNCLoweringsFunction aten___lshift__(
      {"aten::__lshift__.Scalar(Tensor self, Scalar other) -> (Tensor)",
       "aten::__lshift__.Tensor(Tensor self, Tensor other) -> (Tensor)"},
      [](const std::vector<ArgValue>& inputs,
         const std::vector<ExprHandle>& outputShape,
         const c10::optional<ScalarType>& outputType,
         at::Device device) {
        return computeTwoOperand(
            "aten_lshift",
            inputs,
            outputShape,
            outputType,
            [](const ExprHandle& lhs, const ExprHandle& rhs) {
              return lhs << rhs;
            });
      });

  RegisterNNCLoweringsFunction aten___rshift__(
      {"aten::__rshift__.Scalar(Tensor self, Scalar other) -> (Tensor)",
       "aten::__rshift__.Tensor(Tensor self, Tensor other) -> (Tensor)"},
      [](const std::vector<ArgValue>& inputs,
         const std::vector<ExprHandle>& outputShape,
         const c10::optional<ScalarType>& outputType,
         at::Device device) {
        return computeTwoOperand(
            "aten_rshift",
            inputs,
            outputShape,
            outputType,
            [](const ExprHandle& lhs, const ExprHandle& rhs) {
              return lhs >> rhs;
            });
      });

  RegisterNNCLoweringsFunction aten_eq(
      {"aten::eq.Scalar(Tensor self, Scalar other) -> (Tensor)",
       "aten::eq.Tensor(Tensor self, Tensor other) -> (Tensor)"},
      [](const std::vector<ArgValue>& inputs,
         const std::vector<ExprHandle>& outputShape,
         const c10::optional<ScalarType>& outputType,
         at::Device device) {
        return computeTwoOperand(
            "aten_eq",
            inputs,
            outputShape,
            outputType,
            [](const ExprHandle& lhs, const ExprHandle& rhs) {
              return cast<bool>(lhs == rhs);
            });
      });

  RegisterNNCLoweringsFunction aten_ne(
      {"aten::ne.Scalar(Tensor self, Scalar other) -> (Tensor)",
       "aten::ne.Tensor(Tensor self, Tensor other) -> (Tensor)"},
      [](const std::vector<ArgValue>& inputs,
         const std::vector<ExprHandle>& outputShape,
         const c10::optional<ScalarType>& outputType,
         at::Device device) {
        return computeTwoOperand(
            "aten_ne",
            inputs,
            outputShape,
            outputType,
            [](const ExprHandle& lhs, const ExprHandle& rhs) {
              return cast<bool>(lhs != rhs);
            });
      });

  RegisterNNCLoweringsFunction aten_ge(
      {"aten::ge.Scalar(Tensor self, Scalar other) -> (Tensor)",
       "aten::ge.Tensor(Tensor self, Tensor other) -> (Tensor)"},
      [](const std::vector<ArgValue>& inputs,
         const std::vector<ExprHandle>& outputShape,
         const c10::optional<ScalarType>& outputType,
         at::Device device) {
        return computeTwoOperand(
            "aten_ge",
            inputs,
            outputShape,
            outputType,
            [](const ExprHandle& lhs, const ExprHandle& rhs) {
              return cast<bool>(lhs >= rhs);
            });
      });

  RegisterNNCLoweringsFunction aten_gt(
      {"aten::gt.Scalar(Tensor self, Scalar other) -> (Tensor)",
       "aten::gt.Tensor(Tensor self, Tensor other) -> (Tensor)"},
      [](const std::vector<ArgValue>& inputs,
         const std::vector<ExprHandle>& outputShape,
         const c10::optional<ScalarType>& outputType,
         at::Device device) {
        return computeTwoOperand(
            "aten_gt",
            inputs,
            outputShape,
            outputType,
            [](const ExprHandle& lhs, const ExprHandle& rhs) {
              return cast<bool>(lhs > rhs);
            });
      });

  RegisterNNCLoweringsFunction aten_le(
      {"aten::le.Scalar(Tensor self, Scalar other) -> (Tensor)",
       "aten::le.Tensor(Tensor self, Tensor other) -> (Tensor)"},
      [](const std::vector<ArgValue>& inputs,
         const std::vector<ExprHandle>& outputShape,
         const c10::optional<ScalarType>& outputType,
         at::Device device) {
        return computeTwoOperand(
            "aten_le",
            inputs,
            outputShape,
            outputType,
            [](const ExprHandle& lhs, const ExprHandle& rhs) {
              return cast<bool>(lhs <= rhs);
            });
      });

  RegisterNNCLoweringsFunction aten_lt(
      {"aten::lt.Scalar(Tensor self, Scalar other) -> (Tensor)",
       "aten::lt.Tensor(Tensor self, Tensor other) -> (Tensor)"},
      [](const std::vector<ArgValue>& inputs,
         const std::vector<ExprHandle>& outputShape,
         const c10::optional<ScalarType>& outputType,
         at::Device device) {
        return computeTwoOperand(
            "aten_lt",
            inputs,
            outputShape,
            outputType,
            [](const ExprHandle& lhs, const ExprHandle& rhs) {
              return cast<bool>(lhs < rhs);
            });
      });

  RegisterNNCLoweringsFunction aten_min_pointwise(
      {"aten::min.other(Tensor self, Tensor other) -> (Tensor)"},
      [](const std::vector<ArgValue>& inputs,
         const std::vector<ExprHandle>& outputShape,
         const c10::optional<ScalarType>& outputType,
         at::Device device) {
        return computeTwoOperand(
            "aten_min",
            inputs,
            outputShape,
            outputType,
            [](const ExprHandle& lhs, const ExprHandle& rhs) {
              return Min::make(boolToInteger(lhs), boolToInteger(rhs), false);
            });
      });

  RegisterNNCLoweringsFunction aten_max_pointwise(
      {"aten::max.other(Tensor self, Tensor other) -> (Tensor)"},
      [](const std::vector<ArgValue>& inputs,
         const std::vector<ExprHandle>& outputShape,
         const c10::optional<ScalarType>& outputType,
         at::Device device) {
        return computeTwoOperand(
            "aten_max",
            inputs,
            outputShape,
            outputType,
            [](const ExprHandle& lhs, const ExprHandle& rhs) {
              return Max::make(boolToInteger(lhs), boolToInteger(rhs), false);
            });
      });

  RegisterNNCLoweringsFunction aten_masked_fill(
      {"aten::masked_fill.Scalar(Tensor self, Tensor mask, Scalar value) -> (Tensor)",
       "aten::masked_fill.Tensor(Tensor self, Tensor mask, Tensor value) -> (Tensor)"},
      [](const std::vector<ArgValue>& inputs,
         const std::vector<ExprHandle>& outputShape,
         const c10::optional<ScalarType>& outputType,
         at::Device device) {
        return computeThreeOperand(
            "aten_masked_fill",
            inputs,
            outputShape,
            outputType,
            [](const ExprHandle& input,
               const ExprHandle& mask,
               const ExprHandle& value) {
              // value needs to promote to input, not vice versa
              auto val = promoteToDtype(value, input.dtype().scalar_type());
              return ifThenElse(mask, val, input);
            },
            /*promote_inputs*/ false);
      });
  RegisterNNCLoweringsFunction aten_clamp(
      {"aten::clamp(Tensor self, Scalar? min=None, Scalar? max=None) -> (Tensor)",
       "aten::clamp.Tensor(Tensor self, Tensor? min=None, Tensor? max=None) -> (Tensor)"},
      [](const std::vector<ArgValue>& inputs,
         const std::vector<ExprHandle>& outputShape,
         const c10::optional<ScalarType>& outputType,
         at::Device device) {
        bool noMin = false;
        bool noMax = false;
        if (c10::get_if<ArgNone>(&inputs[1])) {
          noMin = true;
        }

        if (c10::get_if<ArgNone>(&inputs[2])) {
          noMax = true;
        }

        return computeThreeOperand(
            "aten_clamp",
            inputs,
            outputShape,
            outputType,
            [noMin, noMax](
                const ExprHandle& in,
                const ExprHandle& min,
                const ExprHandle& max) {
              auto cast = [&](const ExprHandle& e) {
                return Cast::make(in.dtype(), e);
              };

              if (noMin && noMax) {
                return in;
              } else if (noMin) {
                auto cmax = cast(max);
                return CompareSelect::make(in, cmax, cmax, in, kGT);
              } else if (noMax) {
                auto cmin = cast(min);
                return CompareSelect::make(in, cmin, cmin, in, kLT);
              } else {
                auto cmax = cast(max);
                auto cmin = cast(min);
                return clamp(cmin, cmax, in);
              }
            },
            false /* promote_inputs */);
      });

  RegisterNNCLoweringsFunction aten_addcmul(
      {"aten::addcmul(Tensor self, Tensor tensor1, Tensor tensor2, *, Scalar value=1) -> (Tensor)"},
      [](const std::vector<ArgValue>& inputs,
         const std::vector<ExprHandle>& outputShape,
         const c10::optional<ScalarType>& outputType,
         at::Device device) {
        return computeFourOperand(
            "aten_addcmul",
            inputs,
            outputShape,
            outputType,
            [](const ExprHandle& a0,
               const ExprHandle& a1,
               const ExprHandle& a2,
               const ExprHandle& a3) { return a0 + a3 * a1 * a2; });
      });

  RegisterNNCLoweringsFunction aten_sigmoid(
      {"aten::sigmoid(Tensor self) -> (Tensor)"},
      [](const std::vector<ArgValue>& inputs,
         const std::vector<ExprHandle>& outputShape,
         const c10::optional<ScalarType>& outputType,
         at::Device device) {
<<<<<<< HEAD
=======
        // check if the activation is quantized
        const BufHandle& x = c10::get<BufHandle>(inputs[0]);
        if (x.node()->qscale()) {
          return computeQuantizedSigmoidExternalCall(
              inputs, outputShape, outputType, device);
        }
>>>>>>> e6c435bf
        return computeOneOperand(
            "aten_sigmoid",
            inputs,
            outputShape,
            outputType,
            [](const ExprHandle& a) {
              return sigmoid(promoteIntegerToDefaultType(a));
            });
      });

  RegisterNNCLoweringsFunction aten_reciprocal(
      {"aten::reciprocal(Tensor self) -> (Tensor)"},
      [](const std::vector<ArgValue>& inputs,
         const std::vector<ExprHandle>& outputShape,
         const c10::optional<ScalarType>& outputType,
         at::Device device) {
        return computeOneOperand(
            "aten_reciprocal",
            inputs,
            outputShape,
            outputType,
            [](const ExprHandle& a) { return ExprHandle(1.0f) / a; });
      });

  RegisterNNCLoweringsFunction aten_neg(
      {"aten::neg(Tensor self) -> (Tensor)"},
      [](const std::vector<ArgValue>& inputs,
         const std::vector<ExprHandle>& outputShape,
         const c10::optional<ScalarType>& outputType,
         at::Device device) {
        return computeOneOperand(
            "aten_neg",
            inputs,
            outputShape,
            outputType,
            [](const ExprHandle& a) { return ExprHandle(-0) - a; });
      });

  RegisterNNCLoweringsFunction aten_isnan(
      {"aten::isnan(Tensor self) -> (Tensor)"},
      [](const std::vector<ArgValue>& inputs,
         const std::vector<ExprHandle>& outputShape,
         const c10::optional<ScalarType>& outputType,
         at::Device device) {
        return computeOneOperand(
            "aten_isnan",
            inputs,
            outputShape,
            outputType,
            [](const ExprHandle& a) {
              if (!a.dtype().is_floating_point()) {
                return IntImm::make(0);
              }
              return isnan(a);
            });
      });

  RegisterNNCLoweringsFunction aten_relu(
      {"aten::relu(Tensor self) -> (Tensor)"},
      [](const std::vector<ArgValue>& inputs,
         const std::vector<ExprHandle>& outputShape,
         const c10::optional<ScalarType>& outputType,
         at::Device device) {
        return computeOneOperand(
            "aten_relu",
            inputs,
            outputShape,
            outputType,
            [](const ExprHandle& a) {
              auto zero = Cast::make(a.dtype(), 0);
              return CompareSelect::make(a, zero, zero, a, kLT);
            });
      });

  RegisterNNCLoweringsFunction aten_leaky_relu(
      {"aten::leaky_relu(Tensor self, Scalar negative_slope=0.01) -> (Tensor)"},
      [](const std::vector<ArgValue>& inputs,
         const std::vector<ExprHandle>& outputShape,
         const c10::optional<ScalarType>& outputType,
         at::Device device) {
        return computeTwoOperand(
            "aten_leaky_relu",
            inputs,
            outputShape,
            outputType,
            [](const ExprHandle& a, const ExprHandle& negative_slope) {
              auto neg_slope = Cast::make(a.dtype(), negative_slope);
              auto zero = Cast::make(a.dtype(), 0);
              auto one = Cast::make(a.dtype(), 1);
              auto cs = CompareSelect::make(a, zero, one, neg_slope, kGT);
              return a * cs;
            });
      });

  RegisterNNCLoweringsFunction aten_relu6(
      {"aten::relu6(Tensor self) -> (Tensor)"},
      [](const std::vector<ArgValue>& inputs,
         const std::vector<ExprHandle>& outputShape,
         const c10::optional<ScalarType>& outputType,
         at::Device device) {
        return computeOneOperand(
            "aten_relu6",
            inputs,
            outputShape,
            outputType,
            [](const ExprHandle& a) {
              auto zero = Cast::make(a.dtype(), 0);
              auto six = Cast::make(a.dtype(), 6.);
              return clamp(zero, six, a);
            });
      });

  RegisterNNCLoweringsFunction aten_gelu(
      {"aten::gelu(Tensor self) -> (Tensor)"},
      [](const std::vector<ArgValue>& inputs,
         const std::vector<ExprHandle>& outputShape,
         const c10::optional<ScalarType>& outputType,
         at::Device device) {
        return computeOneOperand(
            "aten_gelu",
            inputs,
            outputShape,
            outputType,
            [](const ExprHandle& a) {
              auto m_sqrt1_2 = Cast::make(a.dtype(), M_SQRT1_2);
              auto one = Cast::make(a.dtype(), 1.);
              auto point_five = Cast::make(a.dtype(), .5);
              return a * point_five * (one + erf(a * m_sqrt1_2));
            });
      });

  RegisterNNCLoweringsFunction aten_batch_norm(
      {"aten::batch_norm(Tensor input, Tensor? weight, Tensor? bias, Tensor? running_mean, Tensor? running_var, bool training, float momentum, float eps, bool cudnn_enabled) -> (Tensor)"},
      computeBatchNorm);

  RegisterNNCLoweringsFunction aten_log(
      {"aten::log(Tensor self) -> (Tensor)"},
      [](const std::vector<ArgValue>& inputs,
         const std::vector<ExprHandle>& outputShape,
         const c10::optional<ScalarType>& outputType,
         at::Device device) {
        return computeOneOperand(
            "aten_log",
            inputs,
            outputShape,
            outputType,
            [](const ExprHandle& a) {
              return log(promoteIntegerToDefaultType(a));
            });
      });

  RegisterNNCLoweringsFunction aten_log10(
      {"aten::log10(Tensor self) -> (Tensor)"},
      [](const std::vector<ArgValue>& inputs,
         const std::vector<ExprHandle>& outputShape,
         const c10::optional<ScalarType>& outputType,
         at::Device device) {
        return computeOneOperand(
            "aten_log10",
            inputs,
            outputShape,
            outputType,
            [](const ExprHandle& a) {
              return log10(promoteIntegerToDefaultType(a));
            });
      });

  RegisterNNCLoweringsFunction aten_log1p(
      {"aten::log1p(Tensor self) -> (Tensor)"},
      [](const std::vector<ArgValue>& inputs,
         const std::vector<ExprHandle>& outputShape,
         const c10::optional<ScalarType>& outputType,
         at::Device device) {
        return computeOneOperand(
            "aten_log1p",
            inputs,
            outputShape,
            outputType,
            [](const ExprHandle& a) {
              return log1p(promoteIntegerToDefaultType(a));
            });
      });

  RegisterNNCLoweringsFunction aten_log2(
      {"aten::log2(Tensor self) -> (Tensor)"},
      [](const std::vector<ArgValue>& inputs,
         const std::vector<ExprHandle>& outputShape,
         const c10::optional<ScalarType>& outputType,
         at::Device device) {
        return computeOneOperand(
            "aten_log2",
            inputs,
            outputShape,
            outputType,
            [](const ExprHandle& a) {
              return log2(promoteIntegerToDefaultType(a));
            });
      });

  RegisterNNCLoweringsFunction aten_exp(
      {"aten::exp(Tensor self) -> (Tensor)"},
      [](const std::vector<ArgValue>& inputs,
         const std::vector<ExprHandle>& outputShape,
         const c10::optional<ScalarType>& outputType,
         at::Device device) {
        return computeOneOperand(
            "aten_exp",
            inputs,
            outputShape,
            outputType,
            [](const ExprHandle& a) {
              return exp(promoteIntegerToDefaultType(a));
            });
      });

  RegisterNNCLoweringsFunction aten_expm1(
      {"aten::expm1(Tensor self) -> (Tensor)"},
      [](const std::vector<ArgValue>& inputs,
         const std::vector<ExprHandle>& outputShape,
         const c10::optional<ScalarType>& outputType,
         at::Device device) {
        return computeOneOperand(
            "aten_expm1",
            inputs,
            outputShape,
            outputType,
            [](const ExprHandle& a) {
              return expm1(promoteIntegerToDefaultType(a));
            });
      });

  RegisterNNCLoweringsFunction aten_erf(
      {"aten::erf(Tensor self) -> (Tensor)"},
      [](const std::vector<ArgValue>& inputs,
         const std::vector<ExprHandle>& outputShape,
         const c10::optional<ScalarType>& outputType,
         at::Device device) {
        return computeOneOperand(
            "aten_erf",
            inputs,
            outputShape,
            outputType,
            [](const ExprHandle& a) {
              return erf(promoteIntegerToDefaultType(a));
            });
      });

  RegisterNNCLoweringsFunction aten_erfc(
      {"aten::erfc(Tensor self) -> (Tensor)"},
      [](const std::vector<ArgValue>& inputs,
         const std::vector<ExprHandle>& outputShape,
         const c10::optional<ScalarType>& outputType,
         at::Device device) {
        return computeOneOperand(
            "aten_erfc",
            inputs,
            outputShape,
            outputType,
            [](const ExprHandle& a) {
              return erfc(promoteIntegerToDefaultType(a));
            });
      });

  RegisterNNCLoweringsFunction aten_cos(
      {"aten::cos(Tensor self) -> (Tensor)"},
      [](const std::vector<ArgValue>& inputs,
         const std::vector<ExprHandle>& outputShape,
         const c10::optional<ScalarType>& outputType,
         at::Device device) {
        return computeOneOperand(
            "aten_cos",
            inputs,
            outputShape,
            outputType,
            [](const ExprHandle& a) {
              return cos(promoteIntegerToDefaultType(a));
            });
      });

  RegisterNNCLoweringsFunction aten_sin(
      {"aten::sin(Tensor self) -> (Tensor)"},
      [](const std::vector<ArgValue>& inputs,
         const std::vector<ExprHandle>& outputShape,
         const c10::optional<ScalarType>& outputType,
         at::Device device) {
        return computeOneOperand(
            "aten_sin",
            inputs,
            outputShape,
            outputType,
            [](const ExprHandle& a) {
              return sin(promoteIntegerToDefaultType(a));
            });
      });

  RegisterNNCLoweringsFunction aten_tan(
      {"aten::tan(Tensor self) -> (Tensor)"},
      [](const std::vector<ArgValue>& inputs,
         const std::vector<ExprHandle>& outputShape,
         const c10::optional<ScalarType>& outputType,
         at::Device device) {
        return computeOneOperand(
            "aten_tan",
            inputs,
            outputShape,
            outputType,
            [](const ExprHandle& a) {
              return tan(promoteIntegerToDefaultType(a));
            });
      });

  RegisterNNCLoweringsFunction aten_type_as(
      {"aten::type_as(Tensor self, Tensor other) -> (Tensor)"},
      [](const std::vector<ArgValue>& inputs,
         const std::vector<ExprHandle>& outputShape,
         const c10::optional<ScalarType>& outputType,
         at::Device device) {
        const BufHandle& rhs = c10::get<BufHandle>(inputs[1]);
        auto dtype = rhs.dtype();
        return computeOneOperand(
            "aten_type_as",
            inputs,
            outputShape,
            outputType,
            [dtype](const ExprHandle& lhs) { return Cast::make(dtype, lhs); });
      });

  RegisterNNCLoweringsFunction aten_pow(
      {"aten::pow.Tensor_Scalar(Tensor self, Scalar exponent) -> (Tensor)",
       "aten::pow.Tensor_Tensor(Tensor self, Tensor exponent) -> (Tensor)",
       "aten::pow.Scalar(Scalar self, Tensor exponent) -> Tensor"},
      [](const std::vector<ArgValue>& inputs,
         const std::vector<ExprHandle>& outputShape,
         const c10::optional<ScalarType>& outputType,
         at::Device device) {
        return computeTwoOperand(
            "aten_pow",
            inputs,
            outputShape,
            outputType,
            [](const ExprHandle& lhs, const ExprHandle& rhs) {
              if (!rhs.node()->isConstant()) {
                return pow(lhs, rhs);
<<<<<<< HEAD
              }
              double val =
                  immediateAs<double>(IRSimplifier::simplify(rhs.node()));

              if (val == 1.0f) {
                return lhs;
              } else if (val == 2.0f) { // NOLINT
                return lhs * lhs;
              } else if (val == 3.0f) { // NOLINT
                return (lhs * lhs) * lhs;
              } else if (val == 4.0f) { // NOLINT
                ExprHandle tmp = lhs * lhs;
                return tmp * tmp;
              } else if (val == 0.5f) { // NOLINT
                return sqrt(lhs);
              } else if (val == 0.0f) {
                return ExprHandle(1.0f);
              } else if (val == -0.5f) { // NOLINT
                return rsqrt(lhs);
              } else if (val == -1.0f) {
                return ExprHandle(1.0f) / lhs;
              } else if (val == -2.0f) { // NOLINT
                return ExprHandle(1.0f) / (lhs * lhs);
              }
=======
              }
              double val =
                  immediateAs<double>(IRSimplifier::simplify(rhs.node()));

              if (val == 1.0f) {
                return lhs;
              } else if (val == 2.0f) { // NOLINT
                return lhs * lhs;
              } else if (val == 3.0f) { // NOLINT
                return (lhs * lhs) * lhs;
              } else if (val == 4.0f) { // NOLINT
                ExprHandle tmp = lhs * lhs;
                return tmp * tmp;
              } else if (val == 0.5f) { // NOLINT
                return sqrt(lhs);
              } else if (val == 0.0f) {
                return ExprHandle(1.0f);
              } else if (val == -0.5f) { // NOLINT
                return rsqrt(lhs);
              } else if (val == -1.0f) {
                return ExprHandle(1.0f) / lhs;
              } else if (val == -2.0f) { // NOLINT
                return ExprHandle(1.0f) / (lhs * lhs);
              }
>>>>>>> e6c435bf
              return pow(lhs, rhs);
            });
      });

  RegisterNNCLoweringsFunction aten_fmod(
      {"aten::fmod.Scalar(Tensor self, Scalar other) -> (Tensor)",
       "aten::fmod.Tensor(Tensor self, Tensor other) -> (Tensor)"},
      [](const std::vector<ArgValue>& inputs,
         const std::vector<ExprHandle>& outputShape,
         const c10::optional<ScalarType>& outputType,
         at::Device device) {
        return computeTwoOperand(
            "aten_fmod",
            inputs,
            outputShape,
            outputType,
            [](const ExprHandle& lhs, const ExprHandle& rhs) {
              return fmod(promoteHalfToFloat(lhs), promoteHalfToFloat(rhs));
            });
      });

  RegisterNNCLoweringsFunction aten_lerp(
      {"aten::lerp.Scalar(Tensor self, Tensor end, Scalar weight) -> (Tensor)",
       "aten::lerp.Tensor(Tensor self, Tensor end, Tensor weight) -> (Tensor)"},
      [](const std::vector<ArgValue>& inputs,
         const std::vector<ExprHandle>& outputShape,
         const c10::optional<ScalarType>& outputType,
         at::Device device) {
        return computeThreeOperand(
            "aten_lerp",
            inputs,
            outputShape,
            outputType,
            [](const ExprHandle& a,
               const ExprHandle& end,
               const ExprHandle& weight) { return a + weight * (end - a); });
      });

  RegisterNNCLoweringsFunction aten_remainder(
      {"aten::remainder.Scalar(Tensor self, Scalar other) -> (Tensor)",
       "aten::remainder.Scalar_Tensor(Scalar self, Tensor other) -> (Tensor)",
       "aten::remainder.Tensor(Tensor self, Tensor other) -> (Tensor)"},
      [](const std::vector<ArgValue>& inputs,
         const std::vector<ExprHandle>& outputShape,
         const c10::optional<ScalarType>& outputType,
         at::Device device) {
        auto imodImpl = [](const ExprHandle& lhs, const ExprHandle& rhs) {
          return Mod::make(lhs, rhs);
        };
        auto fmodImpl = [](const ExprHandle& lhs, const ExprHandle& rhs) {
          auto lhs_t = promoteHalfToFloat(lhs);
          auto rhs_t = promoteHalfToFloat(rhs);
          return fmod((rhs_t + fmod(lhs_t, rhs_t)), rhs_t);
        };
        {
          auto const& shape =
              broadcastShapes(valueShape(inputs[0]), valueShape(inputs[1]));
          return Compute(
              "aten_remainder",
              c10::fmap<DimArg>(shape),
              [&](const std::vector<VarHandle>& axes) {
                std::vector<ExprHandle> indices(axes.begin(), axes.end());
                std::vector<ExprHandle> exprInputs = {
                    tensorOrConstant(inputs[0], indices),
                    tensorOrConstant(inputs[1], indices),
                };

                promoteInputs(exprInputs);
                bool allInt = true;
                for (auto& e : exprInputs) {
                  if (e.dtype().is_floating_point()) {
                    allInt = false;
                    break;
                  }
                }
                if (allInt) {
                  return demoteOutput(
                      imodImpl(exprInputs[0], exprInputs[1]), outputType);
                } else {
                  return demoteOutput(
                      fmodImpl(exprInputs[0], exprInputs[1]), outputType);
                }
              });
        }
      });

  RegisterNNCLoweringsFunction prim_ConstantChunk(
      {"prim::ConstantChunk(...) -> (...)"}, computeChunk);

  RegisterNNCLoweringsFunction aten_acos(
      {"aten::acos(Tensor self) -> (Tensor)"},
      [](const std::vector<ArgValue>& inputs,
         const std::vector<ExprHandle>& outputShape,
         const c10::optional<ScalarType>& outputType,
         at::Device device) {
        return computeOneOperand(
            "aten_acos",
            inputs,
            outputShape,
            outputType,
            [](const ExprHandle& a) {
              return acos(promoteIntegerToDefaultType(a));
            });
      });

  RegisterNNCLoweringsFunction aten_asin(
      {"aten::asin(Tensor self) -> (Tensor)"},
      [](const std::vector<ArgValue>& inputs,
         const std::vector<ExprHandle>& outputShape,
         const c10::optional<ScalarType>& outputType,
         at::Device device) {
        return computeOneOperand(
            "aten_asin",
            inputs,
            outputShape,
            outputType,
            [](const ExprHandle& a) {
              return asin(promoteIntegerToDefaultType(a));
            });
      });

  RegisterNNCLoweringsFunction aten_cosh(
      {"aten::cosh(Tensor self) -> (Tensor)"},
      [](const std::vector<ArgValue>& inputs,
         const std::vector<ExprHandle>& outputShape,
         const c10::optional<ScalarType>& outputType,
         at::Device device) {
        return computeOneOperand(
            "aten_cosh",
            inputs,
            outputShape,
            outputType,
            [](const ExprHandle& a) {
              return cosh(promoteIntegerToDefaultType(a));
            });
      });

  RegisterNNCLoweringsFunction aten_sinh(
      {"aten::sinh(Tensor self) -> (Tensor)"},
      [](const std::vector<ArgValue>& inputs,
         const std::vector<ExprHandle>& outputShape,
         const c10::optional<ScalarType>& outputType,
         at::Device device) {
        return computeOneOperand(
            "aten_sinh",
            inputs,
            outputShape,
            outputType,
            [](const ExprHandle& a) {
              return sinh(promoteIntegerToDefaultType(a));
            });
      });

  RegisterNNCLoweringsFunction aten_atan(
      {"aten::atan(Tensor self) -> (Tensor)"},
      [](const std::vector<ArgValue>& inputs,
         const std::vector<ExprHandle>& outputShape,
         const c10::optional<ScalarType>& outputType,
         at::Device device) {
        return computeOneOperand(
            "aten_atan",
            inputs,
            outputShape,
            outputType,
            [](const ExprHandle& a) {
              return atan(promoteIntegerToDefaultType(a));
            });
      });

  RegisterNNCLoweringsFunction aten_atan2(
      {"aten::atan2(Tensor self, Tensor other) -> (Tensor)"},
      [](const std::vector<ArgValue>& inputs,
         const std::vector<ExprHandle>& outputShape,
         const c10::optional<ScalarType>& outputType,
         at::Device device) {
        return computeTwoOperand(
            "aten_atan2",
            inputs,
            outputShape,
            outputType,
            [](const ExprHandle& lhs, const ExprHandle& rhs) {
              return atan2(
                  promoteIntegerToDefaultType(lhs),
                  promoteIntegerToDefaultType(rhs));
            });
      });

  RegisterNNCLoweringsFunction aten_tanh(
      {"aten::tanh(Tensor self) -> (Tensor)"},
      [](const std::vector<ArgValue>& inputs,
         const std::vector<ExprHandle>& outputShape,
         const c10::optional<ScalarType>& outputType,
         at::Device device) {
        return computeOneOperand(
            "aten_tanh",
            inputs,
            outputShape,
            outputType,
            [](const ExprHandle& a) {
              return tanh(promoteIntegerToDefaultType(a));
            });
      });

  RegisterNNCLoweringsFunction aten_hardtanh(
      {"aten::hardtanh(Tensor self, Scalar min_val=-1, Scalar max_val=1) -> (Tensor)"},
      [](const std::vector<ArgValue>& inputs,
         const std::vector<ExprHandle>& outputShape,
         const c10::optional<ScalarType>& outputType,
         at::Device device) {
        return computeThreeOperand(
            "aten_hardtanh",
            inputs,
            outputShape,
            outputType,
            [](const ExprHandle& a,
               const ExprHandle& min_val,
               const ExprHandle& max_val) {
              auto mm = CompareSelect::make(a, min_val, min_val, a, kLT);
              return CompareSelect::make(mm, max_val, max_val, mm, kGT);
            });
      });

  RegisterNNCLoweringsFunction aten_softplus(
      {"aten::softplus(Tensor self, Scalar beta=1, Scalar threshold=20) -> (Tensor)"},
      [](const std::vector<ArgValue>& inputs,
         const std::vector<ExprHandle>& outputShape,
         const c10::optional<ScalarType>& outputType,
         at::Device device) {
        return computeThreeOperand(
            "aten_softplus",
            inputs,
            outputShape,
            outputType,
            [](const ExprHandle& a,
               const ExprHandle& beta,
               const ExprHandle& threshold) {
              auto beta_promoted = Cast::make(a.dtype(), beta);
              auto threshold_promoted = Cast::make(a.dtype(), threshold);
              auto beta_a = beta_promoted * a;
              return CompareSelect::make(
                  beta_a,
                  threshold_promoted,
                  a,
                  log1p(exp(beta_a)) / beta_promoted,
                  kGT);
            });
      });

  RegisterNNCLoweringsFunction aten_hardsigmoid(
      {"aten::hardsigmoid(Tensor self) -> (Tensor)"},
      [](const std::vector<ArgValue>& inputs,
         const std::vector<ExprHandle>& outputShape,
         const c10::optional<ScalarType>& outputType,
         at::Device device) {
        return computeOneOperand(
            "aten_hardsigmoid",
            inputs,
            outputShape,
            outputType,
            [](const ExprHandle& a) {
              auto zero = Cast::make(a.dtype(), 0.0);
              auto three = Cast::make(a.dtype(), 3.0);
              auto six = Cast::make(a.dtype(), 6.0);
              return clamp(zero, six, a + three) / six;
            });
      });

  RegisterNNCLoweringsFunction aten_hardswish(
      {"aten::hardswish(Tensor self) -> (Tensor)"},
      [](const std::vector<ArgValue>& inputs,
         const std::vector<ExprHandle>& outputShape,
         const c10::optional<ScalarType>& outputType,
         at::Device device) {
        return computeOneOperand(
            "aten_hardswish",
            inputs,
            outputShape,
            outputType,
            [](const ExprHandle& a) {
              //  x * torch.clamp(x + 3.0, 0.0, 6.0) / 6.0
              auto zero = Cast::make(a.dtype(), 0.);
              auto three = Cast::make(a.dtype(), 3.);
              auto six = Cast::make(a.dtype(), 6.);

              return a * clamp(zero, six, a + three) / six;
            });
      });

  RegisterNNCLoweringsFunction aten_hardshrink(
      {"aten::hardshrink(Tensor self, Scalar lambd=0.5) -> (Tensor)"},
      [](const std::vector<ArgValue>& inputs,
         const std::vector<ExprHandle>& outputShape,
         const c10::optional<ScalarType>& outputType,
         at::Device device) {
        return computeTwoOperand(
            "aten_hardshrink",
            inputs,
            outputShape,
            outputType,
            [](const ExprHandle& a, const ExprHandle& lambd) {
              auto pos_clambd = Cast::make(a.dtype(), lambd);
              auto neg_clambd =
                  Cast::make(a.dtype(), ExprHandle(-0)) - pos_clambd;
              auto zero = Cast::make(a.dtype(), 0);
              auto mm = CompareSelect::make(a, neg_clambd, a, zero, kLT);
              return CompareSelect::make(a, pos_clambd, a, mm, kGT);
            });
      });

  RegisterNNCLoweringsFunction aten_sqrt(
      {"aten::sqrt(Tensor self) -> (Tensor)"},
      [](const std::vector<ArgValue>& inputs,
         const std::vector<ExprHandle>& outputShape,
         const c10::optional<ScalarType>& outputType,
         at::Device device) {
        return computeOneOperand(
            "aten_sqrt",
            inputs,
            outputShape,
            outputType,
            [](const ExprHandle& a) {
              return tensorexpr::sqrt(promoteIntegerToDefaultType(a));
            });
      });

  RegisterNNCLoweringsFunction aten_rsqrt(
      {"aten::rsqrt(Tensor self) -> (Tensor)"},
      [](const std::vector<ArgValue>& inputs,
         const std::vector<ExprHandle>& outputShape,
         const c10::optional<ScalarType>& outputType,
         at::Device device) {
        return computeOneOperand(
            "aten_rsqrt",
            inputs,
            outputShape,
            outputType,
            [](const ExprHandle& a) {
              return rsqrt(promoteIntegerToDefaultType(a));
            });
      });

  RegisterNNCLoweringsFunction aten_abs(
      {"aten::abs(Tensor self) -> (Tensor)"},
      [](const std::vector<ArgValue>& inputs,
         const std::vector<ExprHandle>& outputShape,
         const c10::optional<ScalarType>& outputType,
         at::Device device) {
        return computeOneOperand(
            "aten_abs",
            inputs,
            outputShape,
            outputType,
            [](const ExprHandle& a) {
              return tensorexpr::abs(promoteHalfToFloat(a));
            },
            kIntegralTypes | kFloatingPointTypes | kBoolType);
      });

  RegisterNNCLoweringsFunction aten_sign(
      {"aten::sign(Tensor self) -> (Tensor)"},
      [](const std::vector<ArgValue>& inputs,
         const std::vector<ExprHandle>& outputShape,
         const c10::optional<ScalarType>& outputType,
         at::Device device) { return computeSign(inputs, outputShape); });

  RegisterNNCLoweringsFunction aten_ceil(
      {"aten::ceil(Tensor self) -> (Tensor)"},
      [](const std::vector<ArgValue>& inputs,
         const std::vector<ExprHandle>& outputShape,
         const c10::optional<ScalarType>& outputType,
         at::Device device) {
        return computeOneOperand(
            "aten_ceil",
            inputs,
            outputShape,
            outputType,
            [](const ExprHandle& a) { return ceil(a); });
      });

  RegisterNNCLoweringsFunction aten_floor(
      {"aten::floor(Tensor self) -> (Tensor)"},
      [](const std::vector<ArgValue>& inputs,
         const std::vector<ExprHandle>& outputShape,
         const c10::optional<ScalarType>& outputType,
         at::Device device) {
        return computeOneOperand(
            "aten_floor",
            inputs,
            outputShape,
            outputType,
            [](const ExprHandle& a) { return floor(a); });
      });

  RegisterNNCLoweringsFunction aten_round(
      {"aten::round(Tensor self) -> (Tensor)"},
      [](const std::vector<ArgValue>& inputs,
         const std::vector<ExprHandle>& outputShape,
         const c10::optional<ScalarType>& outputType,
         at::Device device) {
        return computeOneOperand(
            "aten_round",
            inputs,
            outputShape,
            outputType,
            [](const ExprHandle& a) { return round(a); });
      });

  RegisterNNCLoweringsFunction aten_trunc(
      {"aten::trunc(Tensor self) -> (Tensor)"},
      [](const std::vector<ArgValue>& inputs,
         const std::vector<ExprHandle>& outputShape,
         const c10::optional<ScalarType>& outputType,
         at::Device device) {
        return computeOneOperand(
            "aten_trunc",
            inputs,
            outputShape,
            outputType,
            [](const ExprHandle& a) { return trunc(a); });
      });

  RegisterNNCLoweringsFunction aten__cast_Float(
      {"aten::_cast_Float(Tensor self, bool non_blocking=False) -> (Tensor)"},
      [](const std::vector<ArgValue>& inputs,
         const std::vector<ExprHandle>& outputShape,
         const c10::optional<ScalarType>& outputType,
         at::Device device) {
        return computeOneOperand(
            "aten_cast_float",
            inputs,
            outputShape,
            outputType,
            [](const ExprHandle& a) { return cast<float>(a); });
      });

  RegisterNNCLoweringsFunction aten_to(
      {"aten::to.dtype(Tensor(a) self, int dtype, bool non_blocking=False, bool copy=False, int? memory_format=None) -> (Tensor(a))",
       "aten::to.dtype_layout(Tensor(a) self, *, int? dtype=None, int? layout=None, Device? device=None, bool? pin_memory=None, bool non_blocking=False, bool copy=False, int? memory_format=None) -> (Tensor(a))",
       "aten::to.device(Tensor(a) self, Device device, int dtype, bool non_blocking=False, bool copy=False, int? memory_format=None) -> (Tensor(a))",
       "aten::to.prim_Device(Tensor(a) self, Device? device, int? dtype=None, bool non_blocking=False, bool copy=False) -> Tensor(a|b)",
       "aten::to.prim_dtype(Tensor(a) self, int? dtype=None, bool non_blocking=False, bool copy=False) -> Tensor(a|b)"},
      [](const std::vector<ArgValue>& inputs,
         const std::vector<ExprHandle>& outputShape,
         const c10::optional<ScalarType>& outputType,
         at::Device device) {
        // see handling of aten::to in tensorexpr_fuser.cpp for why we only
        // need to handle the first input
        return computeOneOperand(
            "aten_to",
            {inputs[0]},
            outputShape,
            outputType,
            [outputType](const ExprHandle& a) {
              TORCH_INTERNAL_ASSERT(
                  outputType, buildErrorMessage("Output type is null."));
              return Cast::make(ToDtype(*outputType), a);
            });
      });

  RegisterNNCLoweringsFunction aten_threshold(
      {"aten::threshold(Tensor self, Scalar threshold, Scalar value) -> (Tensor)"},
      [](const std::vector<ArgValue>& inputs,
         const std::vector<ExprHandle>& outputShape,
         const c10::optional<ScalarType>& outputType,
         at::Device device) {
        return computeThreeOperand(
            "aten_threshold",
            inputs,
            outputShape,
            outputType,
            [](const ExprHandle& a,
               const ExprHandle& threshold,
               const ExprHandle& value) {
              return ifThenElse(
                  CompareSelect::make(a, threshold, kLE), value, a);
            });
      });

  RegisterNNCLoweringsFunction aten_where(
      {"aten::where.ScalarOther(Tensor condition, Tensor self, Scalar other) -> (Tensor)",
       "aten::where.ScalarSelf(Tensor condition, Scalar self, Tensor other) -> (Tensor)",
       "aten::where.self(Tensor condition, Tensor self, Tensor other) -> (Tensor)",
       "aten::where.Scalar(Tensor condition, Scalar self, Scalar other) -> Tensor"},
      [](const std::vector<ArgValue>& inputs,
         const std::vector<ExprHandle>& outputShape,
         const c10::optional<ScalarType>& outputType,
         at::Device device) {
        return computeConditionWithTwoOperand(
            "aten_where",
            inputs,
            outputShape,
            outputType,
            [](const ExprHandle& a0,
               const ExprHandle& a1,
               const ExprHandle& a2) { return ifThenElse(a0, a1, a2); });
      });

  RegisterNNCLoweringsFunction aten_frac(
      {"aten::frac(Tensor self) -> (Tensor)"},
      [](const std::vector<ArgValue>& inputs,
         const std::vector<ExprHandle>& outputShape,
         const c10::optional<ScalarType>& outputType,
         at::Device device) {
        return computeOneOperand(
            "aten_frac",
            inputs,
            outputShape,
            outputType,
            [](const ExprHandle& a) {
              auto aa = promoteHalfToFloat(a);
              return aa - floor(aa);
            },
            kFloatingPointTypes);
      });

  RegisterNNCLoweringsFunction aten_lgamma(
      {"aten::lgamma(Tensor self) -> (Tensor)"},
      [](const std::vector<ArgValue>& inputs,
         const std::vector<ExprHandle>& outputShape,
         const c10::optional<ScalarType>& outputType,
         at::Device device) {
        return computeOneOperand(
            "aten_lgamma",
            inputs,
            outputShape,
            outputType,
            [](const ExprHandle& a) {
              return lgamma(promoteIntegerToDefaultType(a));
            });
      });

  // TODO: convert to schema, add a test
  // RegisterNNCLoweringsFunction aten_rand_like(
  //     {"aten::rand_like"},
  //     [](const std::vector<ArgValue>& inputs,
  //        const std::vector<ExprHandle>& outputShape,
  //        const c10::optional<ScalarType>& outputType,
  //        at::Device device) {
  //       return computeOneOperand(
  //           "aten_rand_like",
  //           inputs,
  //           outputShape,
  //           outputType,
  //           [](const ExprHandle& a) {
  //             return Intrinsics::make(IntrinsicsOp::kRand, a.dtype());
  //           });
  //     });

  // TODO: convert to schema, add a test
  // RegisterNNCLoweringsFunction aten_slice(
  //     {"aten::slice"},
  //     [](const std::vector<ArgValue>& inputs,
  //        const std::vector<ExprHandle>& outputShape,
  //        const c10::optional<ScalarType>& outputType,
  //        at::Device device) {
  //       return Compute(
  //           "aten_slice",
  //           c10::fmap<DimArg>(outputShape),
  //           [&](const std::vector<VarHandle>& axes) {
  //             int64_t dim =
  //                 at::maybe_wrap_dim(c10::get<int64_t>(inputs[1]),
  //                 axes.size());
  //             ExprHandle start = constant(inputs[2]);
  //             ExprHandle stride = constant(inputs[4]);

  //             std::vector<ExprHandle> newAxes(axes.begin(), axes.end());
  //             newAxes[dim] = stride * newAxes[dim] + start;
  //             return tensorOrConstant(inputs[0], newAxes);
  //           });
  //     });
  RegisterNNCLoweringsFunction aten_unsqueeze(
      {"aten::unsqueeze(Tensor(a) self, int dim) -> (Tensor(a))"},
      [](const std::vector<ArgValue>& inputs,
         const std::vector<ExprHandle>& outputShape,
         const c10::optional<ScalarType>& outputType,
         at::Device device) {
<<<<<<< HEAD
        return Compute(
            "aten_unsqueeze",
            c10::fmap<DimArg>(outputShape),
            [&](const std::vector<VarHandle>& axes) {
              int64_t dim = c10::get<int64_t>(inputs[1]);
              if (dim < 0) {
                if (axes.size() == 0) {
                  throw malformed_input("axes are zero handling unsqueeze");
                }
                dim += axes.size();
              }
              // To construct an expression for an 'unsqueezed' tensor we need
              // to drop the DIM-th axis, i.e.
              //    unsqueezed_v[i,j,k,l] = v[i,j,l] # dim = 2 - drop index 'k'
              //                 0 1 2 3
              std::vector<ExprHandle> indices;
              int64_t i = 0;
              for (const auto& a : axes) {
                if (i++ != dim) {
                  indices.emplace_back(ExprHandle(a.node()));
                }
              }

              return broadcast(c10::get<BufHandle>(inputs[0]), indices);
            });
      });
  RegisterNNCLoweringsFunction aten_t(
      {"aten::t(Tensor(a) self) -> (Tensor(a))"},
      [](const std::vector<ArgValue>& inputs,
         const std::vector<ExprHandle>& outputShape,
         const c10::optional<ScalarType>& outputType,
         at::Device device) {
        return computeTranspose(
            {inputs[0], (int64_t)1, (int64_t)0},
            outputShape,
            outputType,
            device);
      });
  RegisterNNCLoweringsFunction aten_transpose(
      {"aten::transpose.int(Tensor(a) self, int dim0, int dim1) -> (Tensor(a))"},
      computeTranspose);
  RegisterNNCLoweringsFunction aten_permute(
      {"aten::permute(Tensor(a) self, int[] dims) -> (Tensor(a))"},
      [](const std::vector<ArgValue>& inputs,
         const std::vector<ExprHandle>& outputShape,
         const c10::optional<ScalarType>& outputType,
         at::Device device) {
        auto A = c10::get<BufHandle>(inputs[0]);
        // Trivial case of 0-dim tensors: just a copy of the input
        if (A.ndim() == 0) {
          return Compute(
              "aten_permute",
              c10::fmap<DimArg>(outputShape),
              [&](const std::vector<VarHandle>& axes) {
                std::vector<ExprHandle> empty_indices;
                return A.load(empty_indices);
              });
        }
        auto permute_dims = c10::get<IntList>(inputs[1]);
=======
>>>>>>> e6c435bf
        return Compute(
            "aten_unsqueeze",
            c10::fmap<DimArg>(outputShape),
            [&](const std::vector<VarHandle>& axes) {
              int64_t dim = c10::get<int64_t>(inputs[1]);
              if (dim < 0) {
                if (axes.size() == 0) {
                  throw malformed_input("axes are zero handling unsqueeze");
                }
                dim += axes.size();
              }
              // To construct an expression for an 'unsqueezed' tensor we need
              // to drop the DIM-th axis, i.e.
              //    unsqueezed_v[i,j,k,l] = v[i,j,l] # dim = 2 - drop index 'k'
              //                 0 1 2 3
              std::vector<ExprHandle> indices;
              int64_t i = 0;
              for (const auto& a : axes) {
                if (i++ != dim) {
                  indices.emplace_back(ExprHandle(a.node()));
                }
              }

              return broadcast(c10::get<BufHandle>(inputs[0]), indices);
            });
      });
  RegisterNNCLoweringsFunction aten_t(
      {"aten::t(Tensor(a) self) -> (Tensor(a))"},
      [](const std::vector<ArgValue>& inputs,
         const std::vector<ExprHandle>& outputShape,
         const c10::optional<ScalarType>& outputType,
         at::Device device) {
        return computeTranspose(
            {inputs[0], (int64_t)1, (int64_t)0},
            outputShape,
            outputType,
            device);
      });
  RegisterNNCLoweringsFunction aten_transpose(
      {"aten::transpose.int(Tensor(a) self, int dim0, int dim1) -> (Tensor(a))"},
      computeTranspose);
  RegisterNNCLoweringsFunction aten_permute(
      {"aten::permute(Tensor(a) self, int[] dims) -> (Tensor(a))"},
      [](const std::vector<ArgValue>& inputs,
         const std::vector<ExprHandle>& outputShape,
         const c10::optional<ScalarType>& outputType,
         at::Device device) {
        auto A = c10::get<BufHandle>(inputs[0]);
        // Trivial case of 0-dim tensors: just a copy of the input
        if (A.ndim() == 0) {
          auto tensor = Compute(
              "aten_permute",
              c10::fmap<DimArg>(outputShape),
              [&](const std::vector<VarHandle>& axes) {
                std::vector<ExprHandle> empty_indices;
                return A.load(empty_indices);
              });
          if (A.node()->qscale()) {
            tensor.buf()->set_qscale(A.node()->qscale());
            tensor.buf()->set_qzero(A.node()->qzero());
          }
          return tensor;
        }
        auto permute_dims = c10::get<IntList>(inputs[1]);
        auto tensor = Compute(
            "aten_permute",
            c10::fmap<DimArg>(outputShape),
            [&](const std::vector<VarHandle>& axes) {
              std::vector<VarHandle> new_axes;
              new_axes.resize(axes.size());
              assert(permute_dims.size() == axes.size());
              for (unsigned i = 0; i < axes.size(); i++) {
                auto new_dim = at::maybe_wrap_dim(permute_dims[i], A.ndim());
                new_axes[new_dim] = axes[i];
              }
              return A.load(new_axes);
            });
<<<<<<< HEAD
=======
        if (A.node()->qscale()) {
          tensor.buf()->set_qscale(A.node()->qscale());
          tensor.buf()->set_qzero(A.node()->qzero());
        }
        return tensor;
>>>>>>> e6c435bf
      });
  RegisterNNCLoweringsFunction aten_expand(
      {"aten::expand(Tensor(a) self, int[] size, *, bool implicit=False) -> (Tensor(a))",
       "aten::expand_as(Tensor(a) self, Tensor other) -> (Tensor(a))"},
      computeExpand);

<<<<<<< HEAD
  // TODO: convert to schema, add a test
  // RegisterNNCLoweringsFunction aten_flatten({"aten::flatten"},
  // computeFlatten);
=======
  // TODO: add a test
  RegisterNNCLoweringsFunction aten_flatten(
      {"aten::flatten.using_ints(Tensor(a) self, int start_dim=0, int end_dim=-1) -> (Tensor(a))"},
      computeFlatten);
>>>>>>> e6c435bf
  RegisterNNCLoweringsFunction aten_view(
      {"aten::reshape(Tensor(a) self, int[] shape) -> (Tensor(a))",
       "aten::reshape_as(Tensor(a) self, Tensor other) -> (Tensor(a))",
       "aten::view(Tensor(a) self, int[] size) -> (Tensor(a))",
       "aten::view_as(Tensor(a) self, Tensor other) -> (Tensor(a))"},
      computeReshape);

  // aten::mm is a subset of aten::matmul where both inputs are rank 2
  RegisterNNCLoweringsFunction aten_matmul(
      {"aten::mm(Tensor self, Tensor mat2) -> (Tensor)",
       "aten::matmul(Tensor self, Tensor other) -> (Tensor)"},
      computeMatmul);

  RegisterNNCLoweringsFunction aten_cat(
      {"aten::cat(Tensor[] tensors, int dim=0) -> (Tensor)"}, computeCat);

  RegisterNNCLoweringsFunction aten_sum(
      {"aten::sum(Tensor self, *, int? dtype=None) -> (Tensor)",
       "aten::sum.dim_IntList(Tensor self, int[1] dim, bool keepdim=False, *, int? dtype=None) -> (Tensor)"},
      computeSum);

  RegisterNNCLoweringsFunction aten_softmax(
      {"aten::softmax.int(Tensor self, int dim, int? dtype=None) -> (Tensor)"},
      [](const std::vector<ArgValue>& inputs,
         const std::vector<ExprHandle>& outputShape,
         const c10::optional<ScalarType>& outputType,
         at::Device device) {
        return computeSoftmax(inputs, outputShape, false);
      });

  RegisterNNCLoweringsFunction aten_log_softmax(
      {"aten::log_softmax.int(Tensor self, int dim, int? dtype=None) -> (Tensor)"},
      [](const std::vector<ArgValue>& inputs,
         const std::vector<ExprHandle>& outputShape,
         const c10::optional<ScalarType>& outputType,
         at::Device device) {
        return computeSoftmax(inputs, outputShape, true);
      });

  RegisterNNCLoweringsFunction aten_conv1d(
      {"aten::conv1d(Tensor input, Tensor weight, Tensor? bias=None, int[1] stride=1, int[1] padding=0, int[1] dilation=1, int groups=1) -> (Tensor)"},
      computeConv1d);
  RegisterNNCLoweringsFunction aten_conv2d(
      {"aten::conv2d(Tensor input, Tensor weight, Tensor? bias=None, int[2] stride=[1, 1], int[2] padding=[0, 0], int[2] dilation=[1, 1], int groups=1) -> (Tensor)"},
      computeConv2d);

  RegisterNNCLoweringsFunction aten_addmm(
      {"aten::addmm(Tensor self, Tensor mat1, Tensor mat2, *, Scalar beta=1, Scalar alpha=1) -> (Tensor)"},
      computeAddMM);

  RegisterNNCLoweringsFunction aten_mean(
      {"aten::mean(Tensor self, *, int? dtype=None) -> (Tensor)",
       "aten::mean.dim(Tensor self, int[1] dim, bool keepdim=False, *, int? dtype=None) -> (Tensor)"},
      computeMean);
  RegisterNNCLoweringsFunction aten_max_reduction(
      {"aten::max.dim(Tensor self, int dim, bool keepdim=False) -> (Tensor values, Tensor indices)"},
      computeMax);

  RegisterNNCLoweringsFunction aten_adaptive_avg_pool2d(
      {"aten::adaptive_avg_pool2d(Tensor self, int[2] output_size) -> (Tensor)"},
      computeAdaptiveAvgPool2d);

  RegisterNNCLoweringsFunction aten_add(
      {"aten::add.Scalar(Tensor self, Scalar other, Scalar alpha=1) -> (Tensor)",
       "aten::add.Tensor(Tensor self, Tensor other, *, Scalar alpha=1) -> (Tensor)"},
      [](const std::vector<ArgValue>& inputs,
         const std::vector<ExprHandle>& outputShape,
         const c10::optional<ScalarType>& outputType,
         at::Device device) {
        auto add_lambda = [](const ExprHandle& lhs, const ExprHandle& rhs) {
          return boolToInteger(lhs) + boolToInteger(rhs);
        };
        TORCH_INTERNAL_ASSERT(
            inputs.size() == 2 || inputs.size() == 3,
            buildErrorMessage("Invalid number of input operands"));
        return (inputs.size() > 2)
            ? computeTwoOperandWithAlpha(
                  "aten_add", inputs, outputShape, outputType, add_lambda)
            : computeTwoOperand(
                  "aten_add", inputs, outputShape, outputType, add_lambda);
      });
  RegisterNNCLoweringsFunction aten_embedding(
      {"aten::embedding(Tensor weight, Tensor indices, int padding_idx=-1, bool scale_grad_by_freq=False, bool sparse=False) -> Tensor"},
      computeEmbedding);

#define NNC_QUANTIZATION_EXPR_QUANT 0
#define NNC_QUANTIZATION_EXPR_DEQUANT 0

  RegisterNNCLoweringsFunction aten_quantize_per_tensor(
      {"aten::quantize_per_tensor(Tensor self, float scale, int zero_point, int dtype) -> (Tensor)",
       "aten::quantize_per_tensor.tensor_qparams(Tensor self, Tensor scale, Tensor zero_point, int dtype) -> (Tensor)",
       "aten::quantize_per_tensor.tensors(Tensor[] tensors, Tensor scales, Tensor zero_points, int dtype) -> (Tensor[])"},
#if NNC_QUANTIZATION_EXPR_QUANT == 1
      computeQuantizePerTensor
#else
      computeQuantizePerTensorExternalCall
#endif
  );

  RegisterNNCLoweringsFunction aten_dequantize(
      {"aten::dequantize.self(Tensor self) -> (Tensor)"},
#if NNC_QUANTIZATION_EXPR_DEQUANT == 1
      computeDequantize
#else
      computeDequantizeExternalCall
#endif
  );
<<<<<<< HEAD
=======
  RegisterNNCLoweringsFunction quantized_conv1d(
      {"quantized::conv1d(Tensor qx, __torch__.torch.classes.quantized.Conv2dPackedParamsBase packed_weight, float output_scale, int output_zero_point) -> (Tensor)"},
      computeQuantizedConv1d);
>>>>>>> e6c435bf

  RegisterNNCLoweringsFunction quantized_conv2d(
      {"quantized::conv2d.new(Tensor qx, __torch__.torch.classes.quantized.Conv2dPackedParamsBase packed_weight, float output_scale, int output_zero_point) -> (Tensor)"},
      computeQuantizedConv2d);

  RegisterNNCLoweringsFunction quantized_conv2d_relu(
      {"quantized::conv2d_relu.new(Tensor qx, __torch__.torch.classes.quantized.Conv2dPackedParamsBase packed_weight, float output_scale, int output_zero_point) -> (Tensor)"},
      computeQuantizedConv2dRelu);

<<<<<<< HEAD
  RegisterNNCLoweringsFunction quantized_add(
      {"quantized::add(Tensor qa, Tensor qb, float scale, int zero_point) -> (Tensor qc)"},
      computeQuantizedAdd);
=======
  RegisterNNCLoweringsFunction quantized_linear(
      {"quantized::linear(Tensor X, __torch__.torch.classes.quantized.LinearPackedParamsBase W_prepack, float Y_scale_i, int Y_zero_point_i) -> (Tensor Y)"},
      computeQuantizedLinear);

  RegisterNNCLoweringsFunction quantized_linear_relu(
      {"quantized::linear_relu(Tensor X, __torch__.torch.classes.quantized.LinearPackedParamsBase W_prepack, float Y_scale_i, int Y_zero_point_i) -> (Tensor Y)"},
      computeQuantizedLinear);

  RegisterNNCLoweringsFunction quantized_add(
      {"quantized::add(Tensor qa, Tensor qb, float scale, int zero_point) -> (Tensor qc)"},
      computeQuantizedAdd);

  RegisterNNCLoweringsFunction quantized_mul(
      {"quantized::mul(Tensor qa, Tensor qb, float scale, int zero_point) -> (Tensor qc)"},
      computeQuantizedMul);

  RegisterNNCLoweringsFunction quantized_mul_scalar(
      {"quantized::mul.Scalar(Tensor qa, Scalar b) -> (Tensor qc)"},
      computeQuantizedMulScalar);
>>>>>>> e6c435bf

  RegisterNNCLoweringsFunction quantized_conv2d_prepack(
      {"quantized::conv2d_prepack(Tensor weight, Tensor? bias, int[] stride, int[] padding, int[] dilation, int groups) -> (__torch__.torch.classes.quantized.Conv2dPackedParamsBase)"},
      computeQuantizedConv2dPrepack);

  RegisterNNCLoweringsFunction aten_upsample_nearest2d(
      {"aten::upsample_nearest2d.vec(Tensor input, int[]? output_size, float[]? scale_factors) -> (Tensor)"},
      computeUpsampleNearest2d);

  return 0;
}
} // namespace

NNCLoweringFunction getStandardLoweringFor(const std::string& schema_str) {
  // NOLINTNEXTLINE
  static const int once = nnc_lowerings_lazy_registration();
  const auto& lowerings = getNNCLoweringRegistry();
  if (auto l = lowerings.find(parseSchema(schema_str))) {
    return *l;
  }
  return nullptr;
}

} // namespace tensorexpr
} // namespace jit
} // namespace torch<|MERGE_RESOLUTION|>--- conflicted
+++ resolved
@@ -30,17 +30,10 @@
       {"aten::contiguous(Tensor(a) self, *, MemoryFormat memory_format=contiguous_format) -> (Tensor(a))"},
       computeNoop);
 
-<<<<<<< HEAD
-  // TODO: convert to schema, add a test
-  // RegisterNNCLoweringsFunction prepacked_conv2d_clamp_run(
-  //     {"prepacked::conv2d_clamp_run"},
-  //     computePrepackedConv2dClampRun);
-=======
   // TODO: add a test
   RegisterNNCLoweringsFunction prepacked_conv2d_clamp_run(
       {"prepacked::conv2d_clamp_run(Tensor X, __torch__.torch.classes.xnnpack.Conv2dOpContext W_prepack) -> (Tensor Y)"},
       computePrepackedConv2dClampRun);
->>>>>>> e6c435bf
 
   // TODO: add a test
   RegisterNNCLoweringsFunction prepacked_linear_clamp_run(
@@ -413,15 +406,12 @@
          const std::vector<ExprHandle>& outputShape,
          const c10::optional<ScalarType>& outputType,
          at::Device device) {
-<<<<<<< HEAD
-=======
         // check if the activation is quantized
         const BufHandle& x = c10::get<BufHandle>(inputs[0]);
         if (x.node()->qscale()) {
           return computeQuantizedSigmoidExternalCall(
               inputs, outputShape, outputType, device);
         }
->>>>>>> e6c435bf
         return computeOneOperand(
             "aten_sigmoid",
             inputs,
@@ -765,7 +755,6 @@
             [](const ExprHandle& lhs, const ExprHandle& rhs) {
               if (!rhs.node()->isConstant()) {
                 return pow(lhs, rhs);
-<<<<<<< HEAD
               }
               double val =
                   immediateAs<double>(IRSimplifier::simplify(rhs.node()));
@@ -790,32 +779,6 @@
               } else if (val == -2.0f) { // NOLINT
                 return ExprHandle(1.0f) / (lhs * lhs);
               }
-=======
-              }
-              double val =
-                  immediateAs<double>(IRSimplifier::simplify(rhs.node()));
-
-              if (val == 1.0f) {
-                return lhs;
-              } else if (val == 2.0f) { // NOLINT
-                return lhs * lhs;
-              } else if (val == 3.0f) { // NOLINT
-                return (lhs * lhs) * lhs;
-              } else if (val == 4.0f) { // NOLINT
-                ExprHandle tmp = lhs * lhs;
-                return tmp * tmp;
-              } else if (val == 0.5f) { // NOLINT
-                return sqrt(lhs);
-              } else if (val == 0.0f) {
-                return ExprHandle(1.0f);
-              } else if (val == -0.5f) { // NOLINT
-                return rsqrt(lhs);
-              } else if (val == -1.0f) {
-                return ExprHandle(1.0f) / lhs;
-              } else if (val == -2.0f) { // NOLINT
-                return ExprHandle(1.0f) / (lhs * lhs);
-              }
->>>>>>> e6c435bf
               return pow(lhs, rhs);
             });
       });
@@ -1392,68 +1355,6 @@
          const std::vector<ExprHandle>& outputShape,
          const c10::optional<ScalarType>& outputType,
          at::Device device) {
-<<<<<<< HEAD
-        return Compute(
-            "aten_unsqueeze",
-            c10::fmap<DimArg>(outputShape),
-            [&](const std::vector<VarHandle>& axes) {
-              int64_t dim = c10::get<int64_t>(inputs[1]);
-              if (dim < 0) {
-                if (axes.size() == 0) {
-                  throw malformed_input("axes are zero handling unsqueeze");
-                }
-                dim += axes.size();
-              }
-              // To construct an expression for an 'unsqueezed' tensor we need
-              // to drop the DIM-th axis, i.e.
-              //    unsqueezed_v[i,j,k,l] = v[i,j,l] # dim = 2 - drop index 'k'
-              //                 0 1 2 3
-              std::vector<ExprHandle> indices;
-              int64_t i = 0;
-              for (const auto& a : axes) {
-                if (i++ != dim) {
-                  indices.emplace_back(ExprHandle(a.node()));
-                }
-              }
-
-              return broadcast(c10::get<BufHandle>(inputs[0]), indices);
-            });
-      });
-  RegisterNNCLoweringsFunction aten_t(
-      {"aten::t(Tensor(a) self) -> (Tensor(a))"},
-      [](const std::vector<ArgValue>& inputs,
-         const std::vector<ExprHandle>& outputShape,
-         const c10::optional<ScalarType>& outputType,
-         at::Device device) {
-        return computeTranspose(
-            {inputs[0], (int64_t)1, (int64_t)0},
-            outputShape,
-            outputType,
-            device);
-      });
-  RegisterNNCLoweringsFunction aten_transpose(
-      {"aten::transpose.int(Tensor(a) self, int dim0, int dim1) -> (Tensor(a))"},
-      computeTranspose);
-  RegisterNNCLoweringsFunction aten_permute(
-      {"aten::permute(Tensor(a) self, int[] dims) -> (Tensor(a))"},
-      [](const std::vector<ArgValue>& inputs,
-         const std::vector<ExprHandle>& outputShape,
-         const c10::optional<ScalarType>& outputType,
-         at::Device device) {
-        auto A = c10::get<BufHandle>(inputs[0]);
-        // Trivial case of 0-dim tensors: just a copy of the input
-        if (A.ndim() == 0) {
-          return Compute(
-              "aten_permute",
-              c10::fmap<DimArg>(outputShape),
-              [&](const std::vector<VarHandle>& axes) {
-                std::vector<ExprHandle> empty_indices;
-                return A.load(empty_indices);
-              });
-        }
-        auto permute_dims = c10::get<IntList>(inputs[1]);
-=======
->>>>>>> e6c435bf
         return Compute(
             "aten_unsqueeze",
             c10::fmap<DimArg>(outputShape),
@@ -1531,30 +1432,21 @@
               }
               return A.load(new_axes);
             });
-<<<<<<< HEAD
-=======
         if (A.node()->qscale()) {
           tensor.buf()->set_qscale(A.node()->qscale());
           tensor.buf()->set_qzero(A.node()->qzero());
         }
         return tensor;
->>>>>>> e6c435bf
       });
   RegisterNNCLoweringsFunction aten_expand(
       {"aten::expand(Tensor(a) self, int[] size, *, bool implicit=False) -> (Tensor(a))",
        "aten::expand_as(Tensor(a) self, Tensor other) -> (Tensor(a))"},
       computeExpand);
 
-<<<<<<< HEAD
-  // TODO: convert to schema, add a test
-  // RegisterNNCLoweringsFunction aten_flatten({"aten::flatten"},
-  // computeFlatten);
-=======
   // TODO: add a test
   RegisterNNCLoweringsFunction aten_flatten(
       {"aten::flatten.using_ints(Tensor(a) self, int start_dim=0, int end_dim=-1) -> (Tensor(a))"},
       computeFlatten);
->>>>>>> e6c435bf
   RegisterNNCLoweringsFunction aten_view(
       {"aten::reshape(Tensor(a) self, int[] shape) -> (Tensor(a))",
        "aten::reshape_as(Tensor(a) self, Tensor other) -> (Tensor(a))",
@@ -1662,12 +1554,9 @@
       computeDequantizeExternalCall
 #endif
   );
-<<<<<<< HEAD
-=======
   RegisterNNCLoweringsFunction quantized_conv1d(
       {"quantized::conv1d(Tensor qx, __torch__.torch.classes.quantized.Conv2dPackedParamsBase packed_weight, float output_scale, int output_zero_point) -> (Tensor)"},
       computeQuantizedConv1d);
->>>>>>> e6c435bf
 
   RegisterNNCLoweringsFunction quantized_conv2d(
       {"quantized::conv2d.new(Tensor qx, __torch__.torch.classes.quantized.Conv2dPackedParamsBase packed_weight, float output_scale, int output_zero_point) -> (Tensor)"},
@@ -1677,22 +1566,17 @@
       {"quantized::conv2d_relu.new(Tensor qx, __torch__.torch.classes.quantized.Conv2dPackedParamsBase packed_weight, float output_scale, int output_zero_point) -> (Tensor)"},
       computeQuantizedConv2dRelu);
 
-<<<<<<< HEAD
+  RegisterNNCLoweringsFunction quantized_linear(
+      {"quantized::linear(Tensor X, __torch__.torch.classes.quantized.LinearPackedParamsBase W_prepack, float Y_scale_i, int Y_zero_point_i) -> (Tensor Y)"},
+      computeQuantizedLinear);
+
+  RegisterNNCLoweringsFunction quantized_linear_relu(
+      {"quantized::linear_relu(Tensor X, __torch__.torch.classes.quantized.LinearPackedParamsBase W_prepack, float Y_scale_i, int Y_zero_point_i) -> (Tensor Y)"},
+      computeQuantizedLinear);
+
   RegisterNNCLoweringsFunction quantized_add(
       {"quantized::add(Tensor qa, Tensor qb, float scale, int zero_point) -> (Tensor qc)"},
       computeQuantizedAdd);
-=======
-  RegisterNNCLoweringsFunction quantized_linear(
-      {"quantized::linear(Tensor X, __torch__.torch.classes.quantized.LinearPackedParamsBase W_prepack, float Y_scale_i, int Y_zero_point_i) -> (Tensor Y)"},
-      computeQuantizedLinear);
-
-  RegisterNNCLoweringsFunction quantized_linear_relu(
-      {"quantized::linear_relu(Tensor X, __torch__.torch.classes.quantized.LinearPackedParamsBase W_prepack, float Y_scale_i, int Y_zero_point_i) -> (Tensor Y)"},
-      computeQuantizedLinear);
-
-  RegisterNNCLoweringsFunction quantized_add(
-      {"quantized::add(Tensor qa, Tensor qb, float scale, int zero_point) -> (Tensor qc)"},
-      computeQuantizedAdd);
 
   RegisterNNCLoweringsFunction quantized_mul(
       {"quantized::mul(Tensor qa, Tensor qb, float scale, int zero_point) -> (Tensor qc)"},
@@ -1701,7 +1585,6 @@
   RegisterNNCLoweringsFunction quantized_mul_scalar(
       {"quantized::mul.Scalar(Tensor qa, Scalar b) -> (Tensor qc)"},
       computeQuantizedMulScalar);
->>>>>>> e6c435bf
 
   RegisterNNCLoweringsFunction quantized_conv2d_prepack(
       {"quantized::conv2d_prepack(Tensor weight, Tensor? bias, int[] stride, int[] padding, int[] dilation, int groups) -> (__torch__.torch.classes.quantized.Conv2dPackedParamsBase)"},
