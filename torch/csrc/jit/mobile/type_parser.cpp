--- conflicted
+++ resolved
@@ -182,7 +182,7 @@
 //         ]
 //     ]"
 TypePtr TypeParser::parseNamedTuple(const std::string& qualified_name) {
-  std::vector<c10::string_view> field_names;
+  std::vector<std::string_view> field_names;
   std::vector<TypePtr> field_types;
   expect(",");
   expect("[");
@@ -282,11 +282,7 @@
   advance();
 }
 
-<<<<<<< HEAD
-// c10::string_view::operator== calls memcmp to compare against the target
-=======
 // std::string_view::operator== calls memcmp to compare against the target
->>>>>>> fcf9dc3b
 // string; we can do better if we specialize for a single character.
 void TypeParser::expectChar(char c) {
   std::string_view token = cur();
