--- conflicted
+++ resolved
@@ -1319,13 +1319,9 @@
         >>> torch.load("tensors.pt", weights_only=True)
         # Load all tensors onto the CPU
         >>> torch.load(
-<<<<<<< HEAD
-        ...     "tensors.pt", map_location=torch.device("cpu"), weights_only=True
-=======
         ...     "tensors.pt",
         ...     map_location=torch.device("cpu"),
         ...     weights_only=True,
->>>>>>> dcf8d138
         ... )
         # Load all tensors onto the CPU, using a function
         >>> torch.load(
@@ -1341,13 +1337,9 @@
         ... )  # type: ignore[attr-defined]
         # Map tensors from GPU 1 to GPU 0
         >>> torch.load(
-<<<<<<< HEAD
-        ...     "tensors.pt", map_location={"cuda:1": "cuda:0"}, weights_only=True
-=======
         ...     "tensors.pt",
         ...     map_location={"cuda:1": "cuda:0"},
         ...     weights_only=True,
->>>>>>> dcf8d138
         ... )
         # Load tensor from io.BytesIO object
         # Loading from a buffer setting weights_only=False, warning this can be unsafe
