# mypy: allow-untyped-defs
import collections
import dataclasses
import io
import operator
import os
import pickle
import queue
import threading
import uuid
import warnings
from abc import ABC, abstractmethod
<<<<<<< HEAD
from collections.abc import Sequence
=======
from collections.abc import Generator, Iterable, Iterator, Sequence
>>>>>>> 40e27fbc
from contextlib import contextmanager
from dataclasses import dataclass
from io import UnsupportedOperation
from pathlib import Path
from typing import Any, Callable, cast, IO, Optional, Union

# introduced as collections.abc.Buffer in Python 3.12
from typing_extensions import Buffer

# introduced as collections.abc.Buffer in Python 3.12
from typing_extensions import Buffer

import torch
from torch import Tensor
from torch._utils import _get_available_device_type, _get_device_module
from torch.distributed._shard._utils import narrow_tensor_by_index
from torch.distributed.checkpoint._extension import (
    ExtensionRegistry,
    StreamTransformExtension,
)
from torch.distributed.checkpoint.metadata import (
    Metadata,
    MetadataIndex,
    STATE_DICT_TYPE,
    StorageMeta,
)
from torch.distributed.checkpoint.planner import (
    LoadItemType,
    LoadPlan,
    LoadPlanner,
    ReadItem,
    SavePlan,
    SavePlanner,
    WriteItem,
    WriteItemType,
)
from torch.distributed.checkpoint.staging import BlockingAsyncStager
from torch.distributed.checkpoint.storage import (
    StorageReader,
    StorageWriter,
    WriteResult,
)
from torch.distributed.checkpoint.utils import _create_file_view
from torch.futures import Future


__all__ = ["FileSystemWriter", "FileSystemReader", "FileSystem", "FileSystemBase"]

_metadata_fn: str = ".metadata"


@dataclass
class _StorageInfo:
    """This is the per entry storage info."""

    relative_path: str
    offset: int
    length: int
    transform_descriptors: Optional[Sequence[str]] = None

    def __getstate__(self):
        return {k: v for k, v in self.__dict__.items() if v is not None}


@dataclass
class _StoragePrefix:
    prefix: str


DEFAULT_SUFFIX = ".distcp"


def _generate_uuid() -> str:
    return str(uuid.uuid4())


class _TensorLoader(ABC):
    @abstractmethod
    def add(self, size: int, obj: object) -> None:
        pass

    @abstractmethod
    def start_loading(self) -> None:
        pass

    @abstractmethod
    def values(self) -> Iterator[tuple[torch.Tensor, object]]:
        pass


class _SerialCpuLoader(_TensorLoader):
    def __init__(self, resolve_fun: Callable) -> None:
        self.resolve_fun = resolve_fun
        self.items: list[tuple[int, object]] = []

    def add(self, size: int, obj: object) -> None:
        self.items.append((size, obj))

    def start_loading(self) -> None:
        pass

    def values(self) -> Iterator[tuple[torch.Tensor, object]]:
        for _, obj in self.items:
            tensor = self.resolve_fun(obj).detach()
            tensor = tensor.cpu()
            if tensor.storage().size() != tensor.numel():
                tensor = tensor.clone()
            yield (
                tensor,
                obj,
            )


class _OverlappingCpuLoader(_TensorLoader):
    def __init__(
        self,
        resolve_fun: Callable,
        stream: Optional[torch.Stream] = None,
        inflight_threshhold: int = 1_000_000,
    ) -> None:
        self.resolve_fun = resolve_fun
        self.items: list[tuple[int, object]] = []
        self.inflight_threshhold = inflight_threshhold
        self.in_flight_data = 0
        self.current_items: collections.deque = collections.deque()
        self.idx = 0
        self.started = False
        self.device_type = (
            stream.device_type if stream else _get_available_device_type()
        )
        self.device_module = _get_device_module(self.device_type)
        self.stream = cast(
            torch.cuda.Stream, stream or self.device_module.current_stream()
        )
        if self.stream != self.device_module.current_stream():
            self.stream.wait_stream(self.device_module.current_stream())

    @property
    def _done(self) -> bool:
        return self.idx >= len(self.items)

    def _drain(self) -> list[tuple[torch.Tensor, object]]:
        drained = []
        if self.in_flight_data >= self.inflight_threshhold:
            self.stream.synchronize()
        while self.in_flight_data >= self.inflight_threshhold:
            val = self.current_items.popleft()
            self.in_flight_data -= val[0].numel() * val[0].element_size()
            drained.append(val)
        return drained

    def _refill(self) -> None:
        with self.device_module.stream(self.stream):
            while not self._done and self.in_flight_data < self.inflight_threshhold:
                _, obj = self.items[self.idx]
                self.idx += 1
                tensor = self.resolve_fun(obj).detach()
                if tensor.device.type == self.device_type:
                    tensor = tensor.to(device="cpu", non_blocking=True)
                elif tensor.device == torch.device("cpu"):
                    if (
                        tensor.untyped_storage().size()
                        != tensor.numel() * tensor.itemsize
                    ):
                        # this forces the tensor to be both contiguous and with minimal storage
                        tensor = tensor.clone()

                self.current_items.append(
                    (
                        tensor,
                        obj,
                    )
                )
                self.in_flight_data += tensor.numel() * tensor.element_size()

    def _finish(self) -> Iterable[tuple[torch.Tensor, object]]:
        assert self._done
        if len(self.current_items) > 0:
            self.stream.synchronize()
        return self.current_items

    def add(self, size: int, obj: object) -> None:
        if self.started:
            raise RuntimeError("cannot add items after loading started")
        self.items.append((size, obj))

    def start_loading(self) -> None:
        if self.started:
            return
        self.started = True
        self.items.sort(key=operator.itemgetter(0))
        self._refill()

    def values(self) -> Iterator[tuple[torch.Tensor, object]]:
        self.start_loading()
        while not self._done:
            drained = self._drain()
            self._refill()
            yield from drained

        yield from self._finish()


class _StorageWriterTransforms:
    """
    This is experimental, and will likely move elsewhere in the
    future.  It lives here to minimize changes while we are still
    learning and gathering feedback.
    """

    def __init__(
        self, extensions: Optional[Sequence[StreamTransformExtension]] = None
    ) -> None:
        """
        If the extensions arg is None, this means the implementation
        should provide whatever defaults it chooses.  An empty
        sequence indicates no extensions should be used.  At this
        time, the default extensions sequence is empty.
        """
        self.extensions = () if extensions is None else extensions

    def transform_save_stream(
        self, write_item: WriteItem, raw_stream: io.IOBase
<<<<<<< HEAD
    ) -> tuple[IO[bytes], List[str]]:
=======
    ) -> tuple[IO[bytes], list[str]]:
>>>>>>> 40e27fbc
        # In order to avoid leaking fds, transformers' close must
        # cascade to wrapped streams, but since this function can
        # append to the raw stream, we can't close the actual stream.
        # So, we use this to put a wrapper around the raw stream's
        # close() to make it a noop, and it gets closed once all files
        # are appended.

        class NoCloseWriter(io.IOBase):
            def __init__(self, raw: io.IOBase):
                self.raw = raw

            def writeable(self) -> bool:
                return True

            def write(self, b: Buffer) -> int:
                return self.raw.write(b)

            def close(self):
                self.flush()
                self.raw.flush()
                # but not close.

        transform_to = cast(IO[bytes], NoCloseWriter(raw_stream))

        for ex in self.extensions:
            transform_to = ex.transform_to(transform_to)

        return (transform_to, [ex.get_descriptor() for ex in reversed(self.extensions)])


def _item_size(item: WriteItem) -> int:
    size = 1
    assert item.tensor_data is not None
    # can't use math.prod as PT needs to support older python
    for s in item.tensor_data.size:
        size *= s

    dtype = item.tensor_data.properties.dtype
    return size * torch._utils._element_size(dtype)


def _split_by_size_and_type(bins: int, items: list[WriteItem]) -> list[list[WriteItem]]:
    if bins == 1:
        return [items]

    bytes_w = [wi for wi in items if wi.type == WriteItemType.BYTE_IO]
    tensor_w = [wi for wi in items if wi.type != WriteItemType.BYTE_IO]

    buckets: list[list[WriteItem]] = [[] for _ in range(bins)]
    bucket_sizes = [0 for _ in range(bins)]

    tensor_w.sort(key=_item_size, reverse=True)

    for i, wi in enumerate(bytes_w):
        buckets[i % bins].append(wi)

    for wi in tensor_w:
        # TODO replace with headq
        idx = min(enumerate(bucket_sizes), key=operator.itemgetter(1))[0]
        buckets[idx].append(wi)
        bucket_sizes[idx] += _item_size(wi)

    return buckets


def _write_item(
    transforms: _StorageWriterTransforms,
    stream: io.IOBase,
    data: Union[io.BytesIO, torch.Tensor],
    write_item: WriteItem,
    storage_key: str,
) -> WriteResult:
    offset = stream.tell()

    (transform_to, transform_descriptors) = transforms.transform_save_stream(
        write_item, stream
    )

    if write_item.type == WriteItemType.BYTE_IO:
        assert isinstance(data, io.BytesIO)
        transform_to.write(data.getbuffer())
    else:
        assert isinstance(data, torch.Tensor)
        assert data.device == torch.device("cpu")
        torch.save(data, transform_to)
    transform_to.close()

    length = stream.tell() - offset

    # For consistency with earlier versions, leave this field out of the
    # metadata if there are no extensions.
    info_transform_descriptors = (
        None if len(transform_descriptors) == 0 else transform_descriptors
    )

    return WriteResult(
        index=write_item.index,
        size_in_bytes=length,
        storage_data=_StorageInfo(
            storage_key,
            offset,
            length,
            transform_descriptors=info_transform_descriptors,
        ),
    )


def _write_files_from_queue(
    create_stream: Callable,
    file_queue: queue.Queue,
    result_queue: queue.Queue,
    planner: SavePlanner,
    transforms: _StorageWriterTransforms,
    inflight_threshhold: int,
    use_fsync: bool,
    thread_count: int,
) -> None:
    try:
        while True:
            file_name, storage_key, write_items = file_queue.get_nowait()
            loader: _TensorLoader

            custom_backend_name = torch._C._get_privateuse1_backend_name()
            custom_device_mod = getattr(torch, custom_backend_name, None)

            # TODO: Using the OverlappingCpuLoader with multiple threads creates significant
            # performance degredation, observed as being related to cuda stream syncs. We
            # should try to fix this and use _OverlappingCpuLoader for all threaded cases
            if (
                thread_count == 1
                and (
                    torch.cuda.is_available()
                    or (custom_device_mod and custom_device_mod.is_available())
                )
                and inflight_threshhold > 0
            ):
                loader = _OverlappingCpuLoader(
                    planner.resolve_data,
                    inflight_threshhold=inflight_threshhold,
                )
            else:
                loader = _SerialCpuLoader(
                    planner.resolve_data,
                )

            tensor_w = [wi for wi in write_items if wi.type != WriteItemType.BYTE_IO]
            for write_item in tensor_w:
                loader.add(_item_size(write_item), write_item)
            loader.start_loading()

            bytes_w = [wi for wi in write_items if wi.type == WriteItemType.BYTE_IO]
            write_results = []

            with create_stream(file_name, "wb") as stream:
                for write_item in bytes_w:
                    data = planner.resolve_data(write_item)
                    write_results.append(
                        _write_item(transforms, stream, data, write_item, storage_key)
                    )

                for tensor, write_item in loader.values():
                    assert tensor.is_cpu
                    write_results.append(
                        _write_item(transforms, stream, tensor, write_item, storage_key)
                    )

                if use_fsync:
                    try:
                        os.fsync(stream.fileno())
                    except (AttributeError, UnsupportedOperation):
                        os.sync()
                stream.close()
            result_queue.put(write_results)
    except queue.Empty:
        pass


class FileSystemBase(ABC):
    @contextmanager
    @abstractmethod
    def create_stream(
        self, path: Union[str, os.PathLike], mode: str
    ) -> Generator[io.IOBase, None, None]:
        ...

    @abstractmethod
    def concat_path(
        self, path: Union[str, os.PathLike], suffix: str
    ) -> Union[str, os.PathLike]:
        ...

    @abstractmethod
    def rename(
        self, path: Union[str, os.PathLike], new_path: Union[str, os.PathLike]
    ) -> None:
        ...

    @abstractmethod
    def init_path(self, path: Union[str, os.PathLike]) -> Union[str, os.PathLike]:
        ...

    @abstractmethod
    def mkdir(self, path: Union[str, os.PathLike]) -> None:
        ...

    @classmethod
    @abstractmethod
    def validate_checkpoint_id(cls, checkpoint_id: Union[str, os.PathLike]) -> bool:
        ...

    @abstractmethod
    def exists(self, path: Union[str, os.PathLike]) -> bool:
        ...

    @abstractmethod
    def rm_file(self, path: Union[str, os.PathLike]) -> None:
        ...


class FileSystem(FileSystemBase):
    @contextmanager
    def create_stream(
        self, path: Union[str, os.PathLike], mode: str
    ) -> Generator[io.IOBase, None, None]:
        with cast(Path, path).open(mode) as stream:
            yield cast(io.IOBase, stream)

    def concat_path(
        self, path: Union[str, os.PathLike], suffix: str
    ) -> Union[str, os.PathLike]:
        return cast(Path, path) / suffix

    def init_path(self, path: Union[str, os.PathLike]) -> Union[str, os.PathLike]:
        if not isinstance(path, Path):
            path = Path(path)
        return path

    def rename(
        self, path: Union[str, os.PathLike], new_path: Union[str, os.PathLike]
    ) -> None:
        cast(Path, path).rename(cast(Path, new_path))

    def mkdir(self, path: Union[str, os.PathLike]) -> None:
        cast(Path, path).mkdir(parents=True, exist_ok=True)

    @classmethod
    def validate_checkpoint_id(cls, checkpoint_id: Union[str, os.PathLike]) -> bool:
        if isinstance(checkpoint_id, Path):
            return True

        if "://" in str(checkpoint_id):
            return False

        for p in Path(checkpoint_id).parents:
            if p.exists() and os.access(str(p), os.W_OK):
                return True

        return False

    def exists(self, path: Union[str, os.PathLike]) -> bool:
        return cast(Path, path).exists()

    def rm_file(self, path: Union[str, os.PathLike]) -> None:
        cast(Path, path).unlink()


class _FileSystemWriter(StorageWriter):

    """
    Basic implementation of StorageWriter using file IO.

    This implementation makes the following assumptions and simplifications:

    * The checkpoint path is an empty or non-existing directory.
    * File creation is atomic

    The checkpoint consist of one file per write request plus
    a `.metadata` file with the serialized metadata.

    """

    def __init__(
        self,
        path: Union[str, os.PathLike],
        single_file_per_rank: bool = True,
        sync_files: bool = True,
        thread_count: int = 1,
        per_thread_copy_ahead: int = 10_000_000,
        overwrite: bool = True,
        _extensions: Optional[Sequence[StreamTransformExtension]] = None,
        *args: Any,
        **kwargs: Any,
    ) -> None:
        """
        Initialize the writer pointing to `path`.

        Args:
            path: directory where the checkpoint will be written to.
            single_file_per_rank: Produce one file per rank instead of one file per tensor/blob. Default to True.
            sync_files : force files to be synced to permanent storage. Default to True.
            thread_count: Number of IO threads to use to write. Default to 1.
            per_thread_copy_ahead: How many bytes to copy from the GPU ahead of saving then. Default 10Mb.
            overwrite: Whether to allow overwriting existing checkpoints. Defaults to True.
            _extensions: Extensions to apply to output streams (EXPERIMENTAL)

        N. B. If sync_files is disabled, there's no guarantee that the checkpoint will be consistent in the case of a failure.
        """
        super().__init__()
        self.fs = FileSystem()
        self.path = self.fs.init_path(path)
        self.single_file_per_rank = single_file_per_rank
        self.sync_files = sync_files
        self.thread_count = thread_count
        self.per_thread_copy_ahead = per_thread_copy_ahead
        self.save_id = _generate_uuid()
        self.overwrite = overwrite
        self.transforms = _StorageWriterTransforms(_extensions)

    def reset(self, checkpoint_id: Union[str, os.PathLike, None] = None) -> None:
        if checkpoint_id:
            self.path = self.fs.init_path(checkpoint_id)
        self.save_id = _generate_uuid()

    def set_up_storage_writer(self, is_coordinator: bool) -> None:
        pass

    def prepare_local_plan(self, plan: SavePlan) -> SavePlan:
        self.fs.mkdir(self.path)
        if self.fs.exists(self.metadata_path):
            if self.overwrite:
                warnings.warn(
                    f"Detected an existing checkpoint in {self.metadata_path}, overwriting since {self.overwrite=}."
                    " Past version 2.5 of PyTorch, `overwrite` will default to False. Set this variable to True to"
                    " maintain this functionality or False to raise when an existing checkpoint is found."
                )
            else:
                raise RuntimeError(f"Checkpoint already exists and {self.overwrite=}.")

        return plan

    def prepare_global_plan(self, plans: list[SavePlan]) -> list[SavePlan]:
        new_plans = [
            dataclasses.replace(plan, storage_data=_StoragePrefix(f"__{i}_"))
            for i, plan in enumerate(plans)
        ]
        return new_plans

    def write_data(
        self,
        plan: SavePlan,
        planner: SavePlanner,
    ) -> Future[list[WriteResult]]:
        storage_plan: _StoragePrefix = plan.storage_data
        file_count = 0

        def gen_file():
            nonlocal file_count
            file_name = f"{storage_plan.prefix}{file_count}{DEFAULT_SUFFIX}"
            file_count += 1
            return file_name

        file_queue: queue.Queue = queue.Queue()
        if self.single_file_per_rank:
            for bucket in _split_by_size_and_type(self.thread_count, plan.items):
                file_name = gen_file()
                path = self.fs.concat_path(self.path, file_name)
                file_queue.put((path, file_name, bucket))
        else:
            for item in plan.items:
                file_name = gen_file()
                path = self.fs.concat_path(self.path, file_name)
                file_queue.put((path, file_name, [item]))

        result_queue: queue.Queue = queue.Queue()

        threads = []
        for _ in range(1, self.thread_count):
            t = threading.Thread(
                target=_write_files_from_queue,
                args=(
                    self.fs.create_stream,
                    file_queue,
                    result_queue,
                    planner,
                    self.transforms,
                    self.per_thread_copy_ahead,
                    self.sync_files,
                    self.thread_count,
                ),
            )
            t.start()
            threads.append(t)

        _write_files_from_queue(
            create_stream=self.fs.create_stream,
            file_queue=file_queue,
            result_queue=result_queue,
            planner=planner,
            transforms=self.transforms,
            inflight_threshhold=self.per_thread_copy_ahead,
            use_fsync=self.sync_files,
            thread_count=self.thread_count,
        )

        for t in threads:
            t.join()

        res = []
        try:
            while True:
                res += result_queue.get_nowait()
        except queue.Empty:
            fut: Future[list[WriteResult]] = Future()
            fut.set_result(res)
            return fut

    def finish(self, metadata: Metadata, results: list[list[WriteResult]]) -> None:
        storage_md = {}
        for wr_list in results:
            storage_md.update({wr.index: wr.storage_data for wr in wr_list})
        metadata.storage_data = storage_md

        metadata.storage_meta = self.storage_meta()

        tmp_path = cast(Path, self.fs.concat_path(self.path, f"{_metadata_fn}.tmp"))
        with self.fs.create_stream(tmp_path, "wb") as metadata_file:
            pickle.dump(metadata, metadata_file)
            if self.sync_files:
                try:
                    os.fsync(metadata_file.fileno())
                except (AttributeError, UnsupportedOperation):
                    os.sync()

        # delete in-case other checkpoints were present.
        if self.fs.exists(self.metadata_path):
            self.fs.rm_file(self.metadata_path)

        self.fs.rename(tmp_path, self.metadata_path)

    def storage_meta(self) -> Optional[StorageMeta]:
        return StorageMeta(checkpoint_id=self.checkpoint_id, save_id=self.save_id)

    @property
    def metadata_path(self) -> Union[str, os.PathLike]:
        return cast(Path, self.fs.concat_path(self.path, _metadata_fn))

    @property
    def checkpoint_id(self) -> Union[str, os.PathLike]:
        """
        return the checkpoint_id that will be used to save the checkpoint.
        """
        return self.path

    @classmethod
    def validate_checkpoint_id(cls, checkpoint_id: Union[str, os.PathLike]) -> bool:
        return FileSystem.validate_checkpoint_id(checkpoint_id)


class _StorageReaderTransforms:
    """
    This is experimental, and will likely move elsewhere in the
    future.  It lives here to minimize changes while we are still
    learning and gathering feedback.
    """

    def __init__(self, extension_registry: Optional[ExtensionRegistry] = None) -> None:
        self.extension_registry = (
            ExtensionRegistry() if extension_registry is None else extension_registry
        )

    def transform_load_stream(
        self,
        read_item: ReadItem,
        transform_descriptors: Sequence[str],
        raw_stream: IO[bytes],
    ) -> IO[bytes]:
        extensions = self.extension_registry.from_descriptor_list(transform_descriptors)
        transform_from = raw_stream
        for ex in extensions:
            if isinstance(ex, StreamTransformExtension):
                transform_from = ex.transform_from(transform_from)
        return transform_from


class FileSystemReader(StorageReader):
    def __init__(
        self,
        path: Union[str, os.PathLike],
        _extension_registry: Optional[ExtensionRegistry] = None,  # EXPERIMENTAL
    ) -> None:
        super().__init__()
        self.fs = FileSystem()
        self.path = self.fs.init_path(path)
        self.storage_data: dict[MetadataIndex, _StorageInfo] = {}
        self.load_id = _generate_uuid()
        self.transforms = _StorageReaderTransforms(_extension_registry)

    def _slice_file(self, file, sinfo: _StorageInfo) -> IO[bytes]:
        return cast(IO[bytes], _create_file_view(file, sinfo.offset, sinfo.length))

    def reset(self, checkpoint_id: Union[str, os.PathLike, None] = None) -> None:
        self.storage_data = {}
        if checkpoint_id:
            self.path = self.fs.init_path(checkpoint_id)
        self.load_id = _generate_uuid()

    def read_data(self, plan: LoadPlan, planner: LoadPlanner) -> Future[None]:
        # group requests by file
        per_file: dict[str, list[ReadItem]] = {}
        for read_item in plan.items:
            item_md = self.storage_data[read_item.storage_index]
            path = item_md.relative_path
            per_file.setdefault(path, []).append(read_item)

        for relative_path, reqs in per_file.items():
            new_path = self.fs.concat_path(self.path, relative_path)
            with self.fs.create_stream(new_path, "rb") as stream:
                # TODO sort by offset and cache the reading
                for req in reqs:
                    item_md = self.storage_data[req.storage_index]
                    file_slice = self._slice_file(stream, item_md)
                    transform_from = self.transforms.transform_load_stream(
                        req,
                        # This field wasn't present in older
                        # implementations so provide a fallback.
                        item_md.transform_descriptors or (),
                        file_slice,
                    )

                    if req.type == LoadItemType.BYTE_IO:
                        read_bytes = io.BytesIO(transform_from.read(-1))
                        read_bytes.seek(0)
                        planner.load_bytes(req, read_bytes)
                    else:
                        if transform_from.seekable():
                            seekable = transform_from
                        else:
                            # torch.load requires a seekable input, so read the transform
                            # stream now and store the output if needed
                            seekable = io.BytesIO(transform_from.read(-1))
                            seekable.seek(0)

                        tensor = cast(
                            Tensor,
                            torch.load(
                                seekable,
                                map_location="cpu",
                                weights_only=True,
                            ),
                        )
                        tensor = narrow_tensor_by_index(
                            tensor, req.storage_offsets, req.lengths
                        )
                        target_tensor = planner.resolve_tensor(req).detach()

                        assert (
                            target_tensor.size() == tensor.size()
                        ), f"req {req.storage_index} mismatch sizes {target_tensor.size()} vs {tensor.size()}"
                        target_tensor.copy_(tensor)
                        planner.commit_tensor(req, target_tensor)

        fut: Future = Future()
        fut.set_result(None)
        return fut

    # Implementing the abstract function in StorageReader
    def read_metadata(self) -> Metadata:
        path = self.fs.concat_path(self.path, ".metadata")
        with self.fs.create_stream(path, "rb") as metadata_file:
            metadata = pickle.load(metadata_file)

        if getattr(metadata, "storage_meta", None) is None:
            metadata.storage_meta = StorageMeta()
        metadata.storage_meta.load_id = self.load_id

        return metadata

    def set_up_storage_reader(self, metadata: Metadata, is_coordinator: bool) -> None:
        self.storage_data = metadata.storage_data
        assert self.storage_data is not None

    def prepare_local_plan(self, plan: LoadPlan) -> LoadPlan:
        return plan

    def prepare_global_plan(self, plans: list[LoadPlan]) -> list[LoadPlan]:
        return plans

    @property
    def checkpoint_id(self) -> Union[str, os.PathLike]:
        """
        return the checkpoint_id that will be used to load the checkpoint.
        """
        return self.path

    @classmethod
    def validate_checkpoint_id(cls, checkpoint_id: Union[str, os.PathLike]) -> bool:
        return FileSystem.validate_checkpoint_id(checkpoint_id)


class FileSystemWriter(_FileSystemWriter, BlockingAsyncStager):
    """
    Basic implementation of StorageWriter using file IO.

    This implementation makes the following assumptions and simplifications:

    * The checkpoint path is an empty or non-existing directory.
    * File creation is atomic

    The checkpoint consist of one file per write request plus
    a `.metadata` file with the serialized metadata.

    """

    def __init__(
        self,
        path: Union[str, os.PathLike],
        single_file_per_rank: bool = True,
        sync_files: bool = True,
        thread_count: int = 1,
        per_thread_copy_ahead: int = 10_000_000,
        cache_staged_state_dict: bool = False,
        overwrite: bool = True,
        _extensions: Optional[Sequence[StreamTransformExtension]] = None,
    ) -> None:
        """
        Initialize the writer pointing to `path`.

        Args:
            path: directory where the checkpoint will be written to.
            single_file_per_rank: Produce one file per rank instead of one file per tensor/blob. Default to True.
            sync_files : force files to be synced to permanent storage. Default to True.
            thread_count: Number of IO threads to use to write. Default to 1.
            per_thread_copy_ahead: How many bytes to copy from the GPU ahead of saving then. Default 10Mb.
            cache_staged_state_dict: Whether to cache the staged state_dict. This option decreases staging latency
                at the cost of increases memory usage. Additionally, if this parameter is set to True, it's the expectation
                that the stager is maintained and re-used for multiple dcp.async_save calls. Default to False.
            overwrite: Whether to allow overwriting existing checkpoints. Defaults to True.
            _extensions: Extensions to apply to output streams (EXPERIMENTAL)

        N. B. If sync_files is disabled, there's no guarantee that the checkpoint will be consistent in the case of a failure.
        """
        _FileSystemWriter.__init__(
            self,
            path=path,
            single_file_per_rank=single_file_per_rank,
            sync_files=sync_files,
            thread_count=thread_count,
            per_thread_copy_ahead=per_thread_copy_ahead,
            overwrite=overwrite,
            _extensions=_extensions,
        )
        BlockingAsyncStager.__init__(
            self,
            cache_staged_state_dict=cache_staged_state_dict,
        )

    def stage(self, state_dict: STATE_DICT_TYPE) -> STATE_DICT_TYPE:
        """Override of AsyncStager.stage"""
        # in the async case, the state dict is already on CPU, so maintaining this
        # buffer makes no sense
        self.per_thread_copy_ahead = 0
        return super().stage(state_dict)<|MERGE_RESOLUTION|>--- conflicted
+++ resolved
@@ -10,19 +10,12 @@
 import uuid
 import warnings
 from abc import ABC, abstractmethod
-<<<<<<< HEAD
-from collections.abc import Sequence
-=======
 from collections.abc import Generator, Iterable, Iterator, Sequence
->>>>>>> 40e27fbc
 from contextlib import contextmanager
 from dataclasses import dataclass
 from io import UnsupportedOperation
 from pathlib import Path
 from typing import Any, Callable, cast, IO, Optional, Union
-
-# introduced as collections.abc.Buffer in Python 3.12
-from typing_extensions import Buffer
 
 # introduced as collections.abc.Buffer in Python 3.12
 from typing_extensions import Buffer
@@ -238,11 +231,7 @@
 
     def transform_save_stream(
         self, write_item: WriteItem, raw_stream: io.IOBase
-<<<<<<< HEAD
-    ) -> tuple[IO[bytes], List[str]]:
-=======
     ) -> tuple[IO[bytes], list[str]]:
->>>>>>> 40e27fbc
         # In order to avoid leaking fds, transformers' close must
         # cascade to wrapped streams, but since this function can
         # append to the raw stream, we can't close the actual stream.
