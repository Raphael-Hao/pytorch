--- conflicted
+++ resolved
@@ -319,7 +319,15 @@
             algorithms to help backward communication and computation overlapping.
             Pros and cons of each algorithm is explained in the class ``BackwardPrefetch``.
         ignored_modules (Optional[Iterable[torch.nn.Module]]): Modules whose
-            parameters are ignored by this instance. (Default: ``None``)
+            own parameters and child modules' parameters are ignored by this
+            instance. None of the modules directly in ``ignored_modules``
+            should be :class:`FullyShardedDataParallel` instances, and any
+            child modules that are already-constructed
+            :class:`FullyShardedDataParallel` instances will not be ignored if
+            they are nested under this instance. This argument may be used to
+            avoid sharding specific parameters when using an
+            ``auto_wrap_policy`` or if parameters' sharding is not managed by
+            FSDP. (Default: ``None``)
     """
 
     def __init__(
@@ -330,30 +338,23 @@
         cpu_offload: Optional[CPUOffload] = None,
         auto_wrap_policy: Optional[Callable] = None,
         backward_prefetch: Optional[BackwardPrefetch] = None,
-<<<<<<< HEAD
+        mixed_precision: Optional[MixedPrecision] = None,
         ignored_modules: Optional[Iterable[torch.nn.Module]] = None,
-=======
-        mixed_precision: Optional[MixedPrecision] = None
->>>>>>> 5b2be8dc
     ):
         torch._C._log_api_usage_once("torch.distributed.fsdp")
         super().__init__()
         # Save the ignored modules and their parameters, including the
         # parameter names, which are needed to filter the model state dict
-        self._ignored_modules = self._check_ignored_modules(ignored_modules)
-        ignored_params = set(p for m in self._ignored_modules for p in m.parameters())
+        self._ignored_modules = self._get_ignored_modules(ignored_modules)
+        ignored_params = self._get_ignored_params(self._ignored_modules)
         param_to_unflat_param_names = _get_param_to_unflat_param_names(module)
         self._ignored_param_to_param_name = {}
         for param in ignored_params:
             unflat_param_names = param_to_unflat_param_names[param]
-            if len(unflat_param_names) != 1:
-                assert isinstance(param, FlatParameter), \
-                    "Only `FlatParameter`s should map to more than one " \
-                    "unflattened parameter name; check " \
-                    "`_get_param_to_unflat_param_names()`"
-                raise ValueError(
-                    "`ignored_modules` should not include FSDP modules"
-                )
+            assert len(unflat_param_names) == 1, \
+                "Only `FlatParameter`s can map to >1 unflattened parameter " \
+                "name, and `_get_ignored_params()` should have excluded " \
+                "them; check `_get_param_to_unflat_param_names()`"
             self._ignored_param_to_param_name[param] = unflat_param_names[0]
         # if auto_wrap_policy is specified, submodules should not be
         # already wrapped, otherwise we'd attempt to double wrap them resulting
@@ -490,28 +491,59 @@
                 "sharding_strategy only supports FULL_SHARD and SHARD_GRAD_OP right now."
             )
 
-    def _check_ignored_modules(
+    def _get_ignored_modules(
         self,
         _ignored_modules: Any,
     ) -> Set[torch.nn.Module]:
         """
-        Checks that ``_ignored_modules`` is an iterable of
-        ``torch.nn.Module`` s.
+        Checks that ``_ignored_modules`` is an iterable of ``torch.nn.Module``
+        s without any :class:`FullyShardedDataParallel` instances and then
+        returns them and their children as a :class:`set`, excluding nested
+        :class:`FullyShardedDataParallel` instances.
+
+        We include the child modules to better match user intuition since
+        ignoring a module should ignore its child modules as well, and we
+        exclude :class:`FullyShardedDataParallel` instances since ``self`` may
+        be the intended root instance that manages them.
         """
         if _ignored_modules is None:
             return set()
         msg_prefix = "`ignored_modules` should be an iterable of " \
             "`torch.nn.Module`s "
         try:
-            ignored_modules = set(_ignored_modules)
+            ignored_root_modules = set(_ignored_modules)
         except TypeError:
             raise TypeError(msg_prefix + f"but got {type(_ignored_modules)}")
-        for module in ignored_modules:
+        for module in ignored_root_modules:
             if not isinstance(module, torch.nn.Module):
                 raise TypeError(
                     msg_prefix + f"but got an iterable with {type(module)}"
                 )
+            if isinstance(module, FullyShardedDataParallel):
+                raise ValueError(
+                    "`ignored_modules` should not include FSDP modules"
+                )
+        # Include child modules and exclude nested FSDP modules
+        ignored_modules = set(
+            child for module in ignored_root_modules
+            for child in module.modules()
+            if not isinstance(child, FullyShardedDataParallel) and
+            not isinstance(child, FlattenParamsWrapper)
+        )
         return ignored_modules
+
+    def _get_ignored_params(
+        self,
+        ignored_modules: Set[torch.nn.Module],
+    ) -> Set[torch.nn.Parameter]:
+        """
+        Returns the parameters of the modules in ``ignored_modules`` as a
+        :class:`set`, excluding any :class:`FlatParameter` s.
+        """
+        return set(
+            p for m in ignored_modules for p in m.parameters()
+            if not isinstance(p, FlatParameter)
+        )
 
     @classmethod
     def _check_wrapped(cls, begin_module, check_fn, err_fn):
@@ -2099,8 +2131,9 @@
                     else:
                         m._assert_state(TrainingState_.BACKWARD_PRE)
                 else:
-                    # When `m` and its children has no params or has params but
-                    # none with `requires_grad==True`, there are two cases:
+                    # When `m` and its children have no non-ignored params or
+                    # have non-ignored params but none with `requires_grad==True`,
+                    # there are two cases:
                     # 1. output tensors are `requires_grad==True`. In this case,
                     # pre-backward hook is still registered, so it is in BACKWARD_PRE state.
                     # 2. output tensors are `requires_grad==False`. In this case,
