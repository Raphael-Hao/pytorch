--- conflicted
+++ resolved
@@ -89,8 +89,7 @@
 from torch.testing._internal.logging_utils import logs_to_string
 
 
-HAS_OPTREE = python_pytree._cxx_pytree_exists
-if HAS_OPTREE:
+if python_pytree._cxx_pytree_dynamo_traceable:
     import torch.utils._cxx_pytree as cxx_pytree
 else:
     cxx_pytree = None
@@ -293,7 +292,7 @@
         with self.assertRaises(TypeError):
             fn(torch.randn(16))
 
-    @unittest.skipIf(not HAS_OPTREE, "missing optree package")
+    @unittest.skipIf(not python_pytree._cxx_pytree_exists, "missing optree package")
     def test_optree_graph_break_message(self):
         import optree
 
@@ -10264,11 +10263,8 @@
 
     def test_pytree_tree_flatten_unflatten(self):
         implemtations = [("python", python_pytree)]
-<<<<<<< HEAD
         if cxx_pytree is not None:
             implemtations.append(("cxx", cxx_pytree))
-=======
->>>>>>> 2d9b0810
 
         for name, module in implemtations:
             with self.subTest(f"pytree implement: {name}"):
@@ -10318,11 +10314,8 @@
 
     def test_pytree_tree_map(self):
         implemtations = [("python", python_pytree)]
-<<<<<<< HEAD
         if cxx_pytree is not None:
             implemtations.append(("cxx", cxx_pytree))
-=======
->>>>>>> 2d9b0810
 
         for name, module in implemtations:
             with self.subTest(f"pytree implement: {name}"):
