--- conflicted
+++ resolved
@@ -1172,8 +1172,6 @@
         inp.test = None
         self.assertEqual(torch.ones(2, 2) + 2, fn(inp))
 
-<<<<<<< HEAD
-=======
     def test_mro_type_tensor_no_source(self):
         @torch.compile(fullgraph=True)
         def fn(x):
@@ -1201,7 +1199,6 @@
         result = fn(torch.ones(1))
         self.assertEqual(torch.ones(1) + 2, result)
 
->>>>>>> fcf9dc3b
     def test_shape_unpack(self):
         def fn(x):
             a, b = x.size()
@@ -10279,11 +10276,7 @@
 ShapeEnv not equal: field values don't match:
 
 ==> axioms: values don't match.
-<<<<<<< HEAD
-  >  Left: {0 < Mod(s0, 3): False, Eq(0, Mod(s0, 3)): True, Eq(Mod(s0, 3), 0): True, False: False, Mod(s0, 3) <= 0: True, Ne(0, Mod(s0, 3)): False, Ne(Mod(s0, 3), 0): False, True: True}
-=======
   >  Left: {(Mod(s0, 3)) < 0: False, (Mod(s0, 3)) <= 0: True, 0 < (Mod(s0, 3)): False, 0 <= (Mod(s0, 3)): True, Eq(0, Mod(s0, 3)): True, Eq(Mod(s0, 3), 0): True, Ne(0, Mod(s0, 3)): False, Ne(Mod(s0, 3), 0): False}
->>>>>>> fcf9dc3b
   > Right: {}
 ==> divisible: values don't match.
   >  Left: {Mod(s0, 3)}
@@ -10402,11 +10395,7 @@
 ShapeEnv not equal: field values don't match:
 
 ==> axioms: values don't match.
-<<<<<<< HEAD
-  >  Left: {0 < PythonMod(u0, 3): False, Eq(0, PythonMod(u0, 3)): True, Eq(PythonMod(u0, 3), 0): True, False: False, Ne(0, PythonMod(u0, 3)): False, Ne(PythonMod(u0, 3), 0): False, PythonMod(u0, 3) <= 0: True, True: True}
-=======
   >  Left: {(PythonMod(u0, 3)) < 0: False, (PythonMod(u0, 3)) <= 0: True, 0 < (PythonMod(u0, 3)): False, 0 <= (PythonMod(u0, 3)): True, Eq(0, PythonMod(u0, 3)): True, Eq(PythonMod(u0, 3), 0): True, Ne(0, PythonMod(u0, 3)): False, Ne(PythonMod(u0, 3), 0): False}
->>>>>>> fcf9dc3b
   > Right: {}
 ==> deferred_runtime_asserts: values don't match.
   >  Left: {u0: [Eq(PythonMod(u0, 3), 0)]}
