--- conflicted
+++ resolved
@@ -9703,24 +9703,6 @@
         ):
             compiled_fn(x)
 
-<<<<<<< HEAD
-=======
-        # FIXME(XuehaiPan): do not inline infinite generator if it does not raise errors in eager mode
-        def fn(x):
-            def gen():
-                while True:
-                    yield x
-
-            return list(zip(range(10), gen()))
-
-        x = torch.randn([0, 1, 2, 3, 4, 5])
-        compiled_fn = torch.compile(fn, backend="eager", fullgraph=True)
-        with self.assertRaisesRegex(
-            torch._dynamo.exc.Unsupported, "infinite generator"
-        ):
-            compiled_fn(x)
-
->>>>>>> ae40ca63
     def test_itertools_islice(self):
         counters.clear()
 
