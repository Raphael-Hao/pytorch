--- conflicted
+++ resolved
@@ -1085,6 +1085,7 @@
         class M(torch.nn.Module):
             def forward(self, a, b):
                 return torch.ops.test_real_tensor_size_mismatch.foo(a, b)
+
         # Be careful of the namespace of torch.library.custom_op(namespace::op_name)
         # the namespace will confict with the namespace of other case, and cause redefine for the same op_name
         # Similar to issue #140537
@@ -8542,12 +8543,9 @@
         FileCheck().check_count("torch.ops.aten.sym_size.int", 2, exactly=True).run(
             ep.graph_module.code
         )
-<<<<<<< HEAD
+
+    @testing.expectedFailureCppSerDes
     @skipIfXpu(msg="This case also failed on CUDA but not tested in CI, see #140678")
-=======
-
-    @testing.expectedFailureCppSerDes
->>>>>>> 12b2cf31
     def test_slice_with_floordiv(self):
         # slice operation emits runtime assert s0//2 <= s1
         class M1(torch.nn.Module):
