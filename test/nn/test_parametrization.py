# Owner(s): ["module: nn"]
import pickle
from copy import deepcopy
from itertools import product

import torch

import torch.nn as nn
import torch.nn.functional as F
import torch.nn.init as init
import torch.nn.utils.parametrize as parametrize
from torch import Tensor
from torch.__future__ import get_swap_module_params_on_conversion
from torch.nn import Parameter
<<<<<<< HEAD
from torch.testing._internal.common_utils import run_tests, skipIfNoLapack, \
    TemporaryFileName, instantiate_parametrized_tests, set_default_dtype, skipIfTorchDynamo
from torch.testing._internal.common_device_type import instantiate_device_type_tests
=======
>>>>>>> f34905f6
from torch.testing._internal.common_cuda import TEST_MULTIGPU
from torch.testing._internal.common_device_type import instantiate_device_type_tests
from torch.testing._internal.common_nn import NNTestCase
from torch.testing._internal.common_utils import (
    gradcheck,
    instantiate_parametrized_tests,
    run_tests,
    set_default_dtype,
    skipIfNoLapack,
    skipIfTorchDynamo,
    swap,
    TemporaryFileName,
)
from torch.testing._internal.two_tensor import TwoTensor


class TestNNParametrization(NNTestCase):
    _do_cuda_memory_leak_check = True
    _do_cuda_non_default_stream = True

    # FIXME: Rewrite this test using functions not depending on LAPACK
    #        and remove the `@skipIfNoLapack` (see #70995)
    # torch/nn/utils/parametrize
    @skipIfNoLapack
    @swap([True, False])
    def test_register_and_remove_parametrization(self):
        r"""Test that it is possible to add a few parametrizations
        on a parameter or a buffer and that removing them restores the initial state
        It also tests that backpropagating through them works as expected
        """

        # Define a couple matrix parametrizations
        class Skew(nn.Module):
            def forward(self, X):
                X = X.tril(-1)
                return X - X.T

        class Orthogonal(nn.Module):
            def forward(self, X):
                # Cayley map
                # If X is skew-symmetric it returns an orthogonal matrix
                Id = torch.eye(X.size(0), device=X.device)
                # We call contiguous because solve returns a tensor with strides that are Fortran-contiguous
                # and autograd raises a performance warning.
                # This happens when we remove the parametrization with leave_parametrized=True,
                # which does a set_ with a non-contiguous tensor while the gradient is contiguous
                return torch.linalg.solve(Id + X, Id - X).contiguous()

        class Resize(nn.Module):
            def forward(self, X):
                return X[[0]]

        class NoResize(nn.Module):
            def forward(self, X):
                return X

        # Define a couple vector parametrizations
        class FirstZero(nn.Module):
            def forward(self, x):
                return torch.cat([x.new_zeros(1), x[1:]])

        class LastZero(nn.Module):
            def forward(self, x):
                return torch.cat([x[:-1], x.new_zeros(1)])

        model = nn.Linear(8, 8)
        initial_weight_id = id(model.weight)
        initial_bias_id = id(model.bias)
        initial_model = deepcopy(model)

        # Test unsafe flag
        with self.assertRaisesRegex(
            ValueError,
            "Registering a parametrization may not change the shape of the tensor",
        ):
            parametrize.register_parametrization(
                model, "weight", Resize()
            )  # default unsafe = False
            model(torch.ones(8, 8))

        # One parametrization with unsafe=True
        parametrize.register_parametrization(model, "weight", Resize(), unsafe=True)
        self.assertTrue(hasattr(model, "parametrizations"))
        self.assertTrue(parametrize.is_parametrized(model))
        self.assertTrue(parametrize.is_parametrized(model, "weight"))
        self.assertFalse(parametrize.is_parametrized(model, "bias"))
        self.assertNotIn("weight", model._parameters)
        self.assertTrue(model.weight.shape[0] == 1)
        parametrize.remove_parametrizations(model, "weight", leave_parametrized=False)
        self.assertFalse(hasattr(model, "parametrizations"))
        self.assertEqual(model.weight, initial_model.weight)
        self.assertEqual(id(model.weight), initial_weight_id)
        self.assertEqual(model.__class__, nn.Linear)

        # Two parametrizations with unsafe=True
        parametrize.register_parametrization(model, "weight", Resize(), unsafe=True)
        parametrize.register_parametrization(model, "weight", NoResize(), unsafe=False)
        self.assertTrue(hasattr(model, "parametrizations"))
        self.assertTrue(parametrize.is_parametrized(model))
        self.assertTrue(parametrize.is_parametrized(model, "weight"))
        self.assertFalse(parametrize.is_parametrized(model, "bias"))
        self.assertNotIn("weight", model._parameters)
        self.assertTrue(model.weight.shape[0] == 1)
        parametrize.remove_parametrizations(model, "weight", leave_parametrized=False)
        self.assertFalse(hasattr(model, "parametrizations"))
        self.assertEqual(model.weight, initial_model.weight)
        self.assertEqual(id(model.weight), initial_weight_id)
        self.assertEqual(model.__class__, nn.Linear)

        # Test unsafe flag doesn't change expected behavior
        parametrize.register_parametrization(model, "weight", Skew(), unsafe=True)
        self.assertTrue(hasattr(model, "parametrizations"))
        self.assertTrue(parametrize.is_parametrized(model))
        self.assertTrue(parametrize.is_parametrized(model, "weight"))
        self.assertFalse(parametrize.is_parametrized(model, "bias"))
        self.assertNotIn("weight", model._parameters)
        # Result should be skew-symmetric
        A = model.weight
        self.assertEqual(A, -A.T)
        if get_swap_module_params_on_conversion():
            # When using the swap_tensors path, this is needed so that the autograd
            # graph is not alive anymore.
            del A
        # Remove and check consistency
        parametrize.remove_parametrizations(model, "weight", leave_parametrized=False)
        self.assertFalse(hasattr(model, "parametrizations"))
        self.assertEqual(model.weight, initial_model.weight)
        self.assertEqual(id(model.weight), initial_weight_id)
        self.assertEqual(model.__class__, nn.Linear)

        # Test one parametrization
        parametrize.register_parametrization(model, "weight", Skew())
        self.assertTrue(hasattr(model, "parametrizations"))
        self.assertTrue(parametrize.is_parametrized(model))
        self.assertTrue(parametrize.is_parametrized(model, "weight"))
        self.assertFalse(parametrize.is_parametrized(model, "bias"))
        self.assertNotIn("weight", model._parameters)
        # Result should be skew-symmetric
        A = model.weight
        self.assertEqual(A, -A.T)
        if get_swap_module_params_on_conversion():
            # When using the swap_tensors path, this is needed so that the autograd
            # graph is not alive anymore.
            del A
        # Remove and check consistency
        parametrize.remove_parametrizations(model, "weight", leave_parametrized=False)
        self.assertFalse(hasattr(model, "parametrizations"))
        self.assertEqual(model.weight, initial_model.weight)
        self.assertEqual(id(model.weight), initial_weight_id)
        self.assertEqual(model.__class__, nn.Linear)

        # Test two parametrizations at the same time and removing them
        parametrize.register_parametrization(model, "weight", Skew())
        parametrize.register_parametrization(model, "weight", Orthogonal())
        # Result should be orthogonal
        X = model.weight
        Id = torch.eye(X.size(0), device=X.device)
        self.assertEqual(X.T @ X, Id)
        if get_swap_module_params_on_conversion():
            # When using the swap_tensors path, this is needed so that the autograd
            # graph is not alive anymore.
            del X
        # Structure tests
        self.assertTrue(hasattr(model, "parametrizations"))
        self.assertTrue(parametrize.is_parametrized(model))
        self.assertTrue(parametrize.is_parametrized(model, "weight"))
        self.assertFalse(parametrize.is_parametrized(model, "bias"))
        self.assertIn("weight", model.parametrizations)
        self.assertNotIn("weight", model._parameters)
        # Remove
        parametrize.remove_parametrizations(model, "weight", leave_parametrized=False)
        self.assertEqual(model.weight, initial_model.weight)
        self.assertEqual(id(model.weight), initial_weight_id)
        self.assertFalse(hasattr(model, "parametrizations"))
        self.assertEqual(model.__class__, nn.Linear)

        # Add everything
        parametrize.register_parametrization(model, "weight", Skew())
        parametrize.register_parametrization(model, "weight", Orthogonal())
        parametrize.register_parametrization(model, "bias", FirstZero())
        parametrize.register_parametrization(model, "bias", LastZero())

        # Basic tests
        self.assertTrue(parametrize.is_parametrized(model))
        self.assertTrue(parametrize.is_parametrized(model, "weight"))
        self.assertTrue(parametrize.is_parametrized(model, "bias"))
        self.assertEqual(model.bias[0].item(), 0.0)
        self.assertEqual(model.bias[-1].item(), 0.0)
        self.assertEqual(
            len(list(model.parameters())), 2
        )  # Nothing weird has happpened
        # Should not throw

        sgd = torch.optim.SGD(model.parameters(), lr=0.01)

        weight_copy = model.weight.clone()
        bias_copy = model.bias.clone()
        sgd.zero_grad()
        (model.weight.T @ model.bias).sum().backward()
        sgd.step()
        self.assertNotEqual(model.weight, weight_copy)
        self.assertNotEqual(model.bias, bias_copy)

        # Remove first parametrization.
        # Check that the model is still parametrized and so is the second parameter
        parametrize.remove_parametrizations(model, "weight", leave_parametrized=False)
        self.assertTrue(parametrize.is_parametrized(model))  # Still parametrized
        self.assertFalse(
            parametrize.is_parametrized(model, "weight")
        )  # Parametrization removed
        self.assertTrue(
            parametrize.is_parametrized(model, "bias")
        )  # Still parametrized
        self.assertEqual(model.bias[0].item(), 0.0)  # Still parametrized
        self.assertEqual(model.bias[-1].item(), 0.0)  # Still parametrized
        self.assertNotEqual(model.weight, initial_model.weight)  # Has been updated
        self.assertEqual(id(model.weight), initial_weight_id)  # Keeps the same id
        self.assertEqual(len(list(model.parameters())), 2)  # Nothing weird has happened
        # Should not throw
        weight_copy = model.weight.clone()
        bias_copy = model.bias.clone()
        sgd.zero_grad()
        (model.weight.T @ model.bias).sum().backward()
        sgd.step()
        self.assertNotEqual(model.weight, weight_copy)
        self.assertNotEqual(model.bias, bias_copy)

        # Remove the second parametrization.
        # Check that the module is not parametrized
        parametrize.remove_parametrizations(model, "bias", leave_parametrized=False)
        self.assertFalse(parametrize.is_parametrized(model))  # Not parametrized
        self.assertNotEqual(model.bias, initial_model.bias)  # Has been updated
        self.assertNotEqual(model.bias[0].item(), 0.0)  # Not parametrized
        self.assertNotEqual(model.bias[-1].item(), 0.0)  # Not parametrized
        self.assertEqual(id(model.bias), initial_bias_id)  # Keeps the same id
        self.assertFalse(
            hasattr(model, "parametrizations")
        )  # Not parametrized the module
        self.assertEqual(model.__class__, nn.Linear)  # Resores the previous class
        self.assertEqual(len(list(model.parameters())), 2)  # Nothing weird has happeed

        # Should not throw things are updated
        weight_copy = model.weight.clone()
        bias_copy = model.bias.clone()
        sgd.zero_grad()
        (model.weight.T @ model.bias).sum().backward()
        sgd.step()
        self.assertNotEqual(model.weight, weight_copy)
        self.assertNotEqual(model.bias, bias_copy)
        if get_swap_module_params_on_conversion():
            # When using the swap_tensors path, this is needed so that the autograd
            # graph is not alive anymore.
            del weight_copy, bias_copy

        # Test leave_parametrized=True
        for _ in range(2):
            parametrize.register_parametrization(model, "weight", Skew())
            parametrize.register_parametrization(model, "weight", Orthogonal())
            parametrize.remove_parametrizations(
                model, "weight", leave_parametrized=True
            )
            # We didn't change the dtype nor had multiple inputs, so the id should be the same
            self.assertEqual(id(model.weight), initial_weight_id)
            self.assertEqual(id(model.bias), initial_bias_id)

            # Should not throw. Things are updated
            weight_copy = model.weight.clone()
            bias_copy = model.bias.clone()
            sgd.zero_grad()
            (model.weight.T @ model.bias).sum().backward()
            sgd.step()
            self.assertNotEqual(model.weight, weight_copy)
            self.assertNotEqual(model.bias, bias_copy)
            if get_swap_module_params_on_conversion():
                # When using the swap_tensors path, this is needed so that the autograd
                # graph is not alive anymore.
                del weight_copy, bias_copy

    @swap([True, False])
    def test_register_and_remove_nested_parametrization(self):
        r"""Test that it is possible to nest the parametrizations
        meaning that the original param is parametrized again
        """

        class Skew(nn.Module):
            def forward(self, X):
                X = X.tril(-1)
                return X - X.T

        model = nn.Linear(8, 8)
        # Add top level parametrization
        parametrize.register_parametrization(model, "weight", Skew())
        self.assertTrue(hasattr(model, "parametrizations"))
        self.assertTrue(parametrize.is_parametrized(model))
        self.assertTrue(parametrize.is_parametrized(model, "weight"))
        self.assertFalse(parametrize.is_parametrized(model, "bias"))
        self.assertNotIn("weight", model._parameters)
        # Result should be skew-symmetric
        A = model.weight
        self.assertEqual(A, -A.T)
        if get_swap_module_params_on_conversion():
            # When using the swap_tensors path, this is needed so that the autograd
            # graph is not alive anymore.
            del A

        # Add nested parametrization
        param_mod = model.parametrizations.weight
        self.assertFalse(hasattr(param_mod, "parametrizations"))
        self.assertFalse(parametrize.is_parametrized(param_mod))
        self.assertFalse(parametrize.is_parametrized(param_mod, "original"))

        parametrize.register_parametrization(param_mod, "original", Skew())
        self.assertTrue(hasattr(param_mod, "parametrizations"))
        self.assertTrue(parametrize.is_parametrized(param_mod))
        self.assertTrue(parametrize.is_parametrized(param_mod, "original"))
        self.assertNotIn("original", param_mod._parameters)
        # Result should be skew-symmetric
        A = param_mod.original
        self.assertEqual(A, -A.T)

        # Remove nested param and check consistency
        parametrize.remove_parametrizations(
            param_mod, "original", leave_parametrized=False
        )
        self.assertFalse(hasattr(param_mod, "parametrizations"))
        self.assertEqual(param_mod.__class__, parametrize.ParametrizationList)

        # Remove top level and check consistency
        parametrize.remove_parametrizations(model, "weight", leave_parametrized=False)
        self.assertFalse(hasattr(model, "parametrizations"))
        self.assertEqual(model.__class__, nn.Linear)

    @swap([True, False])
    def test_register_and_remove_buffer_parametrization(self):
        r"""Test that it is possible to add and remove parametrizations on buffers"""

        # Define a couple vector parametrizations
        class FirstZero(nn.Module):
            def forward(self, x):
                return torch.cat([x.new_zeros(1), x[1:]])

        class LastZero(nn.Module):
            def forward(self, x):
                return torch.cat([x[:-1], x.new_zeros(1)])

        model = nn.Linear(8, 8)

        # Instantiate parametrizations on buffers. It should work as expected
        delattr(model, "bias")
        model.register_buffer("bias", torch.ones(8))
        parametrize.register_parametrization(model, "bias", FirstZero())
        parametrize.register_parametrization(model, "bias", LastZero())
        self.assertTrue(parametrize.is_parametrized(model))
        self.assertTrue(parametrize.is_parametrized(model, "bias"))
        self.assertEqual(model.bias[0].item(), 0.0)
        self.assertEqual(model.bias[-1].item(), 0.0)
        self.assertTrue((model.bias[1:-1] == torch.ones(6)).all())
        self.assertEqual(len(list(model.parameters())), 1)

        # Remove parametrizations on buffers. It should work as expected
        parametrize.remove_parametrizations(model, "bias", leave_parametrized=True)
        self.assertFalse(parametrize.is_parametrized(model))
        self.assertFalse(parametrize.is_parametrized(model, "bias"))
        self.assertEqual(model.bias[0].item(), 0.0)
        self.assertEqual(model.bias[-1].item(), 0.0)
        self.assertTrue((model.bias[1:-1] == torch.ones(6)).all())
        self.assertEqual(len(list(model.parameters())), 1)

    # FIXME: Rewrite this test using functions not depending on LAPACK
    #        and remove the `@skipIfNoLapack` (see #70995)
    @skipIfNoLapack
    @swap([True, False])
    def test_serialization_parametrization(self):
        r"""Test that it is possible to serialize a parametrized model via state_dict"""

        # A stateful parametrization
        class Orthogonal(nn.Module):
            def __init__(self, n):
                super().__init__()
                self.register_buffer("id", torch.eye(n))
                self.register_buffer("B", torch.empty(n, n))
                init.orthogonal_(self.B)

            def forward(self, X):
                A = X.triu(1)
                A = A - A.T
                return self.B @ torch.linalg.solve(self.id + A, self.id - A)

        def get_model():
            model = torch.nn.Sequential(
                torch.nn.Linear(5, 5),
                torch.nn.ReLU(),
                torch.nn.Linear(5, 1),
            )

            parametrize.register_parametrization(model[0], "weight", Orthogonal(5))
            return model

        model = get_model()

        prev_weight = model[0].weight
        prev_B = model[0].parametrizations.weight[0].B

        new_model = get_model()
        with TemporaryFileName() as fname:
            torch.save(model.state_dict(), fname)
            new_model.load_state_dict(torch.load(fname))

        # Integrity tests
        self.assertTrue(parametrize.is_parametrized(new_model[0], "weight"))
        self.assertEqual(prev_weight, new_model[0].weight)
        self.assertEqual(prev_B, new_model[0].parametrizations.weight[0].B)

        # Trying to save the whole parametrized model raises
        with self.assertRaisesRegex(RuntimeError, "state_dict"):
            with TemporaryFileName() as fname:
                torch.save(model, fname)

    # FIXME: Rewrite this test using functions not depending on LAPACK
    #        and remove the `@skipIfNoLapack` (see #70995)
    @skipIfNoLapack
    @swap([True, False])
    def test_initialization_parametrization(self):
        r"""Test that it is possible to initialize a parametrization when it
        implements a `right_inverse` method
        """

        class Skew(nn.Module):
            def forward(self, X):
                A = X.triu(1)
                return A - A.T

            def is_skew(self, A):
                return torch.allclose(A, -A.T, atol=1e-6)

            def right_inverse(self, X):
                if not self.is_skew(X):
                    raise ValueError("The matrix is not skew-symmetric.")
                return X.triu(1)

        # Implements a Cayley map where right_inverse is not quite the inverse of forward
        class Orthogonal(nn.Module):
            def __init__(self, n):
                super().__init__()
                self.register_buffer("B", torch.eye(n))

            def forward(self, X):
                Id = torch.eye(X.size(0))
                return self.B @ torch.linalg.solve(Id + X, Id - X)

            def is_orthogonal(self, X):
                Id = torch.eye(X.size(0))
                return torch.allclose(X.T @ X, Id, atol=1e-4)

            def right_inverse(self, X):
                if not self.is_orthogonal(X):
                    raise ValueError("The input is not orthogonal.")
                # cayley(0) == Id, so B @ cayley(0) == B
                self.B = X
                return torch.zeros_like(X)

        N = 5
        model = nn.Linear(N, N)
        # Register the skew-symmetric constraint. The result is now skew-symmetric
        skew = Skew()
        # Make the weight skew-symmetric before registering the parametrization
        with torch.no_grad():
            model.weight.set_(skew(model.weight))
        parametrize.register_parametrization(model, "weight", skew)
        X = torch.rand(N, N)
        # X is not skew-symmetric, so it throws an error
        with self.assertRaises(ValueError):
            model.weight = X
        # Make X skew-symmetric
        X = X - X.T
        model.weight = X
        self.assertEqual(model.parametrizations.weight.original, X.triu(1))
        self.assertEqual(model.weight, X)

        # Having several parametrizations registered should work in the same way
        parametrize.register_parametrization(model, "weight", Orthogonal(N))
        # Register now the Cayley map. The result is now orthogonal
        X = torch.rand(N, N)
        # X is not orthogonal, so it throws an error
        with self.assertRaises(ValueError):
            model.weight = X
        init.orthogonal_(X)
        model.weight = X
        self.assertEqual(model.weight, X)
        self.assertEqual(model.parametrizations.weight.original, torch.zeros_like(X))

    @swap([True, False])
    def test_errors_unparametrized_tensor_parametrization(self):
        # Test errors when registering a parametrization on an unparametrized tensor
        module = nn.Linear(3, 4)
        weight_init = module.weight.clone()

        class Identity(nn.Module):
            def forward(self, x):
                return x

        # Register a parametrization on a non-existing parameter throws
        with self.assertRaisesRegex(ValueError, "does not have a parameter"):
            parametrize.register_parametrization(module, "foo", Identity())
        self.assertFalse(parametrize.is_parametrized(module))

        # Removing parametrizations from an unparametrized tensor throws
        with self.assertRaisesRegex(ValueError, "does not have a parametrization"):
            parametrize.remove_parametrizations(module, "bias")
        self.assertFalse(parametrize.is_parametrized(module))

        # A correct parametrization with several outputs
        class Sum(nn.Module):
            def forward(self, x, y):
                return x + y

            def right_inverse(self, z):
                return z, torch.zeros_like(z)

        parametrize.register_parametrization(module, "weight", Sum())
        # Cannot remove a parametrization with several outputs with `leave_parametrized=False`
        with self.assertRaisesRegex(ValueError, "leave_parametrized=False"):
            parametrize.remove_parametrizations(
                module, "weight", leave_parametrized=False
            )
        parametrize.remove_parametrizations(module, "weight", leave_parametrized=True)

        # A parametrization with an incorrect number of outputs
        class WrongNumberParams(nn.Module):
            def forward(self, x, y, z):
                return x + y + z

            def right_inverse(self, w):
                return w, torch.zeros_like(w)

        # Makes param(*param.right_inverse(X)) fail
        with self.assertRaisesRegex(TypeError, "positional argument"):
            parametrize.register_parametrization(module, "weight", WrongNumberParams())
        self.assertFalse(parametrize.is_parametrized(module))

        # A parametrization with a right_inverse that does not return a Tensor or Sequence[Tensor]
        class WrongRightInverse(Identity):
            def right_inverse(self, z):
                return None

        # right_inverse should return a Tensor or a Sequence[Tensor]
        with self.assertRaisesRegex(ValueError, "Tensor or a Sequence of"):
            parametrize.register_parametrization(module, "weight", WrongRightInverse())
        self.assertFalse(parametrize.is_parametrized(module))

        # If it's a sequence, it must to be a sequence of tensors
        class WrongRightInverseSequence(nn.Module):
            def forward(self, x, y):
                return x

            def right_inverse(self, z):
                return None, z

        with self.assertRaisesRegex(ValueError, "of the sequence with type"):
            parametrize.register_parametrization(
                module, "weight", WrongRightInverseSequence()
            )
        self.assertFalse(parametrize.is_parametrized(module))

        # A parametrization from one tensor to one tensor that changes the dtype
        class ChangeDtypeInverse(nn.Module):
            def forward(self, x):
                return x.float()

            def right_inverse(self, w):
                return w.bool()

        # For parametrizations that return one tensor, right_inverse may not change the dtype
        with self.assertRaisesRegex(
            ValueError, "outputs one tensor, it may not change the dtype"
        ):
            parametrize.register_parametrization(module, "weight", ChangeDtypeInverse())
        self.assertFalse(parametrize.is_parametrized(module))

        # Doesn't return a tensor
        class NotTensor(nn.Module):
            def forward(self, x):
                return 2

        # Forward must return a tensor
        with self.assertRaisesRegex(ValueError, "must return a tensor"):
            parametrize.register_parametrization(module, "weight", NotTensor())
        self.assertFalse(parametrize.is_parametrized(module))

        # A parametrization from one tensor to one tensor that changes the dtype
        class ChangeDtype(nn.Module):
            def forward(self, x):
                return x.bool()

        # forward should not change the initial dtype
        with self.assertRaisesRegex(ValueError, "may not change the dtype"):
            parametrize.register_parametrization(module, "weight", ChangeDtype())
        self.assertFalse(parametrize.is_parametrized(module))

        # Change shape
        class ChangeShape(nn.Module):
            def forward(self, x):
                return x[:-1]

        # forward should not change the original shape
        with self.assertRaisesRegex(ValueError, "may not change the shape"):
            parametrize.register_parametrization(module, "weight", ChangeShape())
        self.assertFalse(parametrize.is_parametrized(module))

        # Many to one that changes dtype
        class ChangeDtypeMulti(nn.Module):
            def forward(self, x, y):
                return (x + y).bool()

            def right_inverse(self, w):
                return w, w + 1

        # forward should not change the original shape even for parametrizations with many inputs
        with self.assertRaisesRegex(ValueError, "may not change the dtype"):
            parametrize.register_parametrization(module, "weight", ChangeDtypeMulti())
        self.assertFalse(parametrize.is_parametrized(module))

        # Returning a sequence of size one, although weird, it's correct
        class SequenceLen1(nn.Module):
            def forward(self, x):
                return x

            def right_inverse(self, w):
                return (w,)

        parametrize.register_parametrization(module, "weight", SequenceLen1())
        self.assertTrue(hasattr(module.parametrizations.weight, "original0"))
        self.assertFalse(hasattr(module.parametrizations.weight, "original1"))
        _ = module.weight  # Does not throw
        self.assertTrue(parametrize.is_parametrized(module))
        parametrize.remove_parametrizations(module, "weight", leave_parametrized=True)

        # None of the operations above should have altered the weight
        self.assertFalse(parametrize.is_parametrized(module))
        self.assertEqual(module.weight, weight_init)

    @swap([True, False])
    def test_errors_parametrized_tensor_parametrization(self):
        # Test errors when registering a parametrization on a parametrized tensor

        class Identity(nn.Module):
            def forward(self, x):
                return x

        module = nn.Linear(3, 4)
        parametrize.register_parametrization(module, "weight", Identity())

        # Has to return a tensor
        class WrongReturn(nn.Module):
            def forward(self, x):
                return x, x

        with self.assertRaisesRegex(ValueError, "must return a tensor"):
            parametrize.register_parametrization(module, "weight", WrongReturn())
        self.assertTrue(parametrize.is_parametrized(module))
        self.assertEqual(len(module.parametrizations.weight), 1)
        self.assertTrue(isinstance(module.parametrizations.weight[0], Identity))

        # Cannot change dtype
        class ChangeDtype(nn.Module):
            def forward(self, x):
                return x.bool()

        with self.assertRaisesRegex(ValueError, "may not change the dtype"):
            parametrize.register_parametrization(module, "weight", ChangeDtype())
        self.assertTrue(parametrize.is_parametrized(module))
        self.assertEqual(len(module.parametrizations.weight), 1)
        self.assertTrue(isinstance(module.parametrizations.weight[0], Identity))

        # Cannot change shape
        class ChangeShape(nn.Module):
            def forward(self, x):
                return x[:-1]

        with self.assertRaisesRegex(ValueError, "may not change the shape"):
            parametrize.register_parametrization(module, "weight", ChangeShape())
        self.assertTrue(parametrize.is_parametrized(module))
        self.assertEqual(len(module.parametrizations.weight), 1)
        self.assertTrue(isinstance(module.parametrizations.weight[0], Identity))

        # The following checks are mostly due to bugs in the code of the parametrization

        # right_inverse has to return a tensor
        class WrongReturnInverse(Identity):
            def right_inverse(self, x):
                return x, x

        with self.assertRaisesRegex(ValueError, "right_inverse must return a tensor"):
            parametrize.register_parametrization(module, "weight", WrongReturnInverse())
        self.assertTrue(parametrize.is_parametrized(module))
        self.assertEqual(len(module.parametrizations.weight), 1)
        self.assertTrue(isinstance(module.parametrizations.weight[0], Identity))

        # Cannot change dtype
        class ChangeDtypeInverse(Identity):
            def right_inverse(self, x):
                return x.bool()

        with self.assertRaisesRegex(ValueError, "must have the same dtype"):
            parametrize.register_parametrization(module, "weight", ChangeDtypeInverse())
        self.assertTrue(parametrize.is_parametrized(module))
        self.assertEqual(len(module.parametrizations.weight), 1)
        self.assertTrue(isinstance(module.parametrizations.weight[0], Identity))

        # Cannot change shape
        class ChangeShapeInverse(Identity):
            def right_inverse(self, x):
                return x[:-1]

        with self.assertRaisesRegex(ValueError, "must have the same shape"):
            parametrize.register_parametrization(module, "weight", ChangeShapeInverse())
        self.assertTrue(parametrize.is_parametrized(module))
        self.assertEqual(len(module.parametrizations.weight), 1)
        self.assertTrue(isinstance(module.parametrizations.weight[0], Identity))

    # FIXME: Rewrite this test using functions not depending on LAPACK
    #        and remove the `@skipIfNoLapack` (see #70995)
    @skipIfNoLapack
    @swap([True, False])
    def test_multiple_inputs_parametrization(self):
        # A parametrization with several outputs
        class RankOne(nn.Module):
            def forward(self, x, y):
                # Form a rank-1 matrix from a pair of vectors
                return x.unsqueeze(-1) @ y.unsqueeze(-2)

            def right_inverse(self, Y):
                # We project the given matrix onto the rank 1 matrices
                U, S, Vh = torch.linalg.svd(Y, full_matrices=False)
                # S is ordered in a decreasing way.
                s0_sqrt = S[0].sqrt().unsqueeze(-1)
                return U[..., :, 0] * s0_sqrt, Vh[..., 0, :] * s0_sqrt

        # Simple parametrisation
        class Double(nn.Module):
            def forward(self, x):
                return 2.0 * x

            def right_inverse(self, w):
                return 0.5 * w

        model = nn.Linear(3, 3)
        # Test one parametrization
        parametrize.register_parametrization(model, "weight", RankOne())
        self.assertTrue(hasattr(model, "parametrizations"))
        self.assertTrue(parametrize.is_parametrized(model))
        self.assertTrue(parametrize.is_parametrized(model, "weight"))
        self.assertTrue(hasattr(model.parametrizations.weight, "original0"))
        self.assertIn("original0", model.parametrizations.weight._parameters)
        self.assertTrue(hasattr(model.parametrizations.weight, "original1"))
        self.assertIn("original1", model.parametrizations.weight._parameters)
        self.assertFalse(parametrize.is_parametrized(model, "bias"))
        self.assertNotIn("weight", model._parameters)
        # Result should be rank 1
        self.assertEqual(torch.linalg.matrix_rank(model.weight).item(), 1)

        with self.assertRaisesRegex(ValueError, "leave_parametrized=False"):
            # Cannot remove a parametrization with multiple inputs and not leave it parametrized
            parametrize.remove_parametrizations(
                model, "weight", leave_parametrized=False
            )
        # Remove parametrization and check consistency
        parametrize.remove_parametrizations(model, "weight", leave_parametrized=True)
        self.assertFalse(hasattr(model, "parametrizations"))
        self.assertEqual(model.__class__, nn.Linear)
        self.assertFalse(parametrize.is_parametrized(model))
        self.assertEqual(torch.linalg.matrix_rank(model.weight).item(), 1)
        self.assertIn("weight", model._parameters)

        # Registering parametrizations with one input on top of one with multiple inputs should work
        init_weight = model.weight.clone()
        parametrize.register_parametrization(model, "weight", RankOne())
        # Projecting a rank 1 matrix onto the matrices of rank one does not change the matrix
        self.assertEqual(init_weight, model.weight)
        parametrize.register_parametrization(model, "weight", Double())
        # The matrix now is twice the initial matrix
        self.assertEqual(2.0 * init_weight, model.weight)
        # Multiplying by a scalar does not change the rank
        self.assertEqual(torch.linalg.matrix_rank(model.weight).item(), 1)

        # The model has now three parameters
        self.assertEqual(len(list(model.parameters())), 3)

        sgd = torch.optim.SGD(model.parameters(), lr=0.1)

        # Test backward. Should not throw
        for _ in range(2):
            sgd.zero_grad()
            loss = (model.weight.T @ model.bias).sum()
            loss.backward()
            sgd.step()

        # Same drill as before, removing should work as expected
        with self.assertRaisesRegex(ValueError, "leave_parametrized=False"):
            # Cannot remove a parametrization with multiple inputs and not leave it parametrized
            parametrize.remove_parametrizations(
                model, "weight", leave_parametrized=False
            )
        # Remove parametrization and check consistency
        parametrize.remove_parametrizations(model, "weight", leave_parametrized=True)
        self.assertFalse(hasattr(model, "parametrizations"))
        self.assertEqual(model.__class__, nn.Linear)
        self.assertFalse(parametrize.is_parametrized(model))
        self.assertEqual(torch.linalg.matrix_rank(model.weight).item(), 1)
        self.assertIn("weight", model._parameters)

        # The model has now two parameters
        self.assertEqual(len(list(model.parameters())), 2)

        # Test backward. Should not throw
        sgd = torch.optim.SGD(model.parameters(), lr=0.1)
        for _ in range(2):
            sgd.zero_grad()
            loss = (model.weight.T @ model.bias).sum()
            loss.backward()
            sgd.step()

    # FIXME: Rewrite this test using functions not depending on LAPACK
    #        and remove the `@skipIfNoLapack` (see #70995)
    @skipIfNoLapack
    @swap([True, False])
    def test_caching_parametrization(self):
        r"""Test the caching system of a parametrization"""

        # Define a couple matrix parametrizations
        class Skew(nn.Module):
            def forward(self, X):
                X = X.tril(-1)
                return X - X.T

        class Orthogonal(nn.Module):
            def forward(self, X):
                Id = torch.eye(X.size(0), device=X.device)
                return torch.linalg.solve(Id + X, Id - X)

        model = nn.Linear(5, 5)
        parametrize.register_parametrization(model, "weight", Skew())
        parametrize.register_parametrization(model, "weight", Orthogonal())

        # Test that the caching system works
        with parametrize.cached():
            X = model.weight
            Y = model.weight
            self.assertEqual(id(X), id(Y))

    # FIXME: Rewrite this test using functions not depending on LAPACK
    #        and remove the `@skipIfNoLapack` (see #70995)
    @skipIfNoLapack
    @swap([True, False])
    def test_caching_parametrization_with_transfer_parametrizations_and_params(self):
        r"""Test that transferring parametrizations doesn't cause issues with caching"""

        class Skew(nn.Module):
            def forward(self, X):
                X = X.tril(-1)
                return X - X.T

        class Orthogonal(nn.Module):
            def forward(self, X):
                Id = torch.eye(X.size(0), device=X.device)
                return torch.linalg.solve(Id + X, Id - X)

        model = nn.Linear(5, 5)
        parametrize.register_parametrization(model, "weight", Skew())
        parametrize.register_parametrization(model, "weight", Orthogonal())

        to_model = nn.Linear(5, 5)
        parametrize.transfer_parametrizations_and_params(model, to_model)

        with parametrize.cached():
            X = model.weight
            Y = model.weight
            self.assertEqual(id(X), id(Y))

            A = to_model.weight
            B = to_model.weight
            self.assertEqual(id(A), id(B))

            # test that the results are distinct objects for each module
            self.assertNotEqual(id(A), id(X))

    @swap([True, False])
    def test_parametrization_same_training_mode(self):
        r"""Test training mode updated on parametrization registration"""

        class Identity(nn.Module):
            def forward(self, X):
                return X

        module = nn.Linear(4, 4)
        module.eval()
        parametrize.register_parametrization(module, "weight", Identity())
        self.assertFalse(module.parametrizations.weight[0].training)
        module.train()
        parametrize.register_parametrization(module, "weight", Identity().eval())
        self.assertTrue(module.parametrizations.weight[0].training)
        self.assertTrue(module.parametrizations.weight[1].training)

    @swap([True, False])
    def test_type_before_parametrizations(self):
        r"""Test that type_before_parametrizations always retrieves original type"""

        class Identity(nn.Module):
            def forward(self, X):
                return X

        model = nn.Linear(5, 5)
        original_type = type(model)
        self.assertTrue(
            parametrize.type_before_parametrizations(model) == original_type
        )
        parametrize.register_parametrization(model, "weight", Identity())
        self.assertTrue(
            parametrize.type_before_parametrizations(model) == original_type
        )

    @swap([True, False])
    def test_deepcopy_after_parametrization(self):
        r"""Test that we are able to create a deepcopy of the module when it's parametrized."""

        class AddOne(nn.Module):
            def forward(self, x):
                return x + 1.0

        class ModelWithoutDeepcopy(nn.Module):
            def __init__(self):
                super().__init__()
                self.weight = nn.Parameter(
                    torch.tensor([1.0, 1.0, 1.0, 1.0]), requires_grad=True
                )
                self.bias = nn.Parameter(
                    torch.tensor([0.0, 0.0, 0.0, 0.0]), requires_grad=True
                )
                self.attr = [1.0, 2.0, 3.0, 4.0]

        class ActualModel(ModelWithoutDeepcopy):
            # Emulate custom implementation of the deepcopying.
            def __deepcopy__(self, memo):
                result = self.__new__(self.__class__)
                memo[id(self)] = result
                result.__dict__ = deepcopy(self.__dict__, memo)
                return result

        def check_deepcopy(m1: nn.Module, m2: nn.Module):
            w1 = m1.parametrizations.weight.original
            w2 = m2.parametrizations.weight.original
            b1 = (
                m1.parametrizations.bias.original
                if parametrize.is_parametrized(m1, "bias")
                else m1.bias
            )
            b2 = (
                m2.parametrizations.bias.original
                if parametrize.is_parametrized(m2, "bias")
                else m2.bias
            )
            # Weights, biases and attributes should be equal but they must be different objects.
            self.assertEqual(m1.__dict__.keys(), m2.__dict__.keys())
            self.assertIsNot(m1, m2)
            self.assertEqual(w1, w2)
            self.assertIsNot(w1, w2)
            self.assertEqual(b1, b2)
            self.assertIsNot(b1, b2)
            self.assertEqual(m1.attr, m2.attr)
            self.assertIsNot(m1.attr, m2.attr)

        for model in (ModelWithoutDeepcopy(), ActualModel()):
            # General check that we are able to create deepcopy.
            parametrize.register_parametrization(model, "weight", AddOne())
            check_deepcopy(model, deepcopy(model))
            # Check that this works on models with several parametrized tensors.
            parametrize.register_parametrization(model, "bias", AddOne())
            check_deepcopy(model, deepcopy(model))
            # Check that this works on models where tensors have more than one parametrization.
            parametrize.register_parametrization(model, "weight", AddOne())
            check_deepcopy(model, deepcopy(model))

    @swap([True, False])
    def test_transfer_parametrizations_and_params(self):
        r"""Test that all parametrizations and their associated parameters are transferred."""

        class AddOne(nn.Module):
            def forward(self, x):
                return x + 1.0

        class Double(nn.Module):
            def forward(self, x):
                return 2.0 * x

            def right_inverse(self, x):
                return 0.5 * x

        class MinusOne(nn.Module):
            def forward(self, x):
                return x - 1.0

        model = nn.Linear(5, 5)
        parametrize.register_parametrization(model, "weight", AddOne())
        parametrize.register_parametrization(model, "weight", Double())
        parametrize.register_parametrization(model, "weight", MinusOne())
        hold_weight = model.weight

        to_model = torch.ao.nn.qat.Linear(
            5, 5, qconfig=torch.ao.quantization.get_default_qconfig()
        )
        parametrize.transfer_parametrizations_and_params(model, to_model)

        # checks that final and original value are correct and the to_model is parametrized
        self.assertTrue(torch.nn.utils.parametrize.is_parametrized(to_model, "weight"))
        self.assertEqual(model.weight, to_model.weight)
        self.assertEqual(
            model.parametrizations.weight.original,
            to_model.parametrizations.weight.original,
        )

        # check that the transfer didn't affect the original value
        self.assertEqual(hold_weight, model.weight)
        if get_swap_module_params_on_conversion():
            # When using the swap_tensors path, this is needed so that the autograd
            # graph is not alive anymore.
            del hold_weight

        # testing that changes to one set of parametrizations do not affect the other
        parametrize.remove_parametrizations(to_model, "weight")
        self.assertFalse(torch.nn.utils.parametrize.is_parametrized(to_model, "weight"))
        self.assertTrue(torch.nn.utils.parametrize.is_parametrized(model, "weight"))

        # also test that parameters that don't exist in to_model get transferred
        model.test_param = Parameter(torch.randn(5, 5))

        self.assertTrue(not hasattr(to_model, "test_param"))
        parametrize.register_parametrization(model, "test_param", Double())
        hold_test_param = model.test_param
        parametrize.transfer_parametrizations_and_params(model, to_model, "test_param")

        # check that previously missing params got transferred correctly
        self.assertEqual(model.test_param, to_model.test_param)
        self.assertEqual(
            model.parametrizations.test_param.original,
            to_model.parametrizations.test_param.original,
        )

        # check that the new transfer didn't change the value for the from_module
        self.assertEqual(hold_test_param, model.test_param)

    @swap([True, False])
    def test_transfer_parametrizations_and_params_right_inverse(self):
        r"""Test that all parametrizations and their associated parameters are transferred."""

        class Double(nn.Module):
            def forward(self, x):
                return 2.0 * x

            def right_inverse(self, x):
                return 0.5 * x

        model = nn.Linear(5, 5)
        parametrize.register_parametrization(model, "weight", Double())
        hold_weight = model.weight

        to_model = torch.ao.nn.qat.Linear(
            5, 5, qconfig=torch.ao.quantization.get_default_qconfig()
        )
        parametrize.transfer_parametrizations_and_params(model, to_model)

        # check that transfer occurs successfully
        self.assertEqual(model.weight, to_model.weight)
        self.assertEqual(
            model.parametrizations.weight.original,
            to_model.parametrizations.weight.original,
        )

        # check that transfer doesn't affect the from_model weight
        self.assertEqual(hold_weight, model.weight)

    @swap([True, False])
    def test_transfer_parametrizations_and_params_single_param(self):
        r"""Test that all parametrizations and their associated parameters are transferred."""

        class AddOne(nn.Module):
            def forward(self, x):
                return x + 1.0

        class Double(nn.Module):
            def forward(self, x):
                return 2.0 * x

        class MinusOne(nn.Module):
            def forward(self, x):
                return x - 1.0

        model = nn.Linear(5, 5, bias=True)
        parametrize.register_parametrization(model, "weight", AddOne())
        parametrize.register_parametrization(model, "weight", Double())
        parametrize.register_parametrization(model, "weight", MinusOne())
        parametrize.register_parametrization(model, "bias", AddOne())
        parametrize.register_parametrization(model, "bias", Double())
        parametrize.register_parametrization(model, "bias", MinusOne())

        to_model = torch.ao.nn.qat.Linear(
            5, 5, bias=True, qconfig=torch.ao.quantization.get_default_qconfig()
        )
        parametrize.transfer_parametrizations_and_params(model, to_model, "weight")

        # check that weight and only weight was transferred
        self.assertEqual(model.weight, to_model.weight)
        self.assertEqual(
            model.parametrizations.weight.original,
            to_model.parametrizations.weight.original,
        )
        self.assertTrue("bias" not in to_model.parametrizations)

    # FIXME: Rewrite this test using functions not depending on LAPACK
    # and remove the `@skipIfNoLapack` (see #70995)
    @skipIfNoLapack
    @swap([True, False])
    def test_transfer_parametrizations_and_params_many_to_one(self):
        # A parametrization with several outputs
        class RankOne(nn.Module):
            def forward(self, x, y):
                # Form a rank-1 matrix from a pair of vectors
                return x.unsqueeze(-1) @ y.unsqueeze(-2)

            def right_inverse(self, Y):
                # We project the given matrix onto the rank 1 matrices
                U, S, Vh = torch.linalg.svd(Y, full_matrices=False)
                # S is ordered in a decreasing way.
                s0_sqrt = S[0].sqrt().unsqueeze(-1)
                return U[..., :, 0] * s0_sqrt, Vh[..., 0, :] * s0_sqrt

        class Double(nn.Module):
            def forward(self, x):
                return 2.0 * x

        model = nn.Linear(3, 3)
        parametrize.register_parametrization(model, "weight", RankOne())
        parametrize.register_parametrization(model, "weight", Double())
        hold_weight = model.weight

        to_model = torch.ao.nn.qat.Linear(
            3, 3, qconfig=torch.ao.quantization.get_default_qconfig()
        )

        parametrize.transfer_parametrizations_and_params(model, to_model)

        # checks that final and original value are correct and the to_model is parametrized
        self.assertTrue(torch.nn.utils.parametrize.is_parametrized(to_model, "weight"))
        self.assertEqual(model.weight, to_model.weight)
        self.assertEqual(
            model.parametrizations.weight.original0,
            to_model.parametrizations.weight.original0,
        )
        self.assertEqual(
            model.parametrizations.weight.original1,
            to_model.parametrizations.weight.original1,
        )

        # check that the transfer didn't affect the original value
        self.assertEqual(hold_weight, model.weight)

        # testing that changes to one set of parametrizations do not affect the other
        model.test_param = Parameter(torch.randn(3, 3))

        self.assertTrue(not hasattr(to_model, "test_param"))
        parametrize.register_parametrization(model, "test_param", RankOne())
        hold_test_param = model.test_param
        parametrize.transfer_parametrizations_and_params(model, to_model, "test_param")

        # also check that previously missing params got transferred correctly
        self.assertEqual(model.test_param, to_model.test_param)
        self.assertEqual(
            model.parametrizations.test_param.original0,
            to_model.parametrizations.test_param.original0,
        )
        self.assertEqual(
            model.parametrizations.test_param.original1,
            to_model.parametrizations.test_param.original1,
        )

        # check that the new transfer didn't change the value for the from_module
        self.assertEqual(hold_test_param, model.test_param)

    @swap([True, False])
    def test_new_spectral_norm(self):
        with set_default_dtype(torch.double):
            input = torch.randn(3, 5)
            m = nn.Linear(5, 7)
            m = torch.nn.utils.parametrizations.spectral_norm(m)
            spectral_norm_m = m.parametrizations.weight[0]

            self.assertEqual(spectral_norm_m._u.size(), torch.Size([m.weight.size(0)]))

            # .parametrizations.weight.original should be trainable
            self.assertTrue(hasattr(m.parametrizations.weight, "original"))
            self.assertTrue("original" in m.parametrizations.weight._parameters)

            # u should be just a reused buffer
            self.assertTrue(hasattr(spectral_norm_m, "_u"))
            self.assertTrue("_u" in spectral_norm_m._buffers)
            self.assertTrue("_v" in spectral_norm_m._buffers)

            # weight should be a plain attribute, not counted as a buffer or a param
            self.assertIsNotNone(m.weight)
            self.assertFalse("weight" in m._buffers)
            self.assertFalse("weight" in m._parameters)

            # it should also be sharing storage as `weight_orig`
            # self.assertEqual(m.parametrizations.weight.original.storage(), m.weight.storage())
            self.assertEqual(m.parametrizations.weight.original.size(), m.weight.size())
            self.assertEqual(
                m.parametrizations.weight.original.stride(), m.weight.stride()
            )

            m = torch.nn.utils.parametrize.remove_parametrizations(m, "weight")

            # spectral_norm is the only parametrization
            self.assertFalse(hasattr(m, "parametrizations"))
            self.assertTrue("weight" in m._parameters)

            # We can register spectral_norm multiple times on the same parameter
            # and on multiple parameters in the same module
            m = torch.nn.utils.parametrizations.spectral_norm(m, "weight")
            m = torch.nn.utils.parametrizations.spectral_norm(m, "weight")
            m = torch.nn.utils.parametrizations.spectral_norm(m, "bias")

            # If we remove the parametrization on bias, weight is still parametrized
            # Removing a parametrization runs forward in eval mode if leave_parametrized=True
            m = torch.nn.utils.parametrize.remove_parametrizations(m, "bias")
            self.assertTrue("bias" in m._parameters)
            self.assertTrue(hasattr(m, "parametrizations"))
            self.assertFalse("weight" in m._parameters)

            m = torch.nn.utils.parametrize.remove_parametrizations(m, "weight")
            # Neither weight and bias are parametrized
            self.assertFalse(hasattr(m, "parametrizations"))
            self.assertTrue("weight" in m._parameters)
            self.assertFalse(torch.nn.utils.parametrize.is_parametrized(m))

            # test correctness in training/eval modes and cpu/multi-gpu settings
            for apply_dp in (True, False):
                if apply_dp:
                    if not TEST_MULTIGPU:
                        continue
                    device = torch.device("cuda:0")

                    def maybe_wrap(m):
                        return torch.nn.DataParallel(m, [0, 1])

                else:
                    device = torch.device("cpu")

                    def maybe_wrap(m):
                        return m

                for requires_grad in (True, False):

                    def get_modules():
                        m = nn.Linear(3, 4).to(device)
                        m.weight.requires_grad_(requires_grad)
                        m = torch.nn.utils.parametrizations.spectral_norm(m)
                        wrapped_m = maybe_wrap(m)
                        spectral_norm_m = m.parametrizations.weight[0]
                        return m, wrapped_m, spectral_norm_m

                    input = torch.randn(2, 3, device=device)

                    m, wrapped_m, spectral_norm_m = get_modules()

                    self.assertTrue(hasattr(spectral_norm_m, "_u"))
                    u0 = spectral_norm_m._u.clone()
                    v0 = spectral_norm_m._v.clone()

                    # TEST TRAINING BEHAVIOR

                    # We perform GD first to modify the initial matrix
                    opt = torch.optim.SGD(wrapped_m.parameters(), lr=0.1)

                    opt.zero_grad()
                    wrapped_m(input).sum().backward()
                    opt.step()

                    out = wrapped_m(input)
                    if requires_grad:
                        # run forward again and assert that u and v are updated
                        self.assertNotEqual(u0, spectral_norm_m._u)
                        self.assertNotEqual(v0, spectral_norm_m._v)

                    # assert that backprop reaches original weight
                    # can't use gradcheck because the function changes as we
                    # activate through it in training mode
                    if requires_grad:
                        torch.autograd.grad(
                            out.sum(), m.parametrizations.weight.original
                        )

                    # test backward works with multiple forwards
                    # it uses training mode so we need to reset `u` and `v` vectors
                    # to same value at beginning for finite difference test to pass
                    saved_u = spectral_norm_m._u.clone()
                    saved_v = spectral_norm_m._v.clone()

                    def fn(input):
                        spectral_norm_m._u.data.copy_(saved_u)
                        spectral_norm_m._v.data.copy_(saved_v)
                        out0 = wrapped_m(input)
                        out1 = wrapped_m(input)
                        return out0 + out1

                    # Make sure we can compute gradients wrt to all the parameters in the case
                    # of double forward
                    fn(input.clone().requires_grad_()).sum().backward()
                    gradcheck(
                        fn, (input.clone().requires_grad_(),), check_batched_grad=False
                    )

                    # test removing
                    # spectral norm module needs to be in eval mode if we'd like to
                    # avoid doing another power iteration
                    m, wrapped_m, _ = get_modules()
                    pre_remove_out = wrapped_m(input)
                    if get_swap_module_params_on_conversion():
                        # When using the swap_tensors path, this is needed so that the autograd
                        # graph is not alive anymore.
                        pre_remove_out_ref = pre_remove_out.detach()
                        del pre_remove_out
                    else:
                        pre_remove_out_ref = pre_remove_out
                    m.eval()
                    m = torch.nn.utils.parametrize.remove_parametrizations(m, "weight")
                    self.assertEqual(wrapped_m(input), pre_remove_out_ref)

                    torch.nn.utils.parametrizations.spectral_norm(m)
                    for _ in range(3):
                        pre_remove_out = wrapped_m(input)
                    if get_swap_module_params_on_conversion():
                        # When using the swap_tensors path, this is needed so that the autograd
                        # graph is not alive anymore.
                        pre_remove_out_ref = pre_remove_out.detach()
                        del pre_remove_out
                    else:
                        pre_remove_out_ref = pre_remove_out
                    m.eval()
                    m = torch.nn.utils.parametrize.remove_parametrizations(m, "weight")
                    self.assertEqual(wrapped_m(input), pre_remove_out_ref)

                    # TEST EVAL BEHAVIOR
                    m, wrapped_m, spectral_norm_m = get_modules()
                    wrapped_m(input)
                    last_train_out = wrapped_m(input)
                    last_train_u = spectral_norm_m._u.clone()
                    last_train_v = spectral_norm_m._v.clone()
                    wrapped_m.zero_grad()
                    wrapped_m.eval()

                    eval_out0 = wrapped_m(input)
                    # assert eval gives same result as last training iteration
                    self.assertEqual(eval_out0, last_train_out)
                    # assert doing more iteartion in eval don't change things
                    self.assertEqual(eval_out0, wrapped_m(input))
                    self.assertEqual(last_train_u, spectral_norm_m._u)
                    self.assertEqual(last_train_v, spectral_norm_m._v)

                    # FIXME: the code below is flaky when executed with DataParallel
                    # see https://github.com/pytorch/pytorch/issues/13818
                    if apply_dp:
                        continue

                    # test backward works with multiple forwards in mixed training
                    # and eval modes
                    # it uses training mode so we need to reset `u` and `v` vectors
                    # to same value at beginning for finite difference test to pass
                    saved_u = spectral_norm_m._u.clone()
                    saved_v = spectral_norm_m._v.clone()

                    def fn(input):
                        spectral_norm_m._u.data.copy_(saved_u)
                        spectral_norm_m._v.data.copy_(saved_v)
                        wrapped_m.train()
                        out0 = wrapped_m(input)
                        wrapped_m.eval()
                        out1 = wrapped_m(input)
                        wrapped_m.train()
                        out2 = wrapped_m(input)
                        wrapped_m.eval()
                        out3 = wrapped_m(input)
                        return out0 + out1 + out2 + out3

                    gradcheck(fn, (input.clone().requires_grad_(),))

                    # assert that backprop reaches weight_orig in eval
                    if requires_grad:

                        def fn(weight):
                            return wrapped_m(input)

                        gradcheck(fn, (m.parametrizations.weight.original,))

    @swap([True, False])
    def test_new_spectral_norm_load_state_dict(self):
        for activate_times in (0, 3):
            inp = torch.randn(2, 3)
            m = nn.Linear(3, 5)
            snm = torch.nn.utils.parametrizations.spectral_norm(m)
            snm.train()

            for _ in range(activate_times):
                snm(inp)

            state_dict = deepcopy(snm.state_dict())
            self.assertEqual(
                {
                    "parametrizations.weight.original",
                    "bias",
                    "parametrizations.weight.0._v",
                    "parametrizations.weight.0._u",
                },
                set(state_dict.keys()),
            )

            # test that non-strict loading works
            non_strict_state_dict = deepcopy(state_dict)
            non_strict_state_dict["nonsense"] = "nonsense"
            with self.assertRaisesRegex(
                RuntimeError, r'Unexpected key\(s\) in state_dict: "nonsense"'
            ):
                snm.load_state_dict(non_strict_state_dict, strict=True)
            snm.load_state_dict(non_strict_state_dict, strict=False)
            del non_strict_state_dict["parametrizations.weight.original"]
            snm.load_state_dict(non_strict_state_dict, strict=False)
            del non_strict_state_dict["parametrizations.weight.0._u"]
            snm.load_state_dict(non_strict_state_dict, strict=False)
            del non_strict_state_dict["parametrizations.weight.0._v"]
            snm.load_state_dict(non_strict_state_dict, strict=False)
            non_strict_state_dict[
                "weight"
            ] = snm.weight.detach().clone()  # set W as a buffer
            snm.load_state_dict(non_strict_state_dict, strict=False)
            del non_strict_state_dict._metadata[
                "parametrizations.weight.0"
            ]  # remove metadata info
            snm.load_state_dict(non_strict_state_dict, strict=False)
            del non_strict_state_dict["weight"]  # remove W buffer
            snm.load_state_dict(non_strict_state_dict, strict=False)
            del non_strict_state_dict["bias"]
            snm.load_state_dict(non_strict_state_dict, strict=False)

            # normal state_dict

            # test that re-wrapping does not matter
            m = torch.nn.utils.parametrize.remove_parametrizations(snm, "weight")
            snm = torch.nn.utils.parametrizations.spectral_norm(m)

            snm.load_state_dict(state_dict)
            with torch.no_grad():
                snm.eval()
                out0_eval = snm(inp)
                snm.train()
                out1_train = snm(inp)
                out2_train = snm(inp)
                snm.eval()
                out3_eval = snm(inp)

            # test that re-wrapping does not matter
            m = torch.nn.utils.parametrize.remove_parametrizations(snm, "weight")
            snm = torch.nn.utils.parametrizations.spectral_norm(m)

            # Test normal loading
            snm.load_state_dict(state_dict)
            with torch.no_grad():
                snm.eval()
                self.assertEqual(out0_eval, snm(inp))
                snm.train()
                self.assertEqual(out1_train, snm(inp))
                self.assertEqual(out2_train, snm(inp))
                snm.eval()
                self.assertEqual(out3_eval, snm(inp))

    @swap([True, False])
    def test_new_spectral_norm_dim(self):
        inp = torch.randn(2, 3, 10, 12)
        m = nn.ConvTranspose2d(3, 4, (5, 6))
        m = torch.nn.utils.parametrizations.spectral_norm(m)
        snm = m.parametrizations.weight[0]
        # this should not run into incompatible shapes
        x = m(inp)
        # check that u refers to the same dimension
        self.assertEqual(
            snm._u.shape, m.parametrizations.weight.original[0, :, 0, 0].shape
        )

    @swap([True, False])
    def test_new_spectral_norm_forward(self):
        input = torch.randn(3, 5)
        m = nn.Linear(5, 7)
        m = torch.nn.utils.parametrizations.spectral_norm(m)
        snm = m.parametrizations.weight[0]
        # naive forward
        _weight = m.parametrizations.weight.original
        _bias, _v = m.bias, snm._v
        _weight_mat = _weight.view(_weight.size(0), -1)
        _u = torch.mv(_weight_mat, _v)
        _u = F.normalize(_u, dim=0, eps=1e-12)
        _v = torch.mv(_weight_mat.t(), _u)
        _v = F.normalize(_v, dim=0, eps=1e-12)
        _weight.data /= torch.dot(_u, torch.matmul(_weight_mat, _v))
        out_hat = torch.nn.functional.linear(input, _weight, _bias)
        expect_out = m(input)
        self.assertEqual(expect_out, out_hat)

<<<<<<< HEAD
=======
    @swap([True, False])
>>>>>>> f34905f6
    @skipIfTorchDynamo("Test does not work with TorchDynamo")
    def test_new_spectral_norm_value(self):
        # a test that the spectral norm (= top singular value)
        # is in fact properly calculated, using example of a simple diagonal matrix.
        for dtype in (torch.float, torch.cfloat):
            m = nn.Linear(2, 2, dtype=dtype)
            with torch.no_grad():
                # set weight to be diagonal
                x = torch.diagonal(m.weight)
                m.weight = nn.Parameter(torch.diag(x))
                torch.nn.utils.parametrizations.spectral_norm(m)
                # weights should be rescaled by spectral norm, (i.e., largest diagonal element in norm)
                expected = torch.diag(x / x.abs().max())
                self.assertEqual(m.weight.data, expected)

    @skipIfNoLapack
    @swap([True, False])
    def test_orthogonal_parametrization(self):
        # Orthogonal implements 6 algorithms (3x parametrizations times 2 options of use_trivialization)

        def assert_is_orthogonal(X):
            n, k = X.size(-2), X.size(-1)
            if n < k:
                X = X.mT
                n, k = k, n
            Id = torch.eye(k, dtype=X.dtype, device=X.device).expand(
                *(X.size()[:-2]), k, k
            )
            eps = 10 * n * torch.finfo(X.dtype).eps
            torch.testing.assert_close(X.mH @ X, Id, atol=eps, rtol=0.0)

        def assert_weight_allclose_Q(weight, W):
            # Test that weight is equal to the Q part of the QR decomposition of W
            # (or of its transpose if the matrix is wide)
            wide_matrix = W.size(-2) < W.size(-1)
            if wide_matrix:
                W = W.mT
            Q, R = torch.linalg.qr(W)
            Q *= R.diagonal(dim1=-2, dim2=-1).sgn().unsqueeze(-2)
            if wide_matrix:
                Q = Q.mT
            torch.testing.assert_close(Q, weight, atol=1e-5, rtol=0.0)

        for shape, dtype, use_linear in product(
            ((4, 4), (5, 3), (3, 5)),  # square/ tall / wide
            (torch.float32, torch.complex64),
            (True, False),
        ):
            # Conv2d does not support complex yet
            if not use_linear:
                continue

            if use_linear:
                input = torch.randn(3, shape[0], dtype=dtype)
            else:
                input = torch.randn(2, 2, shape[0] + 2, shape[1] + 1, dtype=dtype)

            for parametrization, use_trivialization in product(
                ("matrix_exp", "cayley", "householder"), (False, True)
            ):
                # right_inverse for Cayley and matrix_exp not implemented for use_trivialization=False
                # See Note [right_inverse expm cayley]
                can_initialize = use_trivialization or parametrization == "householder"

                # We generate them every time to always start with fresh weights
                if use_linear:
                    m = nn.Linear(*shape, dtype=dtype)
                else:
                    m = nn.Conv2d(2, 3, shape, dtype=dtype)

                # We do not support householder for complex inputs
                # See Note [Householder complex]

                # When using the swap_tensors path, this is needed so that the autograd
                # graph is not alive anymore.
                if get_swap_module_params_on_conversion():
                    w_init = m.weight.clone().detach()
                else:
                    w_init = m.weight.clone()
                if parametrization == "householder" and m.weight.is_complex():
                    msg = "householder parametrization does not support complex tensors"
                    with self.assertRaisesRegex(ValueError, msg):
                        torch.nn.utils.parametrizations.orthogonal(
                            m,
                            "weight",
                            parametrization,
                            use_trivialization=use_trivialization,
                        )
                    continue

                wide_matrix = w_init.size(-2) < w_init.size(-1)
                torch.nn.utils.parametrizations.orthogonal(
                    m, "weight", parametrization, use_trivialization=use_trivialization
                )
                # Forwards works as expected
                self.assertEqual(w_init.shape, m.weight.shape)
                assert_is_orthogonal(m.weight)
                if can_initialize:
                    assert_weight_allclose_Q(m.weight, w_init)

                # Intializing with a given orthogonal matrix works
                X = torch.randn_like(m.weight)
                if wide_matrix:
                    X = X.mT
                w_new = torch.linalg.qr(X).Q
                if wide_matrix:
                    w_new = w_new.mT
                if can_initialize:
                    m.weight = w_new
                    torch.testing.assert_close(w_new, m.weight, atol=1e-5, rtol=0.0)
                else:
                    msg = (
                        "assign to the matrix exponential or the Cayley parametrization"
                    )
                    with self.assertRaisesRegex(NotImplementedError, msg):
                        m.weight = w_new

                # Intializing with a non-orthogonal matrix makes m.weight be the Q part of the given matrix
                w_new = torch.randn_like(m.weight)
                if can_initialize:
                    m.weight = w_new
                    assert_weight_allclose_Q(m.weight, w_new)
                else:
                    msg = (
                        "assign to the matrix exponential or the Cayley parametrization"
                    )
                    with self.assertRaisesRegex(NotImplementedError, msg):
                        m.weight = w_new

                opt = torch.optim.SGD(m.parameters(), lr=0.1)
                for _ in range(2):
                    opt.zero_grad()
                    m(input).norm().backward()
                    grad = m.parametrizations.weight.original.grad
                    self.assertIsNotNone(grad)
                    # We do not update the upper triangular part of the matrix if tall tril if wide
                    if grad.size(-2) >= grad.size(-1):
                        zeros_grad = grad.triu(1)
                    else:
                        zeros_grad = grad.tril(-1)
                    self.assertEqual(zeros_grad, torch.zeros_like(zeros_grad))
                    # The gradient in the diagonal can only be imaginary because a skew-Hermitian
                    # matrix has imaginary diagonal
                    diag_grad = grad.diagonal(dim1=-2, dim2=-1)
                    if grad.is_complex():
                        diag_grad = diag_grad.real
                    self.assertEqual(diag_grad, torch.zeros_like(diag_grad))
                    opt.step()
                    assert_is_orthogonal(m.weight)

    @skipIfNoLapack
    @swap([True, False])
    def test_orthogonal_errors(self):
        m = nn.Linear(3, 4)
        with self.assertRaisesRegex(ValueError, "has to be one of"):
            torch.nn.utils.parametrizations.orthogonal(m, "weight", "foo")

        with self.assertRaisesRegex(ValueError, "Expected a matrix"):
            torch.nn.utils.parametrizations.orthogonal(m, "bias")

        torch.nn.utils.parametrizations.orthogonal(m, "weight")
        with self.assertRaisesRegex(ValueError, "matrices of shape"):
            m.weight = torch.randn(5, 5)
        torch.nn.utils.parametrize.remove_parametrizations(m, "weight")

    @swap([True, False])
    def test_weight_norm_state_dict_compat(self):
        m = nn.Linear(4, 5)
        m = torch.nn.utils.weight_norm(m)
        old_dict = m.state_dict()

        m2 = nn.Linear(4, 5)
        m2 = torch.nn.utils.parametrizations.weight_norm(m2)
        m2.load_state_dict(old_dict)

        input = torch.randn(3, 4)
        self.assertEqual(m(input), m2(input))

    @swap([True, False])
    def test_weight_norm_pickle(self):
        m = nn.Linear(4, 5)
        m = torch.nn.utils.parametrizations.weight_norm(m)
        with self.assertRaisesRegex(RuntimeError, "state_dict"):
            pickle.dumps(m)

    @swap([True, False])
    def test_weight_norm_deepcopy(self):
        m = nn.Linear(4, 5)
        m = torch.nn.utils.parametrizations.weight_norm(m)
        m2 = deepcopy(m)
        input = torch.randn(3, 4)
        self.assertEqual(m(input), m2(input))

    @swap([True])
    def test_wrapper_subclass_parametrization(self):
        class Subclassify(nn.Module):
            def forward(self, X):
                return TwoTensor(X, X)

        class UnSubclassify(nn.Module):
            def forward(self, X):
                return X.a

        class IdentityWithRightInverse(nn.Module):
            def forward(self, X):
                return X

            def right_inverse(self, X):
                return TwoTensor(X, X)

        def _check_parametrization(
            parametrization,
            type_before_registration,
            type_after_registration,
            leave_parametrized=False,
            type_after_right_inverse=None,
        ):
            model = nn.Linear(2, 2)
            buf = torch.randn(2, 2)
            model.register_buffer("buf", buf)
            if (
                type_before_registration == TwoTensor
                and type_after_registration == Tensor
            ):
                model._apply(lambda t: TwoTensor(t, t))
            initial_weight = model.weight.clone().detach()
            initial_weight_id = id(model.weight)
            initial_buf = model.buf.clone().detach()
            initial_buf_id = id(model.buf)
            type_original_weight = (
                type_before_registration
                if type_after_right_inverse is None
                else type_after_right_inverse
            )
            type_original_buf = (
                Tensor if type_original_weight is nn.Parameter else type_original_weight
            )
            type_after_removal_buf = (
                type_after_registration if leave_parametrized else type_original_buf
            )
            if leave_parametrized:
                if type_after_registration is Tensor:
                    type_after_removal_weight = nn.Parameter
                else:
                    type_after_removal_weight = type_after_registration
            else:
                type_after_removal_weight = type_original_weight

            parametrize.register_parametrization(model, "weight", parametrization())
            parametrize.register_parametrization(model, "buf", parametrization())
            self.assertTrue(hasattr(model, "parametrizations"))
            self.assertTrue(parametrize.is_parametrized(model))
            self.assertFalse(parametrize.is_parametrized(model, "bias"))
            # checks for weight
            self.assertTrue(parametrize.is_parametrized(model, "weight"))
            self.assertTrue(
                isinstance(model.parametrizations.weight.original, nn.Parameter)
            )
            self.assertTrue(
                type(model.parametrizations.weight.original) is type_original_weight
            )
            self.assertNotIn("weight", model._parameters)
            self.assertTrue(type(model.weight) is type_after_registration)
            # checks for buf
            self.assertTrue(parametrize.is_parametrized(model, "buf"))
            self.assertFalse(
                isinstance(model.parametrizations.buf.original, nn.Parameter)
            )
            self.assertTrue(
                type(model.parametrizations.buf.original) is type_original_buf
            )
            self.assertTrue(type(model.buf) is type_after_registration)
            parametrize.remove_parametrizations(
                model, "weight", leave_parametrized=leave_parametrized
            )
            parametrize.remove_parametrizations(
                model, "buf", leave_parametrized=leave_parametrized
            )
            self.assertFalse(hasattr(model, "parametrizations"))
            self.assertEqual(model.__class__, nn.Linear)
            # checks for weight
            self.assertTrue(type(model.weight) is type_after_removal_weight)
            self.assertTrue(isinstance(model.weight, nn.Parameter))
            self.assertEqual(id(model.weight), initial_weight_id)
            # checks for buf
            self.assertTrue(type(model.buf) is type_after_removal_buf)
            self.assertFalse(isinstance(model.buf, nn.Parameter))
            self.assertEqual(id(model.buf), initial_buf_id)
            if not leave_parametrized and type_after_right_inverse is None:
                self.assertEqual(model.weight, initial_weight)
                self.assertEqual(model.buf, initial_buf)

        _check_parametrization(Subclassify, nn.Parameter, TwoTensor)
        _check_parametrization(UnSubclassify, TwoTensor, Tensor)
        _check_parametrization(
            IdentityWithRightInverse,
            nn.Parameter,
            TwoTensor,
            type_after_right_inverse=TwoTensor,
        )
        _check_parametrization(
            Subclassify, nn.Parameter, TwoTensor, leave_parametrized=True
        )
        _check_parametrization(
            UnSubclassify, TwoTensor, Tensor, leave_parametrized=True
        )
        _check_parametrization(
            IdentityWithRightInverse,
            nn.Parameter,
            TwoTensor,
            leave_parametrized=True,
            type_after_right_inverse=TwoTensor,
        )


class TestNNParametrizationDevice(NNTestCase):
    @swap([True, False])
    def test_weight_norm_parametrization(self, device):
        for dtype in [torch.float, torch.bfloat16]:
            input = torch.randn(3, 4, dtype=dtype, device=device)
            m = nn.Linear(4, 5, dtype=dtype, device=device)
            expected_output = m(input)

            # add weight normalization
            m = torch.nn.utils.parametrizations.weight_norm(m)
            self.assertEqual(
                m.parametrizations.weight.original1.size(), m.weight.size()
            )
            self.assertEqual(m.parametrizations.weight.original0.size(), (5, 1))
            self.assertEqual(m(input), expected_output)

            # remove weight norm
            torch.nn.utils.parametrize.remove_parametrizations(m, "weight")
            self.assertFalse(hasattr(m, "parametrizations"))
            self.assertEqual(m(input), expected_output)

            # test with dim=1
            m = torch.nn.utils.parametrizations.weight_norm(m, dim=1)
            self.assertEqual(
                m.parametrizations.weight.original1.size(), m.weight.size()
            )
            self.assertEqual(m.parametrizations.weight.original0.size(), (1, 4))
            self.assertEqual(m(input), expected_output)

            # test with dim=None
            m = nn.Linear(4, 5, dtype=dtype, device=device)
            expected_output = m(input)
            m = torch.nn.utils.parametrizations.weight_norm(m, dim=None)
            self.assertEqual(m(input), expected_output)


only_for = ("cpu", "cuda")
instantiate_device_type_tests(TestNNParametrizationDevice, globals(), only_for=only_for)
instantiate_parametrized_tests(TestNNParametrization)

if __name__ == "__main__":
    run_tests()<|MERGE_RESOLUTION|>--- conflicted
+++ resolved
@@ -12,12 +12,6 @@
 from torch import Tensor
 from torch.__future__ import get_swap_module_params_on_conversion
 from torch.nn import Parameter
-<<<<<<< HEAD
-from torch.testing._internal.common_utils import run_tests, skipIfNoLapack, \
-    TemporaryFileName, instantiate_parametrized_tests, set_default_dtype, skipIfTorchDynamo
-from torch.testing._internal.common_device_type import instantiate_device_type_tests
-=======
->>>>>>> f34905f6
 from torch.testing._internal.common_cuda import TEST_MULTIGPU
 from torch.testing._internal.common_device_type import instantiate_device_type_tests
 from torch.testing._internal.common_nn import NNTestCase
@@ -1532,10 +1526,7 @@
         expect_out = m(input)
         self.assertEqual(expect_out, out_hat)
 
-<<<<<<< HEAD
-=======
-    @swap([True, False])
->>>>>>> f34905f6
+    @swap([True, False])
     @skipIfTorchDynamo("Test does not work with TorchDynamo")
     def test_new_spectral_norm_value(self):
         # a test that the spectral norm (= top singular value)
