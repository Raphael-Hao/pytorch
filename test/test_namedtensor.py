--- conflicted
+++ resolved
@@ -959,7 +959,11 @@
                 args=(create('0'), create('N:3,C:2'), create('W:2,H:5')),
                 expected_names=('N', 'H'))
 
-<<<<<<< HEAD
+            self._test_name_inference(
+                torch.mm, device=device,
+                args=(create('N:3,C:2'), create('W:2,N:5')),
+                maybe_raises_regex='with duplicate names')
+
     def test_expand(self):
         for device in torch.testing.get_all_device_types():
             self._test_name_inference(
@@ -975,13 +979,6 @@
                 Tensor.expand, device=device,
                 args=(create('3, 2'), [10, 3, 3, 2]),
                 expected_names=(None, None, None, None))
-=======
-            self._test_name_inference(
-                torch.mm, device=device,
-                args=(create('N:3,C:2'), create('W:2,N:5')),
-                maybe_raises_regex='with duplicate names')
->>>>>>> fe1435d2
-
 
     def test_addmm(self):
         for device in torch.testing.get_all_device_types():
