--- conflicted
+++ resolved
@@ -1,11 +1,5 @@
 # Owner(s): ["oncall: jit"]
 
-<<<<<<< HEAD
-from torch.testing._internal.common_utils import TemporaryFileName
-from torch.testing._internal.jit_utils import JitTestCase
-from torch._C import parse_ir
-=======
->>>>>>> f34905f6
 import torch
 from torch._C import parse_ir
 from torch.testing._internal.common_utils import TemporaryFileName
@@ -123,13 +117,9 @@
         class MultiTmpFile:
             def __init__(self, N):
                 self.N = N
-<<<<<<< HEAD
-                self.ctxs = [TemporaryFileName(mode="w", suffix=".py") for _ in range(N)]
-=======
                 self.ctxs = [
                     TemporaryFileName(mode="w", suffix=".py") for _ in range(N)
                 ]
->>>>>>> f34905f6
 
             def __enter__(self):
                 return [x.__enter__() for x in self.ctxs]
