--- conflicted
+++ resolved
@@ -13,15 +13,12 @@
 from torch.testing._internal.inductor_utils import HAS_CPU, HAS_CUDA
 
 
-<<<<<<< HEAD
-=======
 try:
     from .test_fp8 import _quantize_rowwise, _quantize_tensorwise
 except ImportError:
     from test_fp8 import _quantize_rowwise, _quantize_tensorwise
 
 
->>>>>>> 9629835b
 torch.set_float32_matmul_precision("high")
 if HAS_CUDA:
     torch.cuda.memory._set_allocator_settings("expandable_segments:False")
@@ -262,8 +259,6 @@
 
             torch.testing.assert_close(Y_compiled, Y_eager)
 
-<<<<<<< HEAD
-=======
     @unittest.skipIf(not torch.version.hip, "ROCM only")
     @unittest.skipIf(config.is_fbcode(), "fbcode requires different CK path setup")
     @unittest.mock.patch.dict(os.environ, {"PATH": _get_path_without_sccache()})
@@ -355,7 +350,6 @@
 
             torch.testing.assert_close(y_eager, y_compiled, rtol=1e-2, atol=0.05)
 
->>>>>>> 9629835b
 
 if __name__ == "__main__":
     from torch._inductor.utils import is_big_gpu
