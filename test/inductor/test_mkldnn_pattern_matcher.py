--- conflicted
+++ resolved
@@ -152,11 +152,12 @@
     ):
         counters.clear()
         torch._dynamo.reset()
-        has_xpu = any(isinstance(input, torch.Tensor) and input.device.type == "xpu"
-                      for input in inputs)
-        if (
-            check_autocast == torch.bfloat16
-            and (torch.ops.mkldnn._is_mkldnn_bf16_supported() or has_xpu)
+        has_xpu = any(
+            isinstance(input, torch.Tensor) and input.device.type == "xpu"
+            for input in inputs
+        )
+        if check_autocast == torch.bfloat16 and (
+            torch.ops.mkldnn._is_mkldnn_bf16_supported() or has_xpu
         ):
             if has_xpu:
                 maybe_autocast = torch.amp.autocast(
@@ -165,9 +166,8 @@
             else:
                 maybe_autocast = torch.cpu.amp.autocast(dtype=torch.bfloat16)
             atol, rtol = 1e-2, 1e-2
-        elif (
-            check_autocast == torch.float16
-            and (torch.ops.mkldnn._is_mkldnn_fp16_supported() or has_xpu)
+        elif check_autocast == torch.float16 and (
+            torch.ops.mkldnn._is_mkldnn_fp16_supported() or has_xpu
         ):
             if has_xpu:
                 maybe_autocast = torch.amp.autocast(
@@ -1333,7 +1333,6 @@
             qconv2d_unary_matcher_nodes=11,
         )
 
-<<<<<<< HEAD
     @skipIfNoDynamoSupport
     @skipIfNoONEDNNBF16
     @skipIfNoONEDNN
@@ -1352,12 +1351,9 @@
             qconv2d_unary_matcher_nodes=11,
         )
 
-    def _qconv2d_add_test_helper(self, device="cpu", use_relu=False, int8_mixed_bf16=False):
-=======
     def _qconv2d_add_test_helper(
         self, device="cpu", use_relu=False, int8_mixed_bf16=False
     ):
->>>>>>> d47b5694
         r"""
         This testcase will quantize a Conv2d->Add pattern as:
                  X
@@ -1574,9 +1570,7 @@
     @skipIfNoONEDNN
     @skipIfNoXPU
     def test_qconv2d_add_relu_int8_mixed_bf16_xpu(self):
-        self._qconv2d_add_test_helper(
-            device="xpu", use_relu=True, int8_mixed_bf16=True
-        )
+        self._qconv2d_add_test_helper(device="xpu", use_relu=True, int8_mixed_bf16=True)
 
     @skipIfNoDynamoSupport
     @skipIfNoONEDNN
