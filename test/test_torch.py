--- conflicted
+++ resolved
@@ -5931,11 +5931,7 @@
         for optimizer_ctor in (torch.optim.SGD, torch.optim.Adam, torch.optim.AdamW):
             self._grad_scaling_autocast_test(device=device.type, optimizer_ctor=optimizer_ctor, optimizer_kwargs={"foreach": True})
 
-<<<<<<< HEAD
-    @onlyCUDA
-=======
     @onlyNativeDeviceTypes
->>>>>>> f34905f6
     def test_grad_scaling_autocast_fused(self, device):
         device = torch.device(device)
         for optimizer_ctor in (torch.optim.Adam, torch.optim.AdamW):
@@ -5955,11 +5951,6 @@
                 {"foreach": False, "fused": True},
             ),
         ):
-<<<<<<< HEAD
-            if device.type != "cuda":
-                optimizer_kwargs['fused'] = False
-=======
->>>>>>> f34905f6
             with self.subTest(optimizer=optimizer_ctor, optimizer_kwargs=optimizer_kwargs):
                 self._test_grads_invalidated_between_unscale_and_step(device.type, optimizer_ctor, optimizer_kwargs)
 
