--- conflicted
+++ resolved
@@ -52,12 +52,8 @@
       DESIRED_CUDA: cu118
       GPU_ARCH_VERSION: 11.8
       GPU_ARCH_TYPE: cuda
-<<<<<<< HEAD
-      DOCKER_IMAGE: pytorch/manylinux-builder:cuda11.8-main
-=======
       DOCKER_IMAGE: pytorch/manylinux2_28-builder:cuda11.8-main
       DESIRED_DEVTOOLSET: cxx11-abi
->>>>>>> fcf9dc3b
       use_split_build: False
       DESIRED_PYTHON: "3.9"
       runner_prefix: "${{ needs.get-label-type.outputs.label-type }}"
@@ -80,12 +76,8 @@
       DESIRED_CUDA: cu118
       GPU_ARCH_VERSION: 11.8
       GPU_ARCH_TYPE: cuda
-<<<<<<< HEAD
-      DOCKER_IMAGE: pytorch/manylinux-builder:cuda11.8-main
-=======
       DOCKER_IMAGE: pytorch/manylinux2_28-builder:cuda11.8-main
       DESIRED_DEVTOOLSET: cxx11-abi
->>>>>>> fcf9dc3b
       use_split_build: False
       DESIRED_PYTHON: "3.9"
       build_name: manywheel-py3_9-cuda11_8
@@ -107,22 +99,14 @@
       DESIRED_CUDA: cu124
       GPU_ARCH_VERSION: 12.4
       GPU_ARCH_TYPE: cuda
-<<<<<<< HEAD
-      DOCKER_IMAGE: pytorch/manylinux-builder:cuda12.1-main
-=======
       DOCKER_IMAGE: pytorch/manylinux2_28-builder:cuda12.4-main
       DESIRED_DEVTOOLSET: cxx11-abi
->>>>>>> fcf9dc3b
       use_split_build: False
       DESIRED_PYTHON: "3.9"
       runner_prefix: "${{ needs.get-label-type.outputs.label-type }}"
       build_name: manywheel-py3_9-cuda12_4
       build_environment: linux-binary-manywheel
-<<<<<<< HEAD
-      PYTORCH_EXTRA_INSTALL_REQUIREMENTS: nvidia-cuda-nvrtc-cu12==12.1.105; platform_system == 'Linux' and platform_machine == 'x86_64' | nvidia-cuda-runtime-cu12==12.1.105; platform_system == 'Linux' and platform_machine == 'x86_64' | nvidia-cuda-cupti-cu12==12.1.105; platform_system == 'Linux' and platform_machine == 'x86_64' | nvidia-cudnn-cu12==9.1.0.70; platform_system == 'Linux' and platform_machine == 'x86_64' | nvidia-cublas-cu12==12.1.3.1; platform_system == 'Linux' and platform_machine == 'x86_64' | nvidia-cufft-cu12==11.0.2.54; platform_system == 'Linux' and platform_machine == 'x86_64' | nvidia-curand-cu12==10.3.2.106; platform_system == 'Linux' and platform_machine == 'x86_64' | nvidia-cusolver-cu12==11.4.5.107; platform_system == 'Linux' and platform_machine == 'x86_64' | nvidia-cusparse-cu12==12.1.0.106; platform_system == 'Linux' and platform_machine == 'x86_64' | nvidia-nccl-cu12==2.21.5; platform_system == 'Linux' and platform_machine == 'x86_64' | nvidia-nvtx-cu12==12.1.105; platform_system == 'Linux' and platform_machine == 'x86_64'
-=======
       PYTORCH_EXTRA_INSTALL_REQUIREMENTS: nvidia-cuda-nvrtc-cu12==12.4.127; platform_system == 'Linux' and platform_machine == 'x86_64' | nvidia-cuda-runtime-cu12==12.4.127; platform_system == 'Linux' and platform_machine == 'x86_64' | nvidia-cuda-cupti-cu12==12.4.127; platform_system == 'Linux' and platform_machine == 'x86_64' | nvidia-cudnn-cu12==9.1.0.70; platform_system == 'Linux' and platform_machine == 'x86_64' | nvidia-cublas-cu12==12.4.5.8; platform_system == 'Linux' and platform_machine == 'x86_64' | nvidia-cufft-cu12==11.2.1.3; platform_system == 'Linux' and platform_machine == 'x86_64' | nvidia-curand-cu12==10.3.5.147; platform_system == 'Linux' and platform_machine == 'x86_64' | nvidia-cusolver-cu12==11.6.1.9; platform_system == 'Linux' and platform_machine == 'x86_64' | nvidia-cusparse-cu12==12.3.1.170; platform_system == 'Linux' and platform_machine == 'x86_64' | nvidia-cusparselt-cu12==0.6.2; platform_system == 'Linux' and platform_machine == 'x86_64' | nvidia-nccl-cu12==2.21.5; platform_system == 'Linux' and platform_machine == 'x86_64' | nvidia-nvtx-cu12==12.4.127; platform_system == 'Linux' and platform_machine == 'x86_64' | nvidia-nvjitlink-cu12==12.4.127; platform_system == 'Linux' and platform_machine == 'x86_64'
->>>>>>> fcf9dc3b
     secrets:
       github-token: ${{ secrets.GITHUB_TOKEN }}
   manywheel-py3_9-cuda12_4-test:  # Testing
@@ -139,12 +123,8 @@
       DESIRED_CUDA: cu124
       GPU_ARCH_VERSION: 12.4
       GPU_ARCH_TYPE: cuda
-<<<<<<< HEAD
-      DOCKER_IMAGE: pytorch/manylinux-builder:cuda12.1-main
-=======
       DOCKER_IMAGE: pytorch/manylinux2_28-builder:cuda12.4-main
       DESIRED_DEVTOOLSET: cxx11-abi
->>>>>>> fcf9dc3b
       use_split_build: False
       DESIRED_PYTHON: "3.9"
       build_name: manywheel-py3_9-cuda12_4
@@ -166,12 +146,8 @@
       DESIRED_CUDA: cu126
       GPU_ARCH_VERSION: 12.6
       GPU_ARCH_TYPE: cuda
-<<<<<<< HEAD
-      DOCKER_IMAGE: pytorch/manylinux-builder:cuda12.4-main
-=======
       DOCKER_IMAGE: pytorch/manylinux2_28-builder:cuda12.6-main
       DESIRED_DEVTOOLSET: cxx11-abi
->>>>>>> fcf9dc3b
       use_split_build: False
       DESIRED_PYTHON: "3.9"
       runner_prefix: "${{ needs.get-label-type.outputs.label-type }}"
@@ -194,12 +170,8 @@
       DESIRED_CUDA: cu126
       GPU_ARCH_VERSION: 12.6
       GPU_ARCH_TYPE: cuda
-<<<<<<< HEAD
-      DOCKER_IMAGE: pytorch/manylinux-builder:cuda12.4-main
-=======
       DOCKER_IMAGE: pytorch/manylinux2_28-builder:cuda12.6-main
       DESIRED_DEVTOOLSET: cxx11-abi
->>>>>>> fcf9dc3b
       use_split_build: False
       DESIRED_PYTHON: "3.9"
       build_name: manywheel-py3_9-cuda12_6
