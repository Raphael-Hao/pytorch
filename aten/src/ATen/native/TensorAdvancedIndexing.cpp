--- conflicted
+++ resolved
@@ -1283,28 +1283,6 @@
         ")");
 
     // explicitly capture all required variables to work around windows build
-<<<<<<< HEAD
-    // TODO: fix this when windows can correctly capture variables in nested lambda
-    AT_DISPATCH_ALL_TYPES_AND_COMPLEX_AND4(ScalarType::Half, ScalarType::Bool, ScalarType::BFloat16, ScalarType::ComplexHalf,
-      result.scalar_type(), "index_add_", [&result, &source, &dim, &index_contig, &numel, &alpha] {
-      auto alpha_value = alpha.to<scalar_t>();
-      auto result_stride = result.dim() == 0 ? 1 : result.stride(dim);
-      auto source_stride = source.dim() == 0 ? 1 : source.stride(dim);
-      // TODO: Maybe TensorAccessor can be used here?
-      auto* result_ptr = result.data_ptr<scalar_t>();
-      auto* source_ptr = source.const_data_ptr<scalar_t>();
-      AT_DISPATCH_INDEX_TYPES(index_contig.scalar_type(), "index_add_cpu_",
-        [&index_contig, &numel, &result, &result_ptr, &result_stride, &source_ptr, &source_stride, &alpha_value] {
-        auto index_data = index_contig.const_data_ptr<index_t>();
-        for (const auto i : c10::irange(numel)) {
-            auto self_i = index_data[i];
-            TORCH_CHECK_INDEX((self_i >= 0) && (self_i < result.numel()), "index out of range in self");
-            scalar_t *self_ip = result_ptr + self_i * result_stride;
-            *self_ip += *(source_ptr + i * source_stride) * alpha_value;
-        }
-      });
-    });
-=======
     // TODO: fix this when windows can correctly capture variables in nested
     // lambda
     AT_DISPATCH_ALL_TYPES_AND_COMPLEX_AND4(
@@ -1344,7 +1322,6 @@
                 }
               });
         });
->>>>>>> 430d54ee
   }
 }
 
