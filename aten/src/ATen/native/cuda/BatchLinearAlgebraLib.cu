--- conflicted
+++ resolved
@@ -1254,9 +1254,6 @@
   }
 }
 
-<<<<<<< HEAD
-void lu_solve_looped_cusolver(const Tensor& b, const Tensor& lu, const Tensor& pivots, cublasOperation_t trans) {
-=======
 // The 'apply_' word is used for templated by dtype functions that call an API routine
 // underneath. Since the cusolver API has a slightly different structure we do not prepend
 // apply_ to this function.
@@ -1315,8 +1312,7 @@
   }
 }
 
-void lu_solve_looped_cusolver(const Tensor& b, const Tensor& lu, const Tensor& pivots) {
->>>>>>> 179b3ab8
+void lu_solve_looped_cusolver(const Tensor& b, const Tensor& lu, const Tensor& pivots, cublasOperation_t trans) {
   AT_DISPATCH_FLOATING_AND_COMPLEX_TYPES(b.scalar_type(), "lu_solve_cusolver", [&] {
     int n = cuda_int_cast(lu.size(-2), "n");
     int nrhs = cuda_int_cast(b.size(-1), "nrhs");
