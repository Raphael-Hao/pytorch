--- conflicted
+++ resolved
@@ -1,15 +1,10 @@
 #include <c10/macros/Macros.h>
-<<<<<<< HEAD
-#include <c10/util/hash.h>
-#include <gtest/gtest.h>
-=======
 #include <c10/util/complex.h>
 #include <c10/util/hash.h>
 #include <gtest/gtest.h>
 #include <sstream>
 #include <tuple>
 #include <type_traits>
->>>>>>> 8be5b1ca
 #include <unordered_map>
 
 #if (defined(__CUDACC__) || defined(__HIPCC__))
@@ -203,15 +198,11 @@
 #endif
 
 TEST(TestConstructors, UnorderedMap) {
-<<<<<<< HEAD
-  std::unordered_map<c10::complex<double>, c10::complex<double>, c10::hash<c10::complex<double>>> m;
-=======
   std::unordered_map<
       c10::complex<double>,
       c10::complex<double>,
       c10::hash<c10::complex<double>>>
       m;
->>>>>>> 8be5b1ca
   auto key1 = c10::complex<double>(2.5, 3);
   auto key2 = c10::complex<double>(2, 0);
   auto val1 = c10::complex<double>(2, -3.2);
@@ -657,16 +648,11 @@
   test_values_<double>();
   // CSQRT edge cases: checks for overflows which are likely to occur
   // if square root is computed using polar form
-<<<<<<< HEAD
-  ASSERT_LT(std::abs(std::sqrt(c10::complex<float>(-1e20, -4988429.2)).real()), 3e-4);
-  ASSERT_LT(std::abs(std::sqrt(c10::complex<double>(-1e60, -4988429.2)).real()), 3e-4);
-=======
   ASSERT_LT(
       std::abs(std::sqrt(c10::complex<float>(-1e20, -4988429.2)).real()), 3e-4);
   ASSERT_LT(
       std::abs(std::sqrt(c10::complex<double>(-1e60, -4988429.2)).real()),
       3e-4);
->>>>>>> 8be5b1ca
 }
 
 } // namespace test_std