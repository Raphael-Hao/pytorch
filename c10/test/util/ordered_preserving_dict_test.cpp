#include <algorithm>
#include <unordered_set>
#include <vector>

#include <c10/macros/Macros.h>
#include <c10/util/Exception.h>
#include <c10/util/order_preserving_flat_hash_map.h>
#include <gtest/gtest.h>

namespace {

#define ASSERT_EQUAL_PRIM(t1, t2) ASSERT_TRUE(t1 == t2);

using dict_int_int =
    ska_ordered::order_preserving_flat_hash_map<int64_t, int64_t>;

dict_int_int test_dict(dict_int_int& dict) {
  // NOLINTNEXTLINE(cppcoreguidelines-avoid-magic-numbers)
  for (int64_t i = 0; i < 100; ++i) {
    dict[i] = i + 1;
  }

  int64_t i = 0;
  for (auto entry : dict) {
    TORCH_INTERNAL_ASSERT(entry.first == i && entry.second == i + 1);
    ++i;
  }

  // erase a few entries by themselves
  // NOLINTNEXTLINE(cppcoreguidelines-avoid-magic-numbers)
  std::unordered_set<int64_t> erase_set = {0, 2, 9, 71};
  for (auto erase : erase_set) {
    dict.erase(erase);
  }

  // erase via iterators
  auto begin = dict.begin();
  // NOLINTNEXTLINE(cppcoreguidelines-avoid-magic-numbers)
  for (size_t i = 0; i < 20; ++i)
    begin++;

  auto end = begin;
  // NOLINTNEXTLINE(cppcoreguidelines-avoid-magic-numbers)
  for (size_t i = 0; i < 20; ++i) {
    erase_set.insert(end->first);
    end++;
  }
  dict.erase(begin, end);

  std::vector<size_t> order;
  // NOLINTNEXTLINE(cppcoreguidelines-avoid-magic-numbers)
  for (size_t i = 0; i < 100; ++i) {
    if (!erase_set.count(i)) {
      order.push_back(i);
    }
  }

  i = 0;
  for (auto entry : dict) {
    TORCH_INTERNAL_ASSERT(order[i] == entry.first);
    TORCH_INTERNAL_ASSERT(dict[order[i]] == entry.second);
    TORCH_INTERNAL_ASSERT(entry.second == order[i] + 1);
    i++;
  }
  TORCH_INTERNAL_ASSERT(dict.size() == order.size());
  return dict;
}

// NOLINTNEXTLINE(cppcoreguidelines-avoid-non-const-global-variables)
TEST(OrderedPreservingDictTest, InsertAndDeleteBasic) {
  dict_int_int dict;
  test_dict(dict);
  dict.clear();
  test_dict(dict);
}

// NOLINTNEXTLINE(cppcoreguidelines-avoid-non-const-global-variables)
TEST(OrderedPreservingDictTest, InsertExistingDoesntAffectOrder) {
  dict_int_int dict;
  dict[0] = 1;
  dict[1] = 2;

  TORCH_INTERNAL_ASSERT(dict.begin()->first == 0);
  dict[0] = 1;
  TORCH_INTERNAL_ASSERT(dict.begin()->first == 0);
  dict[0] = 2;
  TORCH_INTERNAL_ASSERT(dict.begin()->first == 0);

  dict.erase(0);
  TORCH_INTERNAL_ASSERT(dict.begin()->first == 1);
}

<<<<<<< HEAD

=======
>>>>>>> ec502873
// NOLINTNEXTLINE(cppcoreguidelines-avoid-non-const-global-variables)
TEST(OrderedPreservingDictTest, testRefType) {
  std::shared_ptr<int64_t> t;
  using dict_references = ska_ordered::
      order_preserving_flat_hash_map<int64_t, std::shared_ptr<int64_t>>;

  dict_references dict;

  auto ptr = std::make_shared<int64_t>(1);
  dict[1] = ptr;
  TORCH_INTERNAL_ASSERT(ptr.use_count() == 2);
  dict.erase(1);
  TORCH_INTERNAL_ASSERT(ptr.use_count() == 1);

  dict[2] = ptr;
  dict.clear();
  TORCH_INTERNAL_ASSERT(ptr.use_count() == 1);
}

<<<<<<< HEAD

=======
>>>>>>> ec502873
// NOLINTNEXTLINE(cppcoreguidelines-avoid-non-const-global-variables)
TEST(OrderedPreservingDictTest, DictCollisions) {
  struct BadHash {
    size_t operator()(const int64_t input) {
      return input % 2;
    };
  };

  using bad_hash_dict =
      ska_ordered::order_preserving_flat_hash_map<int64_t, int64_t, BadHash>;

  for (auto init_dict_size : {27, 34, 41}) {
    bad_hash_dict dict;
    for (int64_t i = 0; i < init_dict_size; ++i) {
      dict[i] = i + 1;
    }

    int64_t i = 0;
    for (auto entry : dict) {
      TORCH_INTERNAL_ASSERT(entry.first == i && entry.second == i + 1);
      ++i;
    }

    // erase a few entries;
    // NOLINTNEXTLINE(cppcoreguidelines-avoid-magic-numbers)
    std::unordered_set<int64_t> erase_set = {0, 2, 9};
    for (auto erase : erase_set) {
      dict.erase(erase);
    }

    // erase a few entries via iterator
    auto begin = dict.begin();
    // NOLINTNEXTLINE(cppcoreguidelines-avoid-magic-numbers)
    for (size_t i = 0; i < 10; ++i) {
      begin++;
    }
    auto end = begin;
    // NOLINTNEXTLINE(cppcoreguidelines-avoid-magic-numbers)
    for (size_t i = 0; i < 7; ++i) {
      erase_set.insert(end->first);
      end++;
    }
    dict.erase(begin, end);

    std::vector<int64_t> order;
    for (int64_t i = 0; i < init_dict_size; ++i) {
      if (!erase_set.count(i)) {
        order.push_back(i);
      }
    }

    i = 0;
    for (auto entry : dict) {
      TORCH_INTERNAL_ASSERT(dict[entry.first] == entry.second);
      TORCH_INTERNAL_ASSERT(dict[entry.first] == order[i] + 1);
      TORCH_INTERNAL_ASSERT(order[i] == entry.first);
      i += 1;
    }
    TORCH_INTERNAL_ASSERT(dict.size() == order.size());
  }
}

// Tests taken from
// https://github.com/Tessil/ordered-map/blob/master/tests/ordered_map_tests.cpp

<<<<<<< HEAD
// Tests taken from https://github.com/Tessil/ordered-map/blob/master/tests/ordered_map_tests.cpp

// NOLINTNEXTLINE(cppcoreguidelines-avoid-non-const-global-variables)
TEST(OrderedPreservingDictTest, test_range_insert) {
    // insert x values in vector, range insert x-15 values from vector to map, check values
    const int nb_values = 1000;
    std::vector<std::pair<int, int>> values;
    for(int i = 0; i < nb_values; i++) {
        // NOLINTNEXTLINE(modernize-use-emplace,performance-inefficient-vector-operation)
        values.push_back(std::make_pair(i, i+1));
    }

    dict_int_int map = {{-1, 0}, {-2, 0}};
    // NOLINTNEXTLINE(cppcoreguidelines-avoid-magic-numbers)
    map.insert(values.begin() + 10, values.end() - 5);
=======
// NOLINTNEXTLINE(cppcoreguidelines-avoid-non-const-global-variables)
TEST(OrderedPreservingDictTest, test_range_insert) {
  // insert x values in vector, range insert x-15 values from vector to map,
  // check values
  const int nb_values = 1000;
  std::vector<std::pair<int, int>> values;
  for (int i = 0; i < nb_values; i++) {
    // NOLINTNEXTLINE(modernize-use-emplace,performance-inefficient-vector-operation)
    values.push_back(std::make_pair(i, i + 1));
  }

  dict_int_int map = {{-1, 0}, {-2, 0}};
  map.insert(values.begin() + 10, values.end() - 5);
>>>>>>> ec502873

  TORCH_INTERNAL_ASSERT(map.size(), 987);

  ASSERT_EQUAL_PRIM(map.at(-1), 0);

  ASSERT_EQUAL_PRIM(map.at(-2), 0);

<<<<<<< HEAD
    // NOLINTNEXTLINE(cppcoreguidelines-avoid-magic-numbers)
    for(int i = 10, j = 2; i < nb_values - 5; i++, j++) {
        ASSERT_EQUAL_PRIM(map.at(i), i+1);
    }
=======
  for (int i = 10, j = 2; i < nb_values - 5; i++, j++) {
    ASSERT_EQUAL_PRIM(map.at(i), i + 1);
  }
>>>>>>> ec502873
}

// NOLINTNEXTLINE(cppcoreguidelines-avoid-non-const-global-variables)
TEST(OrderedPreservingDictTest, test_range_erase_all) {
  // insert x values, delete all
  const std::size_t nb_values = 1000;
  dict_int_int map;
  for (size_t i = 0; i < nb_values; ++i) {
    map[i] = i + 1;
  }
  auto it = map.erase(map.begin(), map.end());
  ASSERT_TRUE(it == map.end());
  ASSERT_TRUE(map.empty());
}

// NOLINTNEXTLINE(cppcoreguidelines-avoid-non-const-global-variables)
TEST(OrderedPreservingDictTest, test_range_erase) {
  // insert x values, delete all with iterators except 10 first and 780 last
  // values
  using HMap =
      ska_ordered::order_preserving_flat_hash_map<std::string, std::int64_t>;

  const std::size_t nb_values = 1000;
  HMap map;
  for (size_t i = 0; i < nb_values; ++i) {
    map[c10::guts::to_string(i)] = i;
    auto begin = map.begin();
    for (size_t j = 0; j <= i; ++j, begin++) {
      TORCH_INTERNAL_ASSERT(begin->second == j);
    }
  }

<<<<<<< HEAD
    // NOLINTNEXTLINE(cppcoreguidelines-avoid-magic-numbers)
    auto it_first = std::next(map.begin(), 10);
    // NOLINTNEXTLINE(cppcoreguidelines-avoid-magic-numbers)
    auto it_last = std::next(map.begin(), 220);
=======
  auto it_first = std::next(map.begin(), 10);
  auto it_last = std::next(map.begin(), 220);
>>>>>>> ec502873

  auto it = map.erase(it_first, it_last);
  ASSERT_EQUAL_PRIM(std::distance(it, map.end()), 780);
  ASSERT_EQUAL_PRIM(map.size(), 790);
  ASSERT_EQUAL_PRIM(std::distance(map.begin(), map.end()), 790);

  for (auto& val : map) {
    ASSERT_EQUAL_PRIM(map.count(val.first), 1);
  }

<<<<<<< HEAD
    // Check order
    it = map.begin();
    for(std::size_t i = 0; i < nb_values; i++) {
        // NOLINTNEXTLINE(cppcoreguidelines-avoid-magic-numbers)
        if(i >= 10 && i < 220) {
            continue;
        }
        auto exp_it = std::pair<std::string, std::int64_t>(c10::guts::to_string(i), i);
        TORCH_INTERNAL_ASSERT(*it == exp_it);
        ++it;
=======
  // Check order
  it = map.begin();
  for (std::size_t i = 0; i < nb_values; i++) {
    if (i >= 10 && i < 220) {
      continue;
>>>>>>> ec502873
    }
    auto exp_it =
        std::pair<std::string, std::int64_t>(c10::guts::to_string(i), i);
    TORCH_INTERNAL_ASSERT(*it == exp_it);
    ++it;
  }
}

// NOLINTNEXTLINE(cppcoreguidelines-avoid-non-const-global-variables)
TEST(OrderedPreservingDictTest, test_move_constructor_empty) {
  ska_ordered::order_preserving_flat_hash_map<std::string, int64_t> map(0);
  ska_ordered::order_preserving_flat_hash_map<std::string, int64_t> map_move(
      std::move(map));

<<<<<<< HEAD
    // NOLINTNEXTLINE(bugprone-use-after-move)
    TORCH_INTERNAL_ASSERT(map.empty());
    TORCH_INTERNAL_ASSERT(map_move.empty());

    // NOLINTNEXTLINE(clang-analyzer-cplusplus.Move)
    TORCH_INTERNAL_ASSERT(map.find("") == map.end());
    TORCH_INTERNAL_ASSERT(map_move.find("") == map_move.end());
=======
  // NOLINTNEXTLINE(bugprone-use-after-move)
  TORCH_INTERNAL_ASSERT(map.empty());
  TORCH_INTERNAL_ASSERT(map_move.empty());

  // NOLINTNEXTLINE(clang-analyzer-cplusplus.Move)
  TORCH_INTERNAL_ASSERT(map.find("") == map.end());
  TORCH_INTERNAL_ASSERT(map_move.find("") == map_move.end());
>>>>>>> ec502873
}

// NOLINTNEXTLINE(cppcoreguidelines-avoid-non-const-global-variables)
TEST(OrderedPreservingDictTest, test_move_operator_empty) {
  ska_ordered::order_preserving_flat_hash_map<std::string, int64_t> map(0);
  ska_ordered::order_preserving_flat_hash_map<std::string, int64_t> map_move;
  map_move = (std::move(map));

<<<<<<< HEAD
    // NOLINTNEXTLINE(bugprone-use-after-move)
    TORCH_INTERNAL_ASSERT(map.empty());
    TORCH_INTERNAL_ASSERT(map_move.empty());

    // NOLINTNEXTLINE(clang-analyzer-cplusplus.Move)
    TORCH_INTERNAL_ASSERT(map.find("") == map.end());
    TORCH_INTERNAL_ASSERT(map_move.find("") == map_move.end());
=======
  // NOLINTNEXTLINE(bugprone-use-after-move)
  TORCH_INTERNAL_ASSERT(map.empty());
  TORCH_INTERNAL_ASSERT(map_move.empty());

  // NOLINTNEXTLINE(clang-analyzer-cplusplus.Move)
  TORCH_INTERNAL_ASSERT(map.find("") == map.end());
  TORCH_INTERNAL_ASSERT(map_move.find("") == map_move.end());
>>>>>>> ec502873
}

// NOLINTNEXTLINE(cppcoreguidelines-avoid-non-const-global-variables)
TEST(OrderedPreservingDictTest, test_reassign_moved_object_move_constructor) {
  using HMap =
      ska_ordered::order_preserving_flat_hash_map<std::string, std::string>;

  HMap map = {{"Key1", "Value1"}, {"Key2", "Value2"}, {"Key3", "Value3"}};
  HMap map_move(std::move(map));

<<<<<<< HEAD
    ASSERT_EQUAL_PRIM(map_move.size(), 3);
    // NOLINTNEXTLINE(bugprone-use-after-move,clang-analyzer-cplusplus.Move)
    ASSERT_EQUAL_PRIM(map.size(), 0);
=======
  ASSERT_EQUAL_PRIM(map_move.size(), 3);
  // NOLINTNEXTLINE(bugprone-use-after-move,clang-analyzer-cplusplus.Move)
  ASSERT_EQUAL_PRIM(map.size(), 0);
>>>>>>> ec502873

  map = {{"Key4", "Value4"}, {"Key5", "Value5"}};
  TORCH_INTERNAL_ASSERT(
      map == (HMap({{"Key4", "Value4"}, {"Key5", "Value5"}})));
}

// NOLINTNEXTLINE(cppcoreguidelines-avoid-non-const-global-variables)
TEST(OrderedPreservingDictTest, test_reassign_moved_object_move_operator) {
  using HMap =
      ska_ordered::order_preserving_flat_hash_map<std::string, std::string>;

  HMap map = {{"Key1", "Value1"}, {"Key2", "Value2"}, {"Key3", "Value3"}};
  HMap map_move = std::move(map);

<<<<<<< HEAD
    ASSERT_EQUAL_PRIM(map_move.size(), 3);
    // NOLINTNEXTLINE(bugprone-use-after-move,clang-analyzer-cplusplus.Move)
    ASSERT_EQUAL_PRIM(map.size(), 0);
=======
  ASSERT_EQUAL_PRIM(map_move.size(), 3);
  // NOLINTNEXTLINE(bugprone-use-after-move,clang-analyzer-cplusplus.Move)
  ASSERT_EQUAL_PRIM(map.size(), 0);
>>>>>>> ec502873

  map = {{"Key4", "Value4"}, {"Key5", "Value5"}};
  TORCH_INTERNAL_ASSERT(
      map == (HMap({{"Key4", "Value4"}, {"Key5", "Value5"}})));
}

// NOLINTNEXTLINE(cppcoreguidelines-avoid-non-const-global-variables)
TEST(OrderedPreservingDictTest, test_copy_constructor_and_operator) {
  using HMap =
      ska_ordered::order_preserving_flat_hash_map<std::string, std::string>;

  const std::size_t nb_values = 100;
  HMap map;
  for (size_t i = 0; i < nb_values; ++i) {
    map[c10::guts::to_string(i)] = c10::guts::to_string(i);
  }

  HMap map_copy = map;
  HMap map_copy2(map);
  HMap map_copy3;
  map_copy3[c10::guts::to_string(0)] = c10::guts::to_string(0);

  map_copy3 = map;

  TORCH_INTERNAL_ASSERT(map == map_copy);
  map.clear();

  TORCH_INTERNAL_ASSERT(map_copy == map_copy2);
  TORCH_INTERNAL_ASSERT(map_copy == map_copy3);
}

// NOLINTNEXTLINE(cppcoreguidelines-avoid-non-const-global-variables)
TEST(OrderedPreservingDictTest, test_copy_constructor_empty) {
  ska_ordered::order_preserving_flat_hash_map<std::string, int> map(0);
  ska_ordered::order_preserving_flat_hash_map<std::string, int> map_copy(map);

  TORCH_INTERNAL_ASSERT(map.empty());
  TORCH_INTERNAL_ASSERT(map_copy.empty());

  TORCH_INTERNAL_ASSERT(map.find("") == map.end());
  TORCH_INTERNAL_ASSERT(map_copy.find("") == map_copy.end());
}

// NOLINTNEXTLINE(cppcoreguidelines-avoid-non-const-global-variables)
TEST(OrderedPreservingDictTest, test_copy_operator_empty) {
<<<<<<< HEAD
    ska_ordered::order_preserving_flat_hash_map<std::string, int> map(0);
    // NOLINTNEXTLINE(cppcoreguidelines-avoid-magic-numbers)
    ska_ordered::order_preserving_flat_hash_map<std::string, int> map_copy(16);
    map_copy = map;
=======
  ska_ordered::order_preserving_flat_hash_map<std::string, int> map(0);
  ska_ordered::order_preserving_flat_hash_map<std::string, int> map_copy(16);
  map_copy = map;
>>>>>>> ec502873

  TORCH_INTERNAL_ASSERT(map.empty());
  TORCH_INTERNAL_ASSERT(map_copy.empty());

  TORCH_INTERNAL_ASSERT(map.find("") == map.end());
  TORCH_INTERNAL_ASSERT(map_copy.find("") == map_copy.end());
}

/**
 * at
 */
// NOLINTNEXTLINE(cppcoreguidelines-avoid-non-const-global-variables)
TEST(OrderedPreservingDictTest, test_at) {
  // insert x values, use at for known and unknown values.
  const ska_ordered::order_preserving_flat_hash_map<std::int64_t, std::int64_t>
      map = {{0, 10}, {-2, 20}};

  ASSERT_EQUAL_PRIM(map.at(0), 10);
  ASSERT_EQUAL_PRIM(map.at(-2), 20);
  bool thrown = false;
  try {
    map.at(1);
  } catch (...) {
    thrown = true;
  }
  ASSERT_TRUE(thrown);
}

/**
 * equal_range
 */
// NOLINTNEXTLINE(cppcoreguidelines-avoid-non-const-global-variables)
TEST(OrderedPreservingDictTest, test_equal_range) {
<<<<<<< HEAD
    // NOLINTNEXTLINE(cppcoreguidelines-avoid-magic-numbers)
    ska_ordered::order_preserving_flat_hash_map<std::int64_t, std::int64_t> map = {{0, 10}, {-2, 20}};
=======
  ska_ordered::order_preserving_flat_hash_map<std::int64_t, std::int64_t> map =
      {{0, 10}, {-2, 20}};
>>>>>>> ec502873

  auto it_pair = map.equal_range(0);
  ASSERT_EQUAL_PRIM(std::distance(it_pair.first, it_pair.second), 1);
  ASSERT_EQUAL_PRIM(it_pair.first->second, 10);

  it_pair = map.equal_range(1);
  TORCH_INTERNAL_ASSERT(it_pair.first == it_pair.second);
  TORCH_INTERNAL_ASSERT(it_pair.first == map.end());
}

/**
 * operator[]
 */
// NOLINTNEXTLINE(cppcoreguidelines-avoid-non-const-global-variables)
TEST(OrderedPreservingDictTest, test_access_operator) {
<<<<<<< HEAD
    // insert x values, use at for known and unknown values.
    // NOLINTNEXTLINE(cppcoreguidelines-avoid-magic-numbers)
    ska_ordered::order_preserving_flat_hash_map<std::int64_t, std::int64_t> map = {{0, 10}, {-2, 20}};
=======
  // insert x values, use at for known and unknown values.
  ska_ordered::order_preserving_flat_hash_map<std::int64_t, std::int64_t> map =
      {{0, 10}, {-2, 20}};
>>>>>>> ec502873

  ASSERT_EQUAL_PRIM(map[0], 10);
  ASSERT_EQUAL_PRIM(map[-2], 20);
  ASSERT_EQUAL_PRIM(map[2], std::int64_t());

  ASSERT_EQUAL_PRIM(map.size(), 3);
}

/**
 * swap
 */
// NOLINTNEXTLINE(cppcoreguidelines-avoid-non-const-global-variables)
TEST(OrderedPreservingDictTest, test_swap) {
<<<<<<< HEAD
    // NOLINTNEXTLINE(cppcoreguidelines-avoid-magic-numbers)
    ska_ordered::order_preserving_flat_hash_map<std::int64_t, std::int64_t> map = {{1, 10}, {8, 80}, {3, 30}};
    // NOLINTNEXTLINE(cppcoreguidelines-avoid-magic-numbers)
    ska_ordered::order_preserving_flat_hash_map<std::int64_t, std::int64_t> map2 = {{4, 40}, {5, 50}};

    using std::swap;
    swap(map, map2);

    TORCH_INTERNAL_ASSERT(map == (ska_ordered::order_preserving_flat_hash_map<std::int64_t, std::int64_t>{{4, 40}, {5, 50}}));
    TORCH_INTERNAL_ASSERT(map2 == (ska_ordered::order_preserving_flat_hash_map<std::int64_t, std::int64_t>{{1, 10}, {8, 80}, {3, 30}}));

    // NOLINTNEXTLINE(cppcoreguidelines-avoid-magic-numbers)
    map.insert({6, 60});
    // NOLINTNEXTLINE(cppcoreguidelines-avoid-magic-numbers)
    map2.insert({4, 40});

    TORCH_INTERNAL_ASSERT(map == (ska_ordered::order_preserving_flat_hash_map<std::int64_t, std::int64_t>{{4, 40}, {5, 50}, {6, 60}}));
    TORCH_INTERNAL_ASSERT(map2 == (ska_ordered::order_preserving_flat_hash_map<std::int64_t, std::int64_t>{{1, 10}, {8, 80}, {3, 30}, {4, 40}}));
=======
  ska_ordered::order_preserving_flat_hash_map<std::int64_t, std::int64_t> map =
      {{1, 10}, {8, 80}, {3, 30}};
  ska_ordered::order_preserving_flat_hash_map<std::int64_t, std::int64_t> map2 =
      {{4, 40}, {5, 50}};

  using std::swap;
  swap(map, map2);

  TORCH_INTERNAL_ASSERT(
      map ==
      (ska_ordered::order_preserving_flat_hash_map<std::int64_t, std::int64_t>{
          {4, 40}, {5, 50}}));
  TORCH_INTERNAL_ASSERT(
      map2 ==
      (ska_ordered::order_preserving_flat_hash_map<std::int64_t, std::int64_t>{
          {1, 10}, {8, 80}, {3, 30}}));

  map.insert({6, 60});
  map2.insert({4, 40});

  TORCH_INTERNAL_ASSERT(
      map ==
      (ska_ordered::order_preserving_flat_hash_map<std::int64_t, std::int64_t>{
          {4, 40}, {5, 50}, {6, 60}}));
  TORCH_INTERNAL_ASSERT(
      map2 ==
      (ska_ordered::order_preserving_flat_hash_map<std::int64_t, std::int64_t>{
          {1, 10}, {8, 80}, {3, 30}, {4, 40}}));
>>>>>>> ec502873
}

// NOLINTNEXTLINE(cppcoreguidelines-avoid-non-const-global-variables)
TEST(OrderedPreservingDictTest, test_swap_empty) {
<<<<<<< HEAD
    // NOLINTNEXTLINE(cppcoreguidelines-avoid-magic-numbers)
    ska_ordered::order_preserving_flat_hash_map<std::int64_t, std::int64_t> map = {{1, 10}, {8, 80}, {3, 30}};
    ska_ordered::order_preserving_flat_hash_map<std::int64_t, std::int64_t> map2;

    using std::swap;
    swap(map, map2);

    TORCH_INTERNAL_ASSERT(map == (ska_ordered::order_preserving_flat_hash_map<std::int64_t, std::int64_t>{}));
    TORCH_INTERNAL_ASSERT(map2 == (ska_ordered::order_preserving_flat_hash_map<std::int64_t, std::int64_t>{{1, 10}, {8, 80}, {3, 30}}));

    // NOLINTNEXTLINE(cppcoreguidelines-avoid-magic-numbers)
    map.insert({6, 60});
    // NOLINTNEXTLINE(cppcoreguidelines-avoid-magic-numbers)
    map2.insert({4, 40});

    TORCH_INTERNAL_ASSERT(map == (ska_ordered::order_preserving_flat_hash_map<std::int64_t, std::int64_t>{{6, 60}}));
    TORCH_INTERNAL_ASSERT(map2 == (ska_ordered::order_preserving_flat_hash_map<std::int64_t, std::int64_t>{{1, 10}, {8, 80}, {3, 30}, {4, 40}}));
=======
  ska_ordered::order_preserving_flat_hash_map<std::int64_t, std::int64_t> map =
      {{1, 10}, {8, 80}, {3, 30}};
  ska_ordered::order_preserving_flat_hash_map<std::int64_t, std::int64_t> map2;

  using std::swap;
  swap(map, map2);

  TORCH_INTERNAL_ASSERT(
      map ==
      (ska_ordered::
           order_preserving_flat_hash_map<std::int64_t, std::int64_t>{}));
  TORCH_INTERNAL_ASSERT(
      map2 ==
      (ska_ordered::order_preserving_flat_hash_map<std::int64_t, std::int64_t>{
          {1, 10}, {8, 80}, {3, 30}}));

  map.insert({6, 60});
  map2.insert({4, 40});

  TORCH_INTERNAL_ASSERT(
      map ==
      (ska_ordered::order_preserving_flat_hash_map<std::int64_t, std::int64_t>{
          {6, 60}}));
  TORCH_INTERNAL_ASSERT(
      map2 ==
      (ska_ordered::order_preserving_flat_hash_map<std::int64_t, std::int64_t>{
          {1, 10}, {8, 80}, {3, 30}, {4, 40}}));
>>>>>>> ec502873
}

} // namespace<|MERGE_RESOLUTION|>--- conflicted
+++ resolved
@@ -15,7 +15,6 @@
     ska_ordered::order_preserving_flat_hash_map<int64_t, int64_t>;
 
 dict_int_int test_dict(dict_int_int& dict) {
-  // NOLINTNEXTLINE(cppcoreguidelines-avoid-magic-numbers)
   for (int64_t i = 0; i < 100; ++i) {
     dict[i] = i + 1;
   }
@@ -27,7 +26,6 @@
   }
 
   // erase a few entries by themselves
-  // NOLINTNEXTLINE(cppcoreguidelines-avoid-magic-numbers)
   std::unordered_set<int64_t> erase_set = {0, 2, 9, 71};
   for (auto erase : erase_set) {
     dict.erase(erase);
@@ -35,12 +33,10 @@
 
   // erase via iterators
   auto begin = dict.begin();
-  // NOLINTNEXTLINE(cppcoreguidelines-avoid-magic-numbers)
   for (size_t i = 0; i < 20; ++i)
     begin++;
 
   auto end = begin;
-  // NOLINTNEXTLINE(cppcoreguidelines-avoid-magic-numbers)
   for (size_t i = 0; i < 20; ++i) {
     erase_set.insert(end->first);
     end++;
@@ -48,7 +44,6 @@
   dict.erase(begin, end);
 
   std::vector<size_t> order;
-  // NOLINTNEXTLINE(cppcoreguidelines-avoid-magic-numbers)
   for (size_t i = 0; i < 100; ++i) {
     if (!erase_set.count(i)) {
       order.push_back(i);
@@ -90,10 +85,6 @@
   TORCH_INTERNAL_ASSERT(dict.begin()->first == 1);
 }
 
-<<<<<<< HEAD
-
-=======
->>>>>>> ec502873
 // NOLINTNEXTLINE(cppcoreguidelines-avoid-non-const-global-variables)
 TEST(OrderedPreservingDictTest, testRefType) {
   std::shared_ptr<int64_t> t;
@@ -113,10 +104,6 @@
   TORCH_INTERNAL_ASSERT(ptr.use_count() == 1);
 }
 
-<<<<<<< HEAD
-
-=======
->>>>>>> ec502873
 // NOLINTNEXTLINE(cppcoreguidelines-avoid-non-const-global-variables)
 TEST(OrderedPreservingDictTest, DictCollisions) {
   struct BadHash {
@@ -141,7 +128,6 @@
     }
 
     // erase a few entries;
-    // NOLINTNEXTLINE(cppcoreguidelines-avoid-magic-numbers)
     std::unordered_set<int64_t> erase_set = {0, 2, 9};
     for (auto erase : erase_set) {
       dict.erase(erase);
@@ -149,12 +135,10 @@
 
     // erase a few entries via iterator
     auto begin = dict.begin();
-    // NOLINTNEXTLINE(cppcoreguidelines-avoid-magic-numbers)
     for (size_t i = 0; i < 10; ++i) {
       begin++;
     }
     auto end = begin;
-    // NOLINTNEXTLINE(cppcoreguidelines-avoid-magic-numbers)
     for (size_t i = 0; i < 7; ++i) {
       erase_set.insert(end->first);
       end++;
@@ -182,23 +166,6 @@
 // Tests taken from
 // https://github.com/Tessil/ordered-map/blob/master/tests/ordered_map_tests.cpp
 
-<<<<<<< HEAD
-// Tests taken from https://github.com/Tessil/ordered-map/blob/master/tests/ordered_map_tests.cpp
-
-// NOLINTNEXTLINE(cppcoreguidelines-avoid-non-const-global-variables)
-TEST(OrderedPreservingDictTest, test_range_insert) {
-    // insert x values in vector, range insert x-15 values from vector to map, check values
-    const int nb_values = 1000;
-    std::vector<std::pair<int, int>> values;
-    for(int i = 0; i < nb_values; i++) {
-        // NOLINTNEXTLINE(modernize-use-emplace,performance-inefficient-vector-operation)
-        values.push_back(std::make_pair(i, i+1));
-    }
-
-    dict_int_int map = {{-1, 0}, {-2, 0}};
-    // NOLINTNEXTLINE(cppcoreguidelines-avoid-magic-numbers)
-    map.insert(values.begin() + 10, values.end() - 5);
-=======
 // NOLINTNEXTLINE(cppcoreguidelines-avoid-non-const-global-variables)
 TEST(OrderedPreservingDictTest, test_range_insert) {
   // insert x values in vector, range insert x-15 values from vector to map,
@@ -212,7 +179,6 @@
 
   dict_int_int map = {{-1, 0}, {-2, 0}};
   map.insert(values.begin() + 10, values.end() - 5);
->>>>>>> ec502873
 
   TORCH_INTERNAL_ASSERT(map.size(), 987);
 
@@ -220,16 +186,9 @@
 
   ASSERT_EQUAL_PRIM(map.at(-2), 0);
 
-<<<<<<< HEAD
-    // NOLINTNEXTLINE(cppcoreguidelines-avoid-magic-numbers)
-    for(int i = 10, j = 2; i < nb_values - 5; i++, j++) {
-        ASSERT_EQUAL_PRIM(map.at(i), i+1);
-    }
-=======
   for (int i = 10, j = 2; i < nb_values - 5; i++, j++) {
     ASSERT_EQUAL_PRIM(map.at(i), i + 1);
   }
->>>>>>> ec502873
 }
 
 // NOLINTNEXTLINE(cppcoreguidelines-avoid-non-const-global-variables)
@@ -262,15 +221,8 @@
     }
   }
 
-<<<<<<< HEAD
-    // NOLINTNEXTLINE(cppcoreguidelines-avoid-magic-numbers)
-    auto it_first = std::next(map.begin(), 10);
-    // NOLINTNEXTLINE(cppcoreguidelines-avoid-magic-numbers)
-    auto it_last = std::next(map.begin(), 220);
-=======
   auto it_first = std::next(map.begin(), 10);
   auto it_last = std::next(map.begin(), 220);
->>>>>>> ec502873
 
   auto it = map.erase(it_first, it_last);
   ASSERT_EQUAL_PRIM(std::distance(it, map.end()), 780);
@@ -281,24 +233,11 @@
     ASSERT_EQUAL_PRIM(map.count(val.first), 1);
   }
 
-<<<<<<< HEAD
-    // Check order
-    it = map.begin();
-    for(std::size_t i = 0; i < nb_values; i++) {
-        // NOLINTNEXTLINE(cppcoreguidelines-avoid-magic-numbers)
-        if(i >= 10 && i < 220) {
-            continue;
-        }
-        auto exp_it = std::pair<std::string, std::int64_t>(c10::guts::to_string(i), i);
-        TORCH_INTERNAL_ASSERT(*it == exp_it);
-        ++it;
-=======
   // Check order
   it = map.begin();
   for (std::size_t i = 0; i < nb_values; i++) {
     if (i >= 10 && i < 220) {
       continue;
->>>>>>> ec502873
     }
     auto exp_it =
         std::pair<std::string, std::int64_t>(c10::guts::to_string(i), i);
@@ -313,15 +252,6 @@
   ska_ordered::order_preserving_flat_hash_map<std::string, int64_t> map_move(
       std::move(map));
 
-<<<<<<< HEAD
-    // NOLINTNEXTLINE(bugprone-use-after-move)
-    TORCH_INTERNAL_ASSERT(map.empty());
-    TORCH_INTERNAL_ASSERT(map_move.empty());
-
-    // NOLINTNEXTLINE(clang-analyzer-cplusplus.Move)
-    TORCH_INTERNAL_ASSERT(map.find("") == map.end());
-    TORCH_INTERNAL_ASSERT(map_move.find("") == map_move.end());
-=======
   // NOLINTNEXTLINE(bugprone-use-after-move)
   TORCH_INTERNAL_ASSERT(map.empty());
   TORCH_INTERNAL_ASSERT(map_move.empty());
@@ -329,7 +259,6 @@
   // NOLINTNEXTLINE(clang-analyzer-cplusplus.Move)
   TORCH_INTERNAL_ASSERT(map.find("") == map.end());
   TORCH_INTERNAL_ASSERT(map_move.find("") == map_move.end());
->>>>>>> ec502873
 }
 
 // NOLINTNEXTLINE(cppcoreguidelines-avoid-non-const-global-variables)
@@ -338,15 +267,6 @@
   ska_ordered::order_preserving_flat_hash_map<std::string, int64_t> map_move;
   map_move = (std::move(map));
 
-<<<<<<< HEAD
-    // NOLINTNEXTLINE(bugprone-use-after-move)
-    TORCH_INTERNAL_ASSERT(map.empty());
-    TORCH_INTERNAL_ASSERT(map_move.empty());
-
-    // NOLINTNEXTLINE(clang-analyzer-cplusplus.Move)
-    TORCH_INTERNAL_ASSERT(map.find("") == map.end());
-    TORCH_INTERNAL_ASSERT(map_move.find("") == map_move.end());
-=======
   // NOLINTNEXTLINE(bugprone-use-after-move)
   TORCH_INTERNAL_ASSERT(map.empty());
   TORCH_INTERNAL_ASSERT(map_move.empty());
@@ -354,7 +274,6 @@
   // NOLINTNEXTLINE(clang-analyzer-cplusplus.Move)
   TORCH_INTERNAL_ASSERT(map.find("") == map.end());
   TORCH_INTERNAL_ASSERT(map_move.find("") == map_move.end());
->>>>>>> ec502873
 }
 
 // NOLINTNEXTLINE(cppcoreguidelines-avoid-non-const-global-variables)
@@ -365,15 +284,9 @@
   HMap map = {{"Key1", "Value1"}, {"Key2", "Value2"}, {"Key3", "Value3"}};
   HMap map_move(std::move(map));
 
-<<<<<<< HEAD
-    ASSERT_EQUAL_PRIM(map_move.size(), 3);
-    // NOLINTNEXTLINE(bugprone-use-after-move,clang-analyzer-cplusplus.Move)
-    ASSERT_EQUAL_PRIM(map.size(), 0);
-=======
   ASSERT_EQUAL_PRIM(map_move.size(), 3);
   // NOLINTNEXTLINE(bugprone-use-after-move,clang-analyzer-cplusplus.Move)
   ASSERT_EQUAL_PRIM(map.size(), 0);
->>>>>>> ec502873
 
   map = {{"Key4", "Value4"}, {"Key5", "Value5"}};
   TORCH_INTERNAL_ASSERT(
@@ -388,15 +301,9 @@
   HMap map = {{"Key1", "Value1"}, {"Key2", "Value2"}, {"Key3", "Value3"}};
   HMap map_move = std::move(map);
 
-<<<<<<< HEAD
-    ASSERT_EQUAL_PRIM(map_move.size(), 3);
-    // NOLINTNEXTLINE(bugprone-use-after-move,clang-analyzer-cplusplus.Move)
-    ASSERT_EQUAL_PRIM(map.size(), 0);
-=======
   ASSERT_EQUAL_PRIM(map_move.size(), 3);
   // NOLINTNEXTLINE(bugprone-use-after-move,clang-analyzer-cplusplus.Move)
   ASSERT_EQUAL_PRIM(map.size(), 0);
->>>>>>> ec502873
 
   map = {{"Key4", "Value4"}, {"Key5", "Value5"}};
   TORCH_INTERNAL_ASSERT(
@@ -442,16 +349,9 @@
 
 // NOLINTNEXTLINE(cppcoreguidelines-avoid-non-const-global-variables)
 TEST(OrderedPreservingDictTest, test_copy_operator_empty) {
-<<<<<<< HEAD
-    ska_ordered::order_preserving_flat_hash_map<std::string, int> map(0);
-    // NOLINTNEXTLINE(cppcoreguidelines-avoid-magic-numbers)
-    ska_ordered::order_preserving_flat_hash_map<std::string, int> map_copy(16);
-    map_copy = map;
-=======
   ska_ordered::order_preserving_flat_hash_map<std::string, int> map(0);
   ska_ordered::order_preserving_flat_hash_map<std::string, int> map_copy(16);
   map_copy = map;
->>>>>>> ec502873
 
   TORCH_INTERNAL_ASSERT(map.empty());
   TORCH_INTERNAL_ASSERT(map_copy.empty());
@@ -485,13 +385,8 @@
  */
 // NOLINTNEXTLINE(cppcoreguidelines-avoid-non-const-global-variables)
 TEST(OrderedPreservingDictTest, test_equal_range) {
-<<<<<<< HEAD
-    // NOLINTNEXTLINE(cppcoreguidelines-avoid-magic-numbers)
-    ska_ordered::order_preserving_flat_hash_map<std::int64_t, std::int64_t> map = {{0, 10}, {-2, 20}};
-=======
   ska_ordered::order_preserving_flat_hash_map<std::int64_t, std::int64_t> map =
       {{0, 10}, {-2, 20}};
->>>>>>> ec502873
 
   auto it_pair = map.equal_range(0);
   ASSERT_EQUAL_PRIM(std::distance(it_pair.first, it_pair.second), 1);
@@ -507,15 +402,9 @@
  */
 // NOLINTNEXTLINE(cppcoreguidelines-avoid-non-const-global-variables)
 TEST(OrderedPreservingDictTest, test_access_operator) {
-<<<<<<< HEAD
-    // insert x values, use at for known and unknown values.
-    // NOLINTNEXTLINE(cppcoreguidelines-avoid-magic-numbers)
-    ska_ordered::order_preserving_flat_hash_map<std::int64_t, std::int64_t> map = {{0, 10}, {-2, 20}};
-=======
   // insert x values, use at for known and unknown values.
   ska_ordered::order_preserving_flat_hash_map<std::int64_t, std::int64_t> map =
       {{0, 10}, {-2, 20}};
->>>>>>> ec502873
 
   ASSERT_EQUAL_PRIM(map[0], 10);
   ASSERT_EQUAL_PRIM(map[-2], 20);
@@ -529,26 +418,6 @@
  */
 // NOLINTNEXTLINE(cppcoreguidelines-avoid-non-const-global-variables)
 TEST(OrderedPreservingDictTest, test_swap) {
-<<<<<<< HEAD
-    // NOLINTNEXTLINE(cppcoreguidelines-avoid-magic-numbers)
-    ska_ordered::order_preserving_flat_hash_map<std::int64_t, std::int64_t> map = {{1, 10}, {8, 80}, {3, 30}};
-    // NOLINTNEXTLINE(cppcoreguidelines-avoid-magic-numbers)
-    ska_ordered::order_preserving_flat_hash_map<std::int64_t, std::int64_t> map2 = {{4, 40}, {5, 50}};
-
-    using std::swap;
-    swap(map, map2);
-
-    TORCH_INTERNAL_ASSERT(map == (ska_ordered::order_preserving_flat_hash_map<std::int64_t, std::int64_t>{{4, 40}, {5, 50}}));
-    TORCH_INTERNAL_ASSERT(map2 == (ska_ordered::order_preserving_flat_hash_map<std::int64_t, std::int64_t>{{1, 10}, {8, 80}, {3, 30}}));
-
-    // NOLINTNEXTLINE(cppcoreguidelines-avoid-magic-numbers)
-    map.insert({6, 60});
-    // NOLINTNEXTLINE(cppcoreguidelines-avoid-magic-numbers)
-    map2.insert({4, 40});
-
-    TORCH_INTERNAL_ASSERT(map == (ska_ordered::order_preserving_flat_hash_map<std::int64_t, std::int64_t>{{4, 40}, {5, 50}, {6, 60}}));
-    TORCH_INTERNAL_ASSERT(map2 == (ska_ordered::order_preserving_flat_hash_map<std::int64_t, std::int64_t>{{1, 10}, {8, 80}, {3, 30}, {4, 40}}));
-=======
   ska_ordered::order_preserving_flat_hash_map<std::int64_t, std::int64_t> map =
       {{1, 10}, {8, 80}, {3, 30}};
   ska_ordered::order_preserving_flat_hash_map<std::int64_t, std::int64_t> map2 =
@@ -577,30 +446,10 @@
       map2 ==
       (ska_ordered::order_preserving_flat_hash_map<std::int64_t, std::int64_t>{
           {1, 10}, {8, 80}, {3, 30}, {4, 40}}));
->>>>>>> ec502873
 }
 
 // NOLINTNEXTLINE(cppcoreguidelines-avoid-non-const-global-variables)
 TEST(OrderedPreservingDictTest, test_swap_empty) {
-<<<<<<< HEAD
-    // NOLINTNEXTLINE(cppcoreguidelines-avoid-magic-numbers)
-    ska_ordered::order_preserving_flat_hash_map<std::int64_t, std::int64_t> map = {{1, 10}, {8, 80}, {3, 30}};
-    ska_ordered::order_preserving_flat_hash_map<std::int64_t, std::int64_t> map2;
-
-    using std::swap;
-    swap(map, map2);
-
-    TORCH_INTERNAL_ASSERT(map == (ska_ordered::order_preserving_flat_hash_map<std::int64_t, std::int64_t>{}));
-    TORCH_INTERNAL_ASSERT(map2 == (ska_ordered::order_preserving_flat_hash_map<std::int64_t, std::int64_t>{{1, 10}, {8, 80}, {3, 30}}));
-
-    // NOLINTNEXTLINE(cppcoreguidelines-avoid-magic-numbers)
-    map.insert({6, 60});
-    // NOLINTNEXTLINE(cppcoreguidelines-avoid-magic-numbers)
-    map2.insert({4, 40});
-
-    TORCH_INTERNAL_ASSERT(map == (ska_ordered::order_preserving_flat_hash_map<std::int64_t, std::int64_t>{{6, 60}}));
-    TORCH_INTERNAL_ASSERT(map2 == (ska_ordered::order_preserving_flat_hash_map<std::int64_t, std::int64_t>{{1, 10}, {8, 80}, {3, 30}, {4, 40}}));
-=======
   ska_ordered::order_preserving_flat_hash_map<std::int64_t, std::int64_t> map =
       {{1, 10}, {8, 80}, {3, 30}};
   ska_ordered::order_preserving_flat_hash_map<std::int64_t, std::int64_t> map2;
@@ -628,7 +477,6 @@
       map2 ==
       (ska_ordered::order_preserving_flat_hash_map<std::int64_t, std::int64_t>{
           {1, 10}, {8, 80}, {3, 30}, {4, 40}}));
->>>>>>> ec502873
 }
 
 } // namespace